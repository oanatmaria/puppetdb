language: generic
dist: trusty

# Always explicitly set sudo.  Otherwise travis' defaults may vary
# based on when the repository testing was enabled.
sudo: required

aliases:
  - &pg-ver 9.6

jobs:
  include:
<<<<<<< HEAD
    # terminus unit tests (spec tests)
    - env: >
        NAME=rspec/pup-master
        PDB_TEST_LANG=ruby
        PUPPET_VERSION=master

    - env: >
        NAME=rspec/pup-5.5
        PDB_TEST_LANG=ruby
        PUPPET_VERSION=5.5.x
=======
>>>>>>> 6b19d842

    # === core tests
    - stage: ❧ pdb tests
      env: PDB_TEST=core/openjdk8
      addons:
        postgresql: *pg-ver
      services: postgresql
      script: jdk_switcher use openjdk8 && ext/travisci/run-core-tests

    - stage: ❧ pdb tests
      env: PDB_TEST=core/oraclejdk8
      addons:
        postgresql: *pg-ver
      services: postgresql
      script: jdk_switcher use oraclejdk8 && ext/travisci/run-core-tests

    # === integration tests
    - stage: ❧ pdb tests
      env: PDB_TEST=int/openjdk8/pup-5.5.x/srv-5.3.x
      addons:
        postgresql: *pg-ver
      services: postgresql
      script: >-
        jdk_switcher use openjdk8
        && ext/travisci/run-integration-tests 5.5.x 5.3.x

    - stage: ❧ pdb tests
      env: PDB_TEST=int/oraclejdk8/pup-5.5.x/srv-5.3.x
      addons:
        postgresql: *pg-ver
      services: postgresql
      script: >-
        jdk_switcher use oraclejdk8
        && ext/travisci/run-integration-tests 5.5.x 5.3.x

    - stage: ❧ pdb tests
      env: PDB_TEST=int/openjdk8/pup-5.3.x/srv-5.1.x
      addons:
        postgresql: *pg-ver
      services: postgresql
      script: >-
        jdk_switcher use openjdk8
        && ext/travisci/run-integration-tests 5.3.x 5.1.x

<<<<<<< HEAD
    # pdb + terminus + puppetserver + puppet integration tests
    - env: >
        NAME=int/srv-master/pup-master/openjdk8
        PDB_TEST_LANG=clojure
        PDB_TEST_SELECTOR=:integration
        PUPPET_VERSION=master
        PUPPETSERVER_VERSION=master
      jdk: openjdk8

    - env: >
        NAME=int/srv-master/pup-master/oraclejdk8
        PDB_TEST_LANG=clojure
        PDB_TEST_SELECTOR=:integration
        PUPPET_VERSION=master
        PUPPETSERVER_VERSION=master
      jdk: oraclejdk8

    - env: >
        NAME=int/srv-5.3/pup-5.5/openjdk8
        PDB_TEST_LANG=clojure
        PDB_TEST_SELECTOR=:integration
        PUPPET_VERSION=5.5.x
        PUPPETSERVER_VERSION=5.3.x
      jdk: openjdk8
=======
    - stage: ❧ pdb tests
      env: PDB_TEST=int/oraclejdk8/pup-5.3.x/srv-5.1.x
      addons:
        postgresql: *pg-ver
      services: postgresql
      script: >-
        jdk_switcher use oraclejdk8
        && ext/travisci/run-integration-tests 5.3.x 5.1.x
>>>>>>> 6b19d842

    # === rspec tests
    - stage: ❧ pdb tests
      env: PDB_TEST=rspec/pup-5.5.x
      script: ext/travisci/run-rspec-tests 5.5.x

    - stage: ❧ pdb tests
      env: PDB_TEST=rspec/pup-5.3.x
      script: ext/travisci/run-rspec-tests 5.3.x

before_install: ext/bin/host-info

on_success: ext/travisci/on-success

notifications:
  email: false
  hipchat:
    rooms:
      secure: gZpfMrGsUEHKzHfDaq8S00Xd35gzwEzcAy5/VV7JOGcmXLyWlx7ojh/Ke4rJ1vOa59OlazyCt5o8uDhB0CcQnZ2Aa6ncoOyLpLLjO8/Ak8qsxPLgC4Ov/zuRA4oTvxqZtaR7Juwbeobp5lB1OSFb7o4G747tC2Ihd1Nhx717tdQ=
    template: >-
      %{commit_subject}
      / %{repository} %{branch} <a href="%{compare_url}">%{commit}</a> %{author}
      / <a href="%{build_url}">#%{build_number}</a> %{result} in %{elapsed_time}
    format: html<|MERGE_RESOLUTION|>--- conflicted
+++ resolved
@@ -10,19 +10,6 @@
 
 jobs:
   include:
-<<<<<<< HEAD
-    # terminus unit tests (spec tests)
-    - env: >
-        NAME=rspec/pup-master
-        PDB_TEST_LANG=ruby
-        PUPPET_VERSION=master
-
-    - env: >
-        NAME=rspec/pup-5.5
-        PDB_TEST_LANG=ruby
-        PUPPET_VERSION=5.5.x
-=======
->>>>>>> 6b19d842
 
     # === core tests
     - stage: ❧ pdb tests
@@ -41,6 +28,24 @@
 
     # === integration tests
     - stage: ❧ pdb tests
+      env: PDB_TEST=int/openjdk8/pup-master/srv-master
+      addons:
+        postgresql: *pg-ver
+      services: postgresql
+      script: >-
+        jdk_switcher use openjdk8
+        && ext/travisci/run-integration-tests master master
+
+    - stage: ❧ pdb tests
+      env: PDB_TEST=int/oraclejdk8/pup-master/srv-master
+      addons:
+        postgresql: *pg-ver
+      services: postgresql
+      script: >-
+        jdk_switcher use oraclejdk8
+        && ext/travisci/run-integration-tests master master
+
+    - stage: ❧ pdb tests
       env: PDB_TEST=int/openjdk8/pup-5.5.x/srv-5.3.x
       addons:
         postgresql: *pg-ver
@@ -58,59 +63,14 @@
         jdk_switcher use oraclejdk8
         && ext/travisci/run-integration-tests 5.5.x 5.3.x
 
+    # === rspec tests
     - stage: ❧ pdb tests
-      env: PDB_TEST=int/openjdk8/pup-5.3.x/srv-5.1.x
-      addons:
-        postgresql: *pg-ver
-      services: postgresql
-      script: >-
-        jdk_switcher use openjdk8
-        && ext/travisci/run-integration-tests 5.3.x 5.1.x
+      env: PDB_TEST=rspec/pup-master
+      script: ext/travisci/run-rspec-tests master
 
-<<<<<<< HEAD
-    # pdb + terminus + puppetserver + puppet integration tests
-    - env: >
-        NAME=int/srv-master/pup-master/openjdk8
-        PDB_TEST_LANG=clojure
-        PDB_TEST_SELECTOR=:integration
-        PUPPET_VERSION=master
-        PUPPETSERVER_VERSION=master
-      jdk: openjdk8
-
-    - env: >
-        NAME=int/srv-master/pup-master/oraclejdk8
-        PDB_TEST_LANG=clojure
-        PDB_TEST_SELECTOR=:integration
-        PUPPET_VERSION=master
-        PUPPETSERVER_VERSION=master
-      jdk: oraclejdk8
-
-    - env: >
-        NAME=int/srv-5.3/pup-5.5/openjdk8
-        PDB_TEST_LANG=clojure
-        PDB_TEST_SELECTOR=:integration
-        PUPPET_VERSION=5.5.x
-        PUPPETSERVER_VERSION=5.3.x
-      jdk: openjdk8
-=======
-    - stage: ❧ pdb tests
-      env: PDB_TEST=int/oraclejdk8/pup-5.3.x/srv-5.1.x
-      addons:
-        postgresql: *pg-ver
-      services: postgresql
-      script: >-
-        jdk_switcher use oraclejdk8
-        && ext/travisci/run-integration-tests 5.3.x 5.1.x
->>>>>>> 6b19d842
-
-    # === rspec tests
     - stage: ❧ pdb tests
       env: PDB_TEST=rspec/pup-5.5.x
       script: ext/travisci/run-rspec-tests 5.5.x
-
-    - stage: ❧ pdb tests
-      env: PDB_TEST=rspec/pup-5.3.x
-      script: ext/travisci/run-rspec-tests 5.3.x
 
 before_install: ext/bin/host-info
 
