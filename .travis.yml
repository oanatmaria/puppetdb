language: generic
dist: trusty

# Always explicitly set sudo.  Otherwise travis' defaults may vary
# based on when the repository testing was enabled.
sudo: required

services:
  - docker

# The test specifications are all extracted from the PDB_TEST value.

# jdk_switcher is a shell function, so we can't handle it in
# prep-os-essentials-for:
# https://github.com/travis-ci/travis-ci/issues/9927

# We explicitly set up lein and pgbox at the top level so that we can
# use them in commands like test-config, and so we can't end up doing
# it multiple times if any of the (e.g. boxed-) sub-commands also make
# the attempt.

aliases:
  - &run-core-and-ext-tests |
    set -e
    jdk="$(ext/travisci/jdk-from-spec "$PDB_TEST")"
    jdkver="${jdk##*jdk}"
    ext/travisci/prep-os-essentials-for "$PDB_TEST"
    case "$OSTYPE" in
      linux*)
        if test "$jdkver" -lt 9 ; then
          jdk_switcher use "$jdk";
        else
          ext/bin/require-jdk "$jdk" ext/travisci/local
          export JAVA_HOME="$(pwd)/ext/travisci/local/jdk"
          export PATH="$JAVA_HOME/bin:$PATH"
        fi
        ;;
      darwin*)
        export JAVA_HOME="/Library/Java/JavaVirtualMachines/adoptopenjdk-$jdkver.jdk/Contents/Home"
        export PATH="$JAVA_HOME/bin:$PATH"
        hash -r
        ;;
      *)
        echo "$OSTYPE is not a supported system" 1>&2
        exit 2
        ;;
    esac
    mkdir -p ext/travisci/local
    export PATH="$(pwd)/ext/travisci/local/bin:$PATH"
    ext/bin/require-leiningen default ext/travisci/local
    ext/bin/require-pgbox default ext/travisci/local
    pgver="$(ext/travisci/prefixed-ref-from-spec "$PDB_TEST" pg-)"
    ext/bin/test-config --set pgver "$pgver"
    ext/bin/test-config --set pgport 34335
    ext/bin/boxed-core-tests -- lein test
    ext/bin/run-external-tests

  - &run-integration-tests |
    set -e
    jdk="$(ext/travisci/jdk-from-spec "$PDB_TEST")"
    jdkver="${jdk##*jdk}"
    ext/travisci/prep-os-essentials-for "$PDB_TEST"
    case "$OSTYPE" in
      linux*)
        if test "$jdkver" -lt 9 ; then
          jdk_switcher use "$jdk";
        else
          ext/bin/require-jdk "$jdk" ext/travisci/local
          export JAVA_HOME="$(pwd)/ext/travisci/local/jdk"
          export PATH="$JAVA_HOME/bin:$PATH"
        fi
        ;;
      darwin*)
        export JAVA_HOME="/Library/Java/JavaVirtualMachines/adoptopenjdk-$jdkver.jdk/Contents/Home"
        export PATH="$JAVA_HOME/bin:$PATH"
        hash -r
        ;;
      *)
        echo "$OSTYPE is not a supported system" 1>&2
        exit 2
        ;;
    esac
    mkdir -p ext/travisci/local
    export PATH="$(pwd)/ext/travisci/local/bin:$PATH"
    ext/bin/require-leiningen default ext/travisci/local
    ext/bin/require-pgbox default ext/travisci/local
    pgver="$(ext/travisci/prefixed-ref-from-spec "$PDB_TEST" pg-)"
    puppet="$(ext/travisci/prefixed-ref-from-spec "$PDB_TEST" pup-)"
    server="$(ext/travisci/prefixed-ref-from-spec "$PDB_TEST" srv-)"
    ext/bin/test-config --set pgver "$pgver"
    ext/bin/test-config --set pgport 34335
    ext/bin/test-config --set puppet-ref "$puppet"
    ext/bin/test-config --set puppetserver-ref "$server"
    PDB_TEST_RICH_DATA="$(ext/travisci/spec-includes "$PDB_TEST" rich)"
    export PDB_TEST_RICH_DATA
    ext/bin/boxed-integration-tests -- lein test :integration

  - &run-spec-tests |
    set -e
    puppet_ref="$(ext/travisci/prefixed-ref-from-spec "$PDB_TEST" pup-)"
    ext/bin/run-rspec-tests "$puppet_ref"

  - &run-docker-tests |
    set -ex
    cd docker
    make lint
    make build
    make test

jobs:
  include:

    # === core+ext tests
    - stage: ❧ pdb tests
      env: PDB_TEST=core+ext/openjdk8/pg-9.6
      script: *run-core-and-ext-tests

    - stage: ❧ pdb tests
      env: PDB_TEST=core+ext/oraclejdk8/pg-9.6
      script: *run-core-and-ext-tests

    - stage: ❧ pdb tests
<<<<<<< HEAD
      env: PDB_TEST=core+ext/openjdk10/pg-9.6
      script: *run-core-and-ext-tests

    # === integration with current platform
    - stage: ❧ pdb tests
      env: PDB_TEST=int/openjdk10/pup-6.0.x/srv-6.0.x/pg-9.6
      script: *run-integration-tests

    - stage: ❧ pdb tests
      env: PDB_TEST=int/openjdk10/pup-6.0.x/srv-6.0.x/pg-9.6/rich
      script: *run-integration-tests

    - stage: ❧ pdb tests
      env: PDB_TEST=int/openjdk8/pup-6.0.x/srv-6.0.x/pg-9.6/rich
      script: *run-integration-tests

    - stage: ❧ pdb tests
      env: PDB_TEST=int/oraclejdk8/pup-6.0.x/srv-6.0.x/pg-9.6/rich
      script: *run-integration-tests

    # === integration with previous platform (no support for jdk > 8)
=======
      env: PDB_TEST=core+ext/openjdk8/pg-11
      script: *run-core-and-ext-tests

    # === integration tests
>>>>>>> 26651ad4
    - stage: ❧ pdb tests
      env: PDB_TEST=int/openjdk8/pup-5.5.x/srv-5.3.x/pg-9.6
      script: *run-integration-tests

    - stage: ❧ pdb tests
      env: PDB_TEST=int/oraclejdk8/pup-5.5.x/srv-5.3.x/pg-9.6
      script: *run-integration-tests

    - stage: ❧ pdb tests
      env: PDB_TEST=int/openjdk8/pup-5.5.x/srv-5.3.x/pg-11
      script: *run-integration-tests

    # === rspec tests
    - stage: ❧ pdb tests
      env: PDB_TEST=rspec/pup-6.0.x
      script: *run-spec-tests

    - stage: ❧ pdb tests
      env: PDB_TEST=rspec/pup-5.5.x
      script: *run-spec-tests

    # ==== osx

    # === core+ext tests
    - stage: ❧ pdb tests
      env: PDB_TEST=core+ext/openjdk8/pg-9.6
      script: *run-core-and-ext-tests
      os: osx

    - stage: ❧ pdb tests
      env: PDB_TEST=core+ext/openjdk10/pg-9.6
      script: *run-core-and-ext-tests
      os: osx

    # === integration tests
    - stage: ❧ pdb tests
      env: PDB_TEST=int/openjdk8/pup-6.0.x/srv-6.0.x/pg-9.6/rich
      script: *run-integration-tests
      os: osx

    - stage: ❧ pdb tests
      env: PDB_TEST=int/openjdk10/pup-6.0.x/srv-6.0.x/pg-9.6/rich
      script: *run-integration-tests
      os: osx

    # === rspec tests
    - stage: ❧ pdb tests
      env: PDB_TEST=rspec/pup-6.0.x
      script: *run-spec-tests
      os: osx

    - stage: ❧ pdb container tests
      script: *run-docker-tests

on_success: ext/travisci/on-success

notifications:
  email: false
  hipchat:
    rooms:
      secure: gZpfMrGsUEHKzHfDaq8S00Xd35gzwEzcAy5/VV7JOGcmXLyWlx7ojh/Ke4rJ1vOa59OlazyCt5o8uDhB0CcQnZ2Aa6ncoOyLpLLjO8/Ak8qsxPLgC4Ov/zuRA4oTvxqZtaR7Juwbeobp5lB1OSFb7o4G747tC2Ihd1Nhx717tdQ=
    template: >-
      %{commit_subject}
      / %{repository} %{branch} <a href="%{compare_url}">%{commit}</a> %{author}
      / <a href="%{build_url}">#%{build_number}</a> %{result} in %{elapsed_time}
    format: html

cache:
  directories:
    - $HOME/.m2
    - $HOME/Library/Caches/Homebrew
    - vendor/bundle/ruby
    - ext/travisci/local/jdk<|MERGE_RESOLUTION|>--- conflicted
+++ resolved
@@ -120,10 +120,12 @@
       script: *run-core-and-ext-tests
 
     - stage: ❧ pdb tests
-<<<<<<< HEAD
       env: PDB_TEST=core+ext/openjdk10/pg-9.6
       script: *run-core-and-ext-tests
 
+      env: PDB_TEST=core+ext/openjdk8/pg-11
+      script: *run-core-and-ext-tests
+
     # === integration with current platform
     - stage: ❧ pdb tests
       env: PDB_TEST=int/openjdk10/pup-6.0.x/srv-6.0.x/pg-9.6
@@ -141,23 +143,17 @@
       env: PDB_TEST=int/oraclejdk8/pup-6.0.x/srv-6.0.x/pg-9.6/rich
       script: *run-integration-tests
 
+    - stage: ❧ pdb tests
+      env: PDB_TEST=int/openjdk8/pup-6.0.x/srv-6.0.x/pg-11
+      script: *run-integration-tests
+
     # === integration with previous platform (no support for jdk > 8)
-=======
-      env: PDB_TEST=core+ext/openjdk8/pg-11
-      script: *run-core-and-ext-tests
-
-    # === integration tests
->>>>>>> 26651ad4
     - stage: ❧ pdb tests
       env: PDB_TEST=int/openjdk8/pup-5.5.x/srv-5.3.x/pg-9.6
       script: *run-integration-tests
 
     - stage: ❧ pdb tests
       env: PDB_TEST=int/oraclejdk8/pup-5.5.x/srv-5.3.x/pg-9.6
-      script: *run-integration-tests
-
-    - stage: ❧ pdb tests
-      env: PDB_TEST=int/openjdk8/pup-5.5.x/srv-5.3.x/pg-11
       script: *run-integration-tests
 
     # === rspec tests
