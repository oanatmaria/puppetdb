--- conflicted
+++ resolved
@@ -48,36 +48,16 @@
 
     # === integration tests
     - stage: ❧ pdb tests
-<<<<<<< HEAD
-      env: PDB_TEST=int/openjdk8/pup-5.5.x/srv-5.3.x
-      addons:
-        postgresql: *pg-ver
-      services: postgresql
-      script: >-
-        jdk_switcher use openjdk8
-        && ext/travisci/run-integration-tests 5.5.x 5.3.x
+      env: PDB_TEST=int/openjdk8/pup-5.5.x/srv-5.3.x/pg-9.6
+      script: *run-integration-tests
 
     - stage: ❧ pdb tests
-      env: PDB_TEST=int/oraclejdk8/pup-5.5.x/srv-5.3.x
-      addons:
-        postgresql: *pg-ver
-      services: postgresql
-      script: >-
-        jdk_switcher use oraclejdk8
-        && ext/travisci/run-integration-tests 5.5.x 5.3.x
+      env: PDB_TEST=int/oraclejdk8/pup-5.5.x/srv-5.3.x/pg-9.6
+      script: *run-integration-tests
 
     - stage: ❧ pdb tests
-      env: PDB_TEST=int/openjdk8/pup-5.3.x/srv-5.1.x
-      addons:
-        postgresql: *pg-ver
-      services: postgresql
-      script: >-
-        jdk_switcher use openjdk8
-        && ext/travisci/run-integration-tests 5.3.x 5.1.x
-=======
       env: PDB_TEST=int/openjdk8/pup-5.3.x/srv-5.1.x/pg-9.6
       script: *run-integration-tests
->>>>>>> 40ece647
 
     - stage: ❧ pdb tests
       env: PDB_TEST=int/oraclejdk8/pup-5.3.x/srv-5.1.x/pg-9.6
@@ -103,14 +83,14 @@
 
     # === integration tests
     - stage: ❧ pdb tests
-      env: PDB_TEST=int/openjdk8/pup-5.3.x/srv-5.1.x/pg-9.6
+      env: PDB_TEST=int/openjdk8/pup-5.5.x/srv-5.3.x/pg-9.6
       script: *run-integration-tests
       os: osx
 
     # === rspec tests
     - stage: ❧ pdb tests
-      env: PDB_TEST=rspec/pup-5.3.x
-      script: ext/travisci/run-rspec-tests 5.3.x
+      env: PDB_TEST=rspec/pup-5.5.x
+      script: ext/travisci/run-rspec-tests 5.5.x
       os: osx
 
 on_success: ext/travisci/on-success
