<<<<<<< HEAD
(def pdb-version "6.1.0-SNAPSHOT")
(def clj-parent-version "2.3.0")
=======
(def pdb-version "6.0.1-SNAPSHOT")
(def clj-parent-version "2.3.2")
>>>>>>> 31a727ad

(defn pdb-run-sh [& args]
  (apply vector
         ["run" "-m" "puppetlabs.puppetdb.dev.lein/run-sh" (pr-str args)]))

(defn pdb-run-clean [paths]
  (apply pdb-run-sh {:argc #{0} :echo true} "rm" "-rf" paths))

(defn deploy-info
  "Generate deployment information from the URL supplied and the username and
   password for Nexus supplied as environment variables."
  [url]
  {:url url
   :username :env/nexus_jenkins_username
   :password :env/nexus_jenkins_password
   :sign-releases false})

(def i18n-version "0.8.0")

(def need-permgen?
  (= "1.7" (System/getProperty "java.specification.version")))

;; See the integration tests section in documentation/CONTRIBUTING.md.
(def puppetserver-test-dep-ver
  (some-> (try
            (slurp (str "ext/test-conf/puppetserver-dep"))
            (catch java.io.FileNotFoundException ex
              (binding [*out* *err*]
                (println "puppetserver test depdency unconfigured (ignoring)"))
              nil))
          clojure.string/trim))

(def puppetserver-test-dep-gem-list
  (when puppetserver-test-dep-ver
    (let [[major minor] (->> (re-matches #"^([0-9]+)\.([0-9]+)\..*" puppetserver-test-dep-ver)
                             next
                             (take 2)
                             (map #(Integer/parseInt %)))]
      (if (neg? (compare [major minor] [5 3]))
        "gem-list.txt"
        "jruby-gem-list.txt"))))

(def puppetserver-test-deps
  (when puppetserver-test-dep-ver
    `[[puppetlabs/puppetserver ~puppetserver-test-dep-ver]
      [puppetlabs/puppetserver ~puppetserver-test-dep-ver :classifier "test"]]))

(def pdb-dev-deps
  (concat
   '[[ring/ring-mock]
     [puppetlabs/trapperkeeper :classifier "test"]
     [puppetlabs/kitchensink :classifier "test"]
     [puppetlabs/trapperkeeper-webserver-jetty9 :classifier "test"]
     [org.flatland/ordered "1.5.3"]
     [org.clojure/test.check "0.9.0"]
     [com.gfredericks/test.chuck "0.2.7"
      :exclusions [com.andrewmcveigh/cljs-time]]
     [environ "1.0.2"]
     [riddley "0.1.12"]
     [io.forward/yaml "1.0.5"]

     ;; Only needed for :integration tests
     [puppetlabs/trapperkeeper-authorization nil]
     [puppetlabs/trapperkeeper-filesystem-watcher nil]]
   puppetserver-test-deps))

;; Don't use lein :clean-targets so that we don't have to repeat
;; ourselves, given that we need to remove some protected files, and
;; in addition, metadata like {:protect false} doesn't appear to
;; survive profile merges.

(def pdb-clean-paths
  ["puppet/client_data"
   "puppet/client_yaml"
   "puppet/clientbucket"
   "puppet/facts.d"
   "puppet/locales"
   "puppet/preview"
   "puppet/state"
   "resources/locales.clj"
   "resources/puppetlabs/puppetdb/Messages_eo$1.class"
   "resources/puppetlabs/puppetdb/Messages_eo.class"
   "target"
   "target-gems"
   "test-resources/puppetserver/ssl/certificate_requests"
   "test-resources/puppetserver/ssl/private"])

(def pdb-distclean-paths
  (into pdb-clean-paths
        [".bundle"
         ".lein-failures"
         "Gemfile.lock"
         "ext/test-conf/pgbin-requested"
         "ext/test-conf/pgport-requested"
         "ext/test-conf/puppet-ref-requested"
         "ext/test-conf/puppetserver-dep"
         "ext/test-conf/puppetserver-ref-requested"
         "puppetserver"
         "vendor"]))

(defproject puppetlabs/puppetdb pdb-version
  :description "Puppet-integrated catalog and fact storage"

  :license {:name "Apache License, Version 2.0"
            :url "http://www.apache.org/licenses/LICENSE-2.0.html"}

  :url "https://docs.puppetlabs.com/puppetdb/"

  :min-lein-version "2.7.1"

  :parent-project {:coords [puppetlabs/clj-parent ~clj-parent-version]
                   :inherit [:managed-dependencies]}

  ;; Abort when version ranges or version conflicts are detected in
  ;; dependencies. Also supports :warn to simply emit warnings.
  ;; requires lein 2.2.0+.
  :pedantic? :abort

  :dependencies [;; clj-parent overrides
                 ;; Until we officially drop 7
                 [org.postgresql/postgresql "42.2.2.jre7"]

                 [org.clojure/clojure]
                 [org.clojure/core.async]
                 [org.clojure/core.match "0.3.0-alpha4"]
                 [org.clojure/core.memoize]
                 [org.clojure/java.jdbc]
                 [org.clojure/tools.macro]
                 [org.clojure/math.combinatorics "0.1.1"]
                 [org.clojure/math.numeric-tower "0.0.4"]
                 [org.clojure/tools.logging]

                 ;; Puppet specific
                 [puppetlabs/comidi]
                 [puppetlabs/dujour-version-check]
                 [puppetlabs/http-client]
                 [puppetlabs/i18n]
                 [puppetlabs/kitchensink]
                 [puppetlabs/stockpile "0.0.4"]
                 [puppetlabs/tools.namespace "0.2.4.1"]
                 [puppetlabs/trapperkeeper]
                 [puppetlabs/trapperkeeper-webserver-jetty9]
                 [puppetlabs/trapperkeeper-metrics]
                 [puppetlabs/trapperkeeper-status]

                 ;; Various
                 [cheshire]
                 [clj-stacktrace]
                 [clj-time]
                 [com.rpl/specter "0.5.7"]
                 [com.taoensso/nippy]
                 [digest "1.4.3"]
                 [fast-zip-visit "1.0.2"]
                 [instaparse]
                 [me.raynes/fs]
                 [metrics-clojure]
                 [robert/hooke "1.3.0"]
                 [slingshot]
                 [trptcolin/versioneer]

                 ;; Filesystem utilities
                 [org.apache.commons/commons-lang3]
                 ;; Version information
                 ;; Job scheduling
                 [overtone/at-at "1.2.0"]

                 ;; Database connectivity
                 [com.zaxxer/HikariCP]
                 [honeysql]

                 ;; WebAPI support libraries.
                 [bidi]
                 [clj-http "2.0.1"]
                 [com.novemberain/pantomime "2.1.0"]
                 [compojure]
                 [ring/ring-core]

                 ;; Pin version for PDB-3809
                 [com.fasterxml.jackson.core/jackson-databind]

                 ;; conflict resolution
                 [org.clojure/tools.nrepl "0.2.13"]]

  :jvm-opts ~(if need-permgen?
              ["-XX:MaxPermSize=200M"]
              [])

  :repositories [["releases" "https://artifactory.delivery.puppetlabs.net/artifactory/list/clojure-releases__local/"]
                 ["snapshots" "https://artifactory.delivery.puppetlabs.net/artifactory/list/clojure-snapshots__local/"]]

  :plugins [[lein-release "1.0.5" :exclusions [org.clojure/clojure]]
            [lein-cloverage "1.0.6"]
            [lein-parent "0.3.4"]
            [puppetlabs/i18n ~i18n-version]]

  :lein-release {:scm        :git
                 :deploy-via :lein-deploy}

  :uberjar-name "puppetdb.jar"
  :lein-ezbake {:vars {:user "puppetdb"
                       :group "puppetdb"
                       :build-type "foss"
                       :main-namespace "puppetlabs.puppetdb.main"
                       :start-timeout 14400
                       :repo-target "puppet6"
                       :nonfinal-repo-target "puppet6-nightly"
                       :logrotate-enabled false}
                :config-dir "ext/config/foss"
                }

  :deploy-repositories [["releases" ~(deploy-info "https://artifactory.delivery.puppetlabs.net/artifactory/list/clojure-releases__local/")]
                        ["snapshots" ~(deploy-info "https://artifactory.delivery.puppetlabs.net/artifactory/list/clojure-snapshots__local/")]]

  ;; By declaring a classifier here and a corresponding profile below we'll get an additional jar
  ;; during `lein jar` that has all the code in the test/ directory. Downstream projects can then
  ;; depend on this test jar using a :classifier in their :dependencies to reuse the test utility
  ;; code that we have.
  :classifiers  [["test" :testutils]]

  :profiles {:dev {:resource-paths ["test-resources"],
                   :dependencies ~pdb-dev-deps
                   :injections [(do
                                  (require 'schema.core)
                                  (schema.core/set-fn-validation! true))]}
             :ezbake {:dependencies ^:replace [;; NOTE: we need to explicitly pass in `nil` values
                                               ;; for the version numbers here in order to correctly
                                               ;; inherit the versions from our parent project.
                                               ;; This is because of a bug in lein 2.7.1 that
                                               ;; prevents the deps from being processed properly
                                               ;; with `:managed-dependencies` when you specify
                                               ;; dependencies in a profile.  See:
                                               ;; https://github.com/technomancy/leiningen/issues/2216
                                               ;; Hopefully we can remove those `nil`s (if we care)
                                               ;; and this comment when lein 2.7.2 is available.

                                               ;; we need to explicitly pull in our parent project's
                                               ;; clojure version here, because without it, lein
                                               ;; brings in its own version, and older versions of
                                               ;; lein depend on clojure 1.6.
                                               [org.clojure/clojure nil]

                                               ;; This circular dependency is required because of a bug in
                                               ;; ezbake (EZ-35); without it, bootstrap.cfg will not be included
                                               ;; in the final package.
                                               [puppetlabs/puppetdb ~pdb-version]]
                      :name "puppetdb"
                      :plugins [[puppetlabs/lein-ezbake "1.8.5"]]}
             :testutils {:source-paths ^:replace ["test"]}
             :install-gems {:source-paths ^:replace ["src-gems"]
                            :target-path "target-gems"
                            :dependencies ~puppetserver-test-deps}
             :ci {:plugins [[lein-pprint "1.1.1"]]}
             :test {:jvm-opts ~(if need-permgen?
                                 ;; integration tests cycle jruby a lot, which chews through permgen
                                 ^:replace ["-XX:MaxPermSize=500M"]
                                 [])}}

  :jar-exclusions [#"leiningen/"]

  :resource-paths ["resources" "puppet/lib" "resources/puppetlabs/puppetdb" "resources/ext/docs"]

  :main ^:skip-aot puppetlabs.puppetdb.core

  :test-selectors {:default (complement :integration)
                   :unit (complement :integration)
                   :integration :integration}

  ;; This is used to merge the locales.clj of all the dependencies into a single
  ;; file inside the uberjar
  :uberjar-merge-with {"locales.clj"  [(comp read-string slurp)
                                       (fn [new prev]
                                         (if (map? prev) [new prev] (conj prev new)))
                                       #(spit %1 (pr-str %2))]}

  :aliases {"gem" ["with-profie" "install-gems"
                   "trampoline" "run" "-m" "puppetlabs.puppetserver.cli.gem"
                   "--config" "./test-resources/puppetserver/puppetserver.conf"]
            "install-gems" ["with-profile" "install-gems"
                            "trampoline" "run" "-m" "puppetlabs.puppetdb.integration.install-gems"
                            ~puppetserver-test-dep-gem-list
                            "--config" "./test-resources/puppetserver/puppetserver.conf"]
            "clean" ~(pdb-run-clean pdb-clean-paths)
            "distclean" ~(pdb-run-clean pdb-distclean-paths)})<|MERGE_RESOLUTION|>--- conflicted
+++ resolved
@@ -1,10 +1,5 @@
-<<<<<<< HEAD
 (def pdb-version "6.1.0-SNAPSHOT")
-(def clj-parent-version "2.3.0")
-=======
-(def pdb-version "6.0.1-SNAPSHOT")
 (def clj-parent-version "2.3.2")
->>>>>>> 31a727ad
 
 (defn pdb-run-sh [& args]
   (apply vector
