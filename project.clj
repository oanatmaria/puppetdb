<<<<<<< HEAD
(def pdb-version "5.3.0-SNAPSHOT")
(def puppetserver-version "5.1.0")
=======
(def pdb-version "5.2.3-SNAPSHOT")
>>>>>>> 6b19d842
(def clj-parent-version "1.4.3")

(defn pdb-run-sh [& args]
  (apply vector
         ["run" "-m" "puppetlabs.puppetdb.dev.lein/run-sh" (pr-str args)]))

(defn pdb-run-clean [paths]
  (apply pdb-run-sh {:argc #{0} :echo true} "rm" "-rf" paths))

(defn deploy-info
  "Generate deployment information from the URL supplied and the username and
   password for Nexus supplied as environment variables."
  [url]
  {:url url
   :username :env/nexus_jenkins_username
   :password :env/nexus_jenkins_password
   :sign-releases false})

(def i18n-version "0.8.0")

(def need-permgen?
  (= "1.7" (System/getProperty "java.specification.version")))

;; See the integration tests section in documentation/CONTRIBUTING.md.
(def puppetserver-test-dep-ver
  (some-> (try
            (slurp (str "ext/test-conf/puppetserver-dep"))
            (catch java.io.FileNotFoundException ex
              (binding [*out* *err*]
                (println "puppetserver test depdency unconfigured (ignoring)"))
              nil))
          clojure.string/trim))

(def puppetserver-test-deps
  (when puppetserver-test-dep-ver
    `[[puppetlabs/puppetserver ~puppetserver-test-dep-ver]
      [puppetlabs/puppetserver ~puppetserver-test-dep-ver :classifier "test"]]))

(def pdb-dev-deps
  (concat
   '[[ring-mock]
     [puppetlabs/trapperkeeper :classifier "test"]
     [puppetlabs/kitchensink :classifier "test"]
     [puppetlabs/trapperkeeper-webserver-jetty9 :classifier "test"]
     [org.flatland/ordered "1.5.3"]
     [org.clojure/test.check "0.9.0"]
     [com.gfredericks/test.chuck "0.2.7" :exclusions
      [clj-time com.andrewmcveigh/cljs-time instaparse joda-time org.clojure/clojure]]
     [environ "1.0.2"]
     [riddley "0.1.12"]
     [io.forward/yaml "1.0.5"]

     ;; Only needed for :integration tests
     [puppetlabs/trapperkeeper-authorization nil]
     [puppetlabs/trapperkeeper-filesystem-watcher nil]]
   puppetserver-test-deps))

;; Don't use lein :clean-targets so that we don't have to repeat
;; ourselves, given that we need to remove some protected files, and
;; in addition, metadata like {:protect false} doesn't appear to
;; survive profile merges.

(def pdb-clean-paths
  ["puppet/client_data"
   "puppet/client_yaml"
   "puppet/clientbucket"
   "puppet/facts.d"
   "puppet/locales"
   "puppet/preview"
   "puppet/state"
   "resources/locales.clj"
   "resources/puppetlabs/puppetdb/Messages_eo$1.class"
   "resources/puppetlabs/puppetdb/Messages_eo.class"
   "target"
   "target-gems"
   "test-resources/puppetserver/ssl/certificate_requests"
   "test-resources/puppetserver/ssl/private"])

(def pdb-distclean-paths
  (into pdb-clean-paths
        [".bundle"
         ".lein-failures"
         "Gemfile.lock"
         "ext/test-conf/puppet-requested"
         "ext/test-conf/puppetserver-dep"
         "ext/test-conf/puppetserver-requested"
         "puppetserver"
         "vendor"]))

(defproject puppetlabs/puppetdb pdb-version
  :description "Puppet-integrated catalog and fact storage"

  :license {:name "Apache License, Version 2.0"
            :url "http://www.apache.org/licenses/LICENSE-2.0.html"}

  :url "https://docs.puppetlabs.com/puppetdb/"

  :min-lein-version "2.7.1"

  :parent-project {:coords [puppetlabs/clj-parent ~clj-parent-version]
                   :inherit [:managed-dependencies]}

  ;; Abort when version ranges or version conflicts are detected in
  ;; dependencies. Also supports :warn to simply emit warnings.
  ;; requires lein 2.2.0+.
  :pedantic? :abort

  :dependencies [;; Clojure org
                 [org.clojure/clojure "1.8.0"]
                 [org.clojure/core.async]
                 [org.clojure/core.match "0.3.0-alpha4" :exclusions [org.clojure/tools.analyzer.jvm]]
                 [org.clojure/core.memoize "0.5.9"]
                 [org.clojure/java.jdbc "0.6.1"]
                 [org.clojure/tools.macro]
                 [org.clojure/math.combinatorics "0.1.1"]
                 [org.clojure/math.numeric-tower "0.0.4"]
                 [org.clojure/tools.logging]

                 ;; Puppet specific
                 [puppetlabs/comidi]
                 [puppetlabs/dujour-version-check]
                 [puppetlabs/http-client]
                 [puppetlabs/i18n]
                 [puppetlabs/kitchensink]
                 [puppetlabs/stockpile "0.0.4"]
                 [puppetlabs/tools.namespace "0.2.4.1"]
                 [puppetlabs/trapperkeeper]
                 [puppetlabs/trapperkeeper-webserver-jetty9]
                 [puppetlabs/trapperkeeper-metrics :exclusions [ring/ring-defaults org.slf4j/slf4j-api]]
                 [puppetlabs/trapperkeeper-status]

                 ;; Various
                 [cheshire]
                 [clj-stacktrace]
                 [clj-time]
                 [com.rpl/specter "0.5.7"]
                 [com.taoensso/nippy "2.10.0" :exclusions [org.clojure/tools.reader]]
                 [digest "1.4.3"]
                 [fast-zip-visit "1.0.2"]
                 [instaparse "1.4.1"]
                 [me.raynes/fs]
                 [metrics-clojure "2.6.1" :exclusions [org.clojure/clojure org.slf4j/slf4j-api]]
                 [prismatic/schema "1.1.2"]
                 [robert/hooke "1.3.0"]
                 [slingshot]
                 [trptcolin/versioneer]

                 ;; Filesystem utilities
                 [org.apache.commons/commons-lang3 "3.4"]
                 ;; Version information
                 ;; Job scheduling
                 [overtone/at-at "1.2.0"]

                 ;; Database connectivity
                 [com.zaxxer/HikariCP "2.4.3" :exclusions [org.slf4j/slf4j-api]]
                 [honeysql "0.6.3"]
                 [org.postgresql/postgresql "9.4.1208.jre7"]

                 ;; MQ connectivity
                 [org.apache.activemq/activemq-broker "5.13.2" :exclusions [org.slf4j/slf4j-api]]
                 [org.apache.activemq/activemq-kahadb-store "5.13.2" :exclusions [org.slf4j/slf4j-api]]
                 [org.apache.activemq/activemq-pool "5.13.2" :exclusions [org.slf4j/slf4j-api]]
                 ;; bridge to allow some spring/activemq stuff to log over slf4j
                 [org.slf4j/jcl-over-slf4j "1.7.14" :exclusions [org.slf4j/slf4j-api]]

                 ;; WebAPI support libraries.
                 [bidi "2.0.12" :exclusions [org.clojure/clojurescript]]
                 [clj-http "2.0.1" :exclusions [org.apache.httpcomponents/httpcore org.apache.httpcomponents/httpclient]]
                 [com.novemberain/pantomime "2.1.0"]
                 [compojure]
                 [org.apache.commons/commons-compress "1.10"]
                 [ring/ring-core :exclusions [javax.servlet/servlet-api org.clojure/tools.reader]]

                 ;; Pin version for PDB-3809
                 [com.fasterxml.jackson.core/jackson-databind "2.9.1"]]

  :jvm-opts ~(if need-permgen?
              ["-XX:MaxPermSize=200M"]
              [])

  :repositories [["releases" "https://artifactory.delivery.puppetlabs.net/artifactory/list/clojure-releases__local/"]
                 ["snapshots" "https://artifactory.delivery.puppetlabs.net/artifactory/list/clojure-snapshots__local/"]]

  :plugins [[lein-release "1.0.5" :exclusions [org.clojure/clojure]]
            [lein-cloverage "1.0.6" :exclusions [org.clojure/clojure]]
            [lein-parent "0.3.1"]
            [puppetlabs/i18n ~i18n-version]]

  :lein-release {:scm        :git
                 :deploy-via :lein-deploy}

  :uberjar-name "puppetdb.jar"
  :lein-ezbake {:vars {:user "puppetdb"
                       :group "puppetdb"
                       :build-type "foss"
                       :main-namespace "puppetlabs.puppetdb.main"
                       :start-timeout 14400
                       :repo-target "puppet5"
                       :nonfinal-repo-target "puppet5-nightly"
                       :logrotate-enabled false}
                :config-dir "ext/config/foss"
                }

  :deploy-repositories [["releases" ~(deploy-info "https://artifactory.delivery.puppetlabs.net/artifactory/list/clojure-releases__local/")]
                        ["snapshots" ~(deploy-info "https://artifactory.delivery.puppetlabs.net/artifactory/list/clojure-snapshots__local/")]]

  ;; By declaring a classifier here and a corresponding profile below we'll get an additional jar
  ;; during `lein jar` that has all the code in the test/ directory. Downstream projects can then
  ;; depend on this test jar using a :classifier in their :dependencies to reuse the test utility
  ;; code that we have.
  :classifiers  [["test" :testutils]]

  :profiles {:dev {:resource-paths ["test-resources"],
                   :dependencies ~pdb-dev-deps
                   :injections [(do
                                  (require 'schema.core)
                                  (schema.core/set-fn-validation! true))]}
             :ezbake {:dependencies ^:replace [;; NOTE: we need to explicitly pass in `nil` values
                                               ;; for the version numbers here in order to correctly
                                               ;; inherit the versions from our parent project.
                                               ;; This is because of a bug in lein 2.7.1 that
                                               ;; prevents the deps from being processed properly
                                               ;; with `:managed-dependencies` when you specify
                                               ;; dependencies in a profile.  See:
                                               ;; https://github.com/technomancy/leiningen/issues/2216
                                               ;; Hopefully we can remove those `nil`s (if we care)
                                               ;; and this comment when lein 2.7.2 is available.

                                               ;; we need to explicitly pull in our parent project's
                                               ;; clojure version here, because without it, lein
                                               ;; brings in its own version, and older versions of
                                               ;; lein depend on clojure 1.6.
                                               [org.clojure/clojure nil]

                                               ;; This circular dependency is required because of a bug in
                                               ;; ezbake (EZ-35); without it, bootstrap.cfg will not be included
                                               ;; in the final package.
                                               [puppetlabs/puppetdb ~pdb-version]
                                               [org.clojure/tools.nrepl nil]]
                      :name "puppetdb"
                      :plugins [[puppetlabs/lein-ezbake "1.8.1"]]}
             :testutils {:source-paths ^:replace ["test"]}
             :install-gems {:source-paths ^:replace ["src-gems"]
                            :target-path "target-gems"
                            :dependencies ~puppetserver-test-deps}
             :ci {:plugins [[lein-pprint "1.1.1"]]}
             :test {:jvm-opts ~(if need-permgen?
                                 ;; integration tests cycle jruby a lot, which chews through permgen
                                 ^:replace ["-XX:MaxPermSize=500M"]
                                 [])}}

  :jar-exclusions [#"leiningen/"]

  :resource-paths ["resources" "puppet/lib" "resources/puppetlabs/puppetdb" "resources/ext/docs"]

  :main ^:skip-aot puppetlabs.puppetdb.core

  :test-selectors {:default (complement :integration)
                   :unit (complement :integration)
                   :integration :integration}

  ;; This is used to merge the locales.clj of all the dependencies into a single
  ;; file inside the uberjar
  :uberjar-merge-with {"locales.clj"  [(comp read-string slurp)
                                       (fn [new prev]
                                         (if (map? prev) [new prev] (conj prev new)))
                                       #(spit %1 (pr-str %2))]}

  :aliases {"gem" ["with-profie" "install-gems"
                   "trampoline" "run" "-m" "puppetlabs.puppetserver.cli.gem"
                   "--config" "./test-resources/puppetserver/puppetserver.conf"]
            "install-gems" ["with-profile" "install-gems"
                            "trampoline" "run" "-m" "puppetlabs.puppetdb.integration.install-gems"
                            "--config" "./test-resources/puppetserver/puppetserver.conf"]
            "clean" ~(pdb-run-clean pdb-clean-paths)
            "distclean" ~(pdb-run-clean pdb-distclean-paths)})<|MERGE_RESOLUTION|>--- conflicted
+++ resolved
@@ -1,9 +1,4 @@
-<<<<<<< HEAD
 (def pdb-version "5.3.0-SNAPSHOT")
-(def puppetserver-version "5.1.0")
-=======
-(def pdb-version "5.2.3-SNAPSHOT")
->>>>>>> 6b19d842
 (def clj-parent-version "1.4.3")
 
 (defn pdb-run-sh [& args]
