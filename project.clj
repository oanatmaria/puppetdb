--- conflicted
+++ resolved
@@ -5,13 +5,8 @@
    :password :env/nexus_jenkins_password
    :sign-releases false})
 
-<<<<<<< HEAD
 (def pdb-version "4.2.0-SNAPSHOT")
 (def pe-pdb-version "4.2.0-SNAPSHOT")
-=======
-(def pdb-version "4.1.3-SNAPSHOT")
-(def pe-pdb-version "4.1.3-SNAPSHOT")
->>>>>>> 5ffe00f0
 
 (def rbac-client-version "0.1.5")
 (def rbac-version "1.2.19")
