<<<<<<< HEAD
(def pdb-version "7.0.0-SNAPSHOT")
(def clj-parent-version "4.6.3")
=======
(def pdb-version "6.13.1-SNAPSHOT")
(def clj-parent-version "4.6.8")
>>>>>>> 4432079b

(defn true-in-env? [x]
  (#{"true" "yes" "1"} (System/getenv x)))

(defn pdb-run-sh [& args]
  (apply vector
         ["run" "-m" "puppetlabs.puppetdb.dev.lein/run-sh" (pr-str args)]))

(defn pdb-run-clean [paths]
  (apply pdb-run-sh {:argc #{0} :echo true} "rm" "-rf" paths))

(defn deploy-info
  "Generate deployment information from the URL supplied and the username and
   password for Nexus supplied as environment variables."
  [url]
  {:url url
   :username :env/nexus_jenkins_username
   :password :env/nexus_jenkins_password
   :sign-releases false})

(def i18n-version "0.8.0")

(def need-permgen?
  (= "1.7" (System/getProperty "java.specification.version")))

(def pdb-repositories
  (if (true-in-env? "PUPPET_SUPPRESS_INTERNAL_LEIN_REPOS")
    []
    [["releases" "https://artifactory.delivery.puppetlabs.net/artifactory/list/clojure-releases__local/"]
     ["snapshots" "https://artifactory.delivery.puppetlabs.net/artifactory/list/clojure-snapshots__local/"]]))

;; See the integration tests section in documentation/CONTRIBUTING.md.
(def puppetserver-test-dep-ver
  (some-> (try
            (slurp (str "ext/test-conf/puppetserver-dep"))
            (catch java.io.FileNotFoundException ex
              (binding [*out* *err*]
                (println "puppetserver test dependency unconfigured (ignoring)"))
              nil))
          clojure.string/trim))

(def puppetserver-test-dep-gem-list
  (when puppetserver-test-dep-ver
    (let [[major minor] (->> (re-matches #"^([0-9]+)\.([0-9]+)\..*" puppetserver-test-dep-ver)
                             next
                             (take 2)
                             (map #(Integer/parseInt %)))]
      (if (neg? (compare [major minor] [5 3]))
        "gem-list.txt"
        "jruby-gem-list.txt"))))

(def puppetserver-test-deps
  (when puppetserver-test-dep-ver
    `[[puppetlabs/puppetserver ~puppetserver-test-dep-ver]
      [puppetlabs/puppetserver ~puppetserver-test-dep-ver :classifier "test"]]))

(def pdb-dev-deps
  (concat
   '[[ring/ring-mock]
     [puppetlabs/trapperkeeper :classifier "test"]
     [puppetlabs/kitchensink :classifier "test"]
     [puppetlabs/trapperkeeper-webserver-jetty9 :classifier "test"]
     [org.flatland/ordered "1.5.7"]
     [org.clojure/test.check "0.9.0"]
     [com.gfredericks/test.chuck "0.2.7"
      :exclusions [com.andrewmcveigh/cljs-time]]
     [environ "1.0.2"]
     [riddley "0.1.12"]
     [io.forward/yaml "1.0.5"]

     ;; Only needed for :integration tests
     [puppetlabs/trapperkeeper-authorization nil]
     [puppetlabs/trapperkeeper-filesystem-watcher nil]]
   puppetserver-test-deps))

;; Don't use lein :clean-targets so that we don't have to repeat
;; ourselves, given that we need to remove some protected files, and
;; in addition, metadata like {:protect false} doesn't appear to
;; survive profile merges.

(def pdb-clean-paths
  ["puppet/client_data"
   "puppet/client_yaml"
   "puppet/clientbucket"
   "puppet/facts.d"
   "puppet/locales"
   "puppet/preview"
   "puppet/state"
   "resources/locales.clj"
   "resources/puppetlabs/puppetdb/Messages_eo$1.class"
   "resources/puppetlabs/puppetdb/Messages_eo.class"
   "target"
   "target-gems"
   "test-resources/puppetserver/ssl/certificate_requests"
   "test-resources/puppetserver/ssl/private"])

(def pdb-distclean-paths
  (into pdb-clean-paths
        [".bundle"
         ".lein-failures"
         "Gemfile.lock"
         "ext/test-conf/pgbin-requested"
         "ext/test-conf/pgport-requested"
         "ext/test-conf/puppet-ref-requested"
         "ext/test-conf/puppetserver-dep"
         "ext/test-conf/puppetserver-ref-requested"
         "puppetserver"
         "vendor"]))

(def pdb-aot-namespaces
  (apply vector
         #"puppetlabs\.puppetdb\..*"
         (->> "resources/puppetlabs/puppetdb/bootstrap.cfg"
              clojure.java.io/reader
              line-seq
              (map clojure.string/trim)
              (remove #(re-matches #"#.*" %))  ;; # comments
              (remove #(re-matches #"puppetlabs\.puppetdb\.." %))
              (map #(clojure.string/replace % #"(.*)/[^/]+$" "$1"))
              (map symbol))))

(defproject puppetlabs/puppetdb pdb-version
  :description "Puppet-integrated catalog and fact storage"

  :license {:name "Apache License, Version 2.0"
            :url "http://www.apache.org/licenses/LICENSE-2.0.html"}

  :url "https://docs.puppetlabs.com/puppetdb/"

  :min-lein-version "2.7.1"

  :parent-project {:coords [puppetlabs/clj-parent ~clj-parent-version]
                   :inherit [:managed-dependencies]}

  ;; Abort when version ranges or version conflicts are detected in
  ;; dependencies. Also supports :warn to simply emit warnings.
  ;; requires lein 2.2.0+.
  :pedantic? :abort

  :dependencies [[org.postgresql/postgresql]
                 [org.clojure/clojure]
                 [org.clojure/core.async]
                 [org.clojure/core.match "0.3.0-alpha4"]
                 [org.clojure/core.memoize]
                 [org.clojure/java.jdbc]
                 [org.clojure/tools.macro]
                 [org.clojure/math.combinatorics "0.1.1"]
                 [org.clojure/tools.logging]

                 ;; Puppet specific
                 [puppetlabs/comidi]
                 [puppetlabs/dujour-version-check]
                 [puppetlabs/i18n]
                 [puppetlabs/kitchensink]
                 [puppetlabs/stockpile "0.0.4"]
                 [puppetlabs/structured-logging]
                 [puppetlabs/tools.namespace "0.2.4.1"]
                 [puppetlabs/trapperkeeper]
                 [puppetlabs/trapperkeeper-webserver-jetty9]
                 [puppetlabs/trapperkeeper-metrics]
                 [puppetlabs/trapperkeeper-status]

                 ;; Various
                 [cheshire]
                 [clj-stacktrace]
                 [clj-time]
                 [com.rpl/specter "0.5.7"]
                 [com.taoensso/nippy :exclusions [org.tukaani/xz]]
                 [digest "1.4.3"]
                 [fast-zip-visit "1.0.2"]
                 [instaparse]
                 [murphy "0.5.1"]
                 [clj-commons/fs]
                 [metrics-clojure]
                 [robert/hooke "1.3.0"]
                 [trptcolin/versioneer]
                 ;; We do not currently use this dependency directly, but
                 ;; we have documentation that shows how users can use it to
                 ;; send their logs to logstash, so we include it in the jar.
                 [net.logstash.logback/logstash-logback-encoder]
                 [com.fasterxml.jackson.core/jackson-databind]

                 ;; Filesystem utilities
                 [org.apache.commons/commons-lang3]
                 ;; Version information
                 ;; Job scheduling
                 [overtone/at-at "1.2.0"]

                 ;; Database connectivity
                 [com.zaxxer/HikariCP]
                 [honeysql]

                 ;; WebAPI support libraries.
                 [bidi]
                 [clj-http "2.0.1"]
                 [com.novemberain/pantomime "2.1.0"]
                 [compojure]
                 [ring/ring-core]

                 ;; conflict resolution
                 [org.clojure/tools.nrepl "0.2.13"]

                 ;; fixing a illegal reflective access
                 [org.tcrawley/dynapath "1.0.0"]]

  :jvm-opts ~(if need-permgen?
              ["-XX:MaxPermSize=200M"]
              [])

  :repositories ~pdb-repositories

  :plugins [[lein-release "1.0.5" :exclusions [org.clojure/clojure]]
            [lein-cloverage "1.0.6"]
            [lein-parent "0.3.7"]
            [puppetlabs/i18n ~i18n-version]]

  :lein-release {:scm        :git
                 :deploy-via :lein-deploy}

  :uberjar-name "puppetdb.jar"

  ;; WARNING: these configuration options are
  ;; also set in PE's project.clj changes to things like
  ;; the main namespace and start timeout need to be updated
  ;; there as well
  :lein-ezbake {:vars {:user "puppetdb"
                       :group "puppetdb"
                       :build-type "foss"
                       :main-namespace "puppetlabs.puppetdb.cli.services"
                       :start-timeout 14400
                       :repo-target "puppet7"
                       :nonfinal-repo-target "puppet7-nightly"
                       :logrotate-enabled false}
                :config-dir "ext/config/foss"
                }

  :deploy-repositories [["releases" ~(deploy-info "https://artifactory.delivery.puppetlabs.net/artifactory/list/clojure-releases__local/")]
                        ["snapshots" ~(deploy-info "https://artifactory.delivery.puppetlabs.net/artifactory/list/clojure-snapshots__local/")]]

  ;; Build a puppetdb-VER-test.jar containing test/ for projects like
  ;; pdbext to use by depending on ["puppetlabs.puppetdb" :classifier
  ;; "test"].  See the :testutils profile below.
  :classifiers  {:test :testutils}

  :profiles {:defaults {:resource-paths ["test-resources"]
                        :dependencies ~pdb-dev-deps
                        :injections [(do
                                       (require 'schema.core)
                                       (schema.core/set-fn-validation! true))]}
             :dev [:defaults
                   {:dependencies [[org.bouncycastle/bcpkix-jdk15on]]}]
             :fips [:defaults
                    {:dependencies [[org.bouncycastle/bcpkix-fips]
                                    [org.bouncycastle/bc-fips]
                                    [org.bouncycastle/bctls-fips]]

                     ;; this only ensures that we run with the proper profiles
                     ;; during testing. This JVM opt will be set in the puppet module
                     ;; that sets up the JVM classpaths during installation.
                     :jvm-opts ~(let [version (System/getProperty "java.version")
                                      [major minor _] (clojure.string/split version #"\.")
                                      unsupported-ex (ex-info "Unsupported major Java version. Expects 8 or 11."
                                                       {:major major
                                                        :minor minor})]
                                  (condp = (java.lang.Integer/parseInt major)
                                    1 (if (= 8 (java.lang.Integer/parseInt minor))
                                        ["-Djava.security.properties==dev-resources/jdk8-fips-security"]
                                        (throw unsupported-ex))
                                    11 ["-Djava.security.properties==dev-resources/jdk11-fips-security"]
                                    (throw unsupported-ex)))}]
             :ezbake {:dependencies ^:replace [;; NOTE: we need to explicitly pass in `nil` values
                                               ;; for the version numbers here in order to correctly
                                               ;; inherit the versions from our parent project.
                                               ;; This is because of a bug in lein 2.7.1 that
                                               ;; prevents the deps from being processed properly
                                               ;; with `:managed-dependencies` when you specify
                                               ;; dependencies in a profile.  See:
                                               ;; https://github.com/technomancy/leiningen/issues/2216
                                               ;; Hopefully we can remove those `nil`s (if we care)
                                               ;; and this comment when lein 2.7.2 is available.

                                               ;; ezbake does not use the uberjar profile so we need
                                               ;; to duplicate this dependency here
                                               [org.bouncycastle/bcpkix-jdk15on nil]

                                               ;; we need to explicitly pull in our parent project's
                                               ;; clojure version here, because without it, lein
                                               ;; brings in its own version, and older versions of
                                               ;; lein depend on clojure 1.6.
                                               [org.clojure/clojure nil]

                                               ;; This circular dependency is required because of a bug in
                                               ;; ezbake (EZ-35); without it, bootstrap.cfg will not be included
                                               ;; in the final package.
                                               [puppetlabs/puppetdb ~pdb-version]]
                      :name "puppetdb"
                      :plugins [[puppetlabs/lein-ezbake "2.2.1"]]}
             :testutils {:source-paths ^:replace ["test"]
                         :resource-paths ^:replace []
                         ;; Something else may need adjustment, but
                         ;; without this, "lein uberjar" tries to
                         ;; compile test files, and crashes because
                         ;; "src" namespaces aren't available.
                         :aot ^:replace []}
             :install-gems {:source-paths ^:replace ["src-gems"]
                            :target-path "target-gems"
                            :dependencies ~puppetserver-test-deps}
             :ci {:plugins [[lein-pprint "1.1.1"]]}
             :test {:jvm-opts ~(if need-permgen?
                                 ;; integration tests cycle jruby a lot, which chews through permgen
                                 ^:replace ["-XX:MaxPermSize=500M"]
                                 [])}
             ; We only want to include bouncycastle in the FOSS uberjar.
             ; PE should be handled by selecting the proper bouncycastle jar
             ; at runtime (standard/fips)
             :uberjar {:dependencies [[org.bouncycastle/bcpkix-jdk15on]]
                       :aot ~pdb-aot-namespaces}}

  :jar-exclusions [#"leiningen/"]

  :resource-paths ["resources" "puppet/lib" "resources/puppetlabs/puppetdb" "resources/ext/docs"]

  :main puppetlabs.puppetdb.core

  :test-selectors {:default (complement :integration)
                   :unit (complement :integration)
                   :integration :integration}

  ;; This is used to merge the locales.clj of all the dependencies into a single
  ;; file inside the uberjar
  :uberjar-merge-with {"locales.clj"  [(comp read-string slurp)
                                       (fn [new prev]
                                         (if (map? prev) [new prev] (conj prev new)))
                                       #(spit %1 (pr-str %2))]}

  :aliases {"gem" ["with-profile" "install-gems,dev"
                   "trampoline" "run" "-m" "puppetlabs.puppetserver.cli.gem"
                   "--config" "./test-resources/puppetserver/puppetserver.conf"]
            "install-gems" ["with-profile" "install-gems,dev"
                            "trampoline" "run" "-m" "puppetlabs.puppetdb.integration.install-gems"
                            ~puppetserver-test-dep-gem-list
                            "--config" "./test-resources/puppetserver/puppetserver.conf"]
            "clean" ~(pdb-run-clean pdb-clean-paths)
            "distclean" ~(pdb-run-clean pdb-distclean-paths)})<|MERGE_RESOLUTION|>--- conflicted
+++ resolved
@@ -1,10 +1,5 @@
-<<<<<<< HEAD
 (def pdb-version "7.0.0-SNAPSHOT")
-(def clj-parent-version "4.6.3")
-=======
-(def pdb-version "6.13.1-SNAPSHOT")
 (def clj-parent-version "4.6.8")
->>>>>>> 4432079b
 
 (defn true-in-env? [x]
   (#{"true" "yes" "1"} (System/getenv x)))
