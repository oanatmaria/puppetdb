--- conflicted
+++ resolved
@@ -75,23 +75,6 @@
      [puppetlabs/trapperkeeper-filesystem-watcher nil]]
    puppetserver-test-deps))
 
-<<<<<<< HEAD
-=======
-;; Until we resolve the issue with :dependencies ^:replace in the
-;; ezbake profile below ignoring all the pins in :dependencies, repeat
-;; them in both places via this list.  For now, only include the pins
-;; that we added after we recognized the problem (when fixing CVEs),
-;; so we don't change unrelated deps that have been deployed for a
-;; long time.
-(def pdb-dep-pins
-  `[;; Use jetty 9.4.11.v20180605 to fix CVE-2017-7656 (PDB-4160)
-    [puppetlabs/trapperkeeper-webserver-jetty9 ~tk-jetty9-ver]
-    ;; This dependency is used by logstash above and should be
-    ;; explicitly defined to pick up the latest version for any
-    ;; CVE fixes
-    [com.fasterxml.jackson.core/jackson-databind "2.9.8"]])
-
->>>>>>> 376bca67
 ;; Don't use lein :clean-targets so that we don't have to repeat
 ;; ourselves, given that we need to remove some protected files, and
 ;; in addition, metadata like {:protect false} doesn't appear to
@@ -144,7 +127,6 @@
   ;; requires lein 2.2.0+.
   :pedantic? :abort
 
-<<<<<<< HEAD
   :dependencies [[org.postgresql/postgresql]
                  [org.clojure/clojure]
                  [org.clojure/core.async]
@@ -183,6 +165,11 @@
                  [robert/hooke "1.3.0"]
                  [slingshot]
                  [trptcolin/versioneer]
+                 ;; We do not currently use this dependency directly, but
+                 ;; we have documentation that shows how users can use it to
+                 ;; send their logs to logstash, so we include it in the jar.
+                 [net.logstash.logback/logstash-logback-encoder]
+                 [com.fasterxml.jackson.core/jackson-databind]
 
                  ;; Filesystem utilities
                  [org.apache.commons/commons-lang3]
@@ -203,77 +190,6 @@
 
                  ;; conflict resolution
                  [org.clojure/tools.nrepl "0.2.13"]]
-=======
-  :dependencies ~(concat
-                  pdb-dep-pins
-                  '[[org.clojure/clojure "1.8.0"]
-                    [org.clojure/core.async]
-                    [org.clojure/core.match "0.3.0-alpha4" :exclusions [org.clojure/tools.analyzer.jvm]]
-                    [org.clojure/core.memoize "0.5.9"]
-                    [org.clojure/java.jdbc]
-                    [org.clojure/tools.macro]
-                    [org.clojure/math.combinatorics "0.1.1"]
-                    [org.clojure/math.numeric-tower "0.0.4"]
-                    [org.clojure/tools.logging]
-
-                    ;; Puppet specific
-                    [puppetlabs/comidi]
-                    [puppetlabs/dujour-version-check]
-                    [puppetlabs/http-client]
-                    [puppetlabs/i18n]
-                    [puppetlabs/kitchensink]
-                    [puppetlabs/stockpile "0.0.4"]
-                    [puppetlabs/tools.namespace "0.2.4.1"]
-                    [puppetlabs/trapperkeeper]
-                    [puppetlabs/trapperkeeper-metrics :exclusions [ring/ring-defaults org.slf4j/slf4j-api]]
-                    [puppetlabs/trapperkeeper-status]
-
-                    ;; Various
-                    [cheshire]
-                    [clj-stacktrace]
-                    [clj-time]
-                    [com.rpl/specter "0.5.7"]
-                    [com.taoensso/nippy "2.10.0" :exclusions [org.clojure/tools.reader]]
-                    [digest "1.4.3"]
-                    [fast-zip-visit "1.0.2"]
-                    [instaparse "1.4.1"]
-                    [me.raynes/fs]
-                    [metrics-clojure "2.6.1" :exclusions [org.clojure/clojure org.slf4j/slf4j-api]]
-                    [prismatic/schema "1.1.2"]
-                    [robert/hooke "1.3.0"]
-                    [slingshot]
-                    [trptcolin/versioneer]
-                    ;; We do not currently use this dependency directly, but
-                    ;; we have documentation that shows how users can use it to
-                    ;; send their logs to logstash, so we include it in the jar.
-                    [net.logstash.logback/logstash-logback-encoder]
-
-                    ;; Filesystem utilities
-                    [org.apache.commons/commons-lang3 "3.4"]
-                    ;; Version information
-                    ;; Job scheduling
-                    [overtone/at-at "1.2.0"]
-
-                    ;; Database connectivity
-                    [com.zaxxer/HikariCP]
-                    [honeysql "0.6.3"]
-                    [org.postgresql/postgresql "9.4.1208.jre7"]
-
-                    ;; MQ connectivity
-                    [org.apache.activemq/activemq-broker "5.13.2" :exclusions [org.slf4j/slf4j-api]]
-                    [org.apache.activemq/activemq-kahadb-store "5.13.2" :exclusions [org.slf4j/slf4j-api]]
-                    [org.apache.activemq/activemq-pool "5.13.2" :exclusions [org.slf4j/slf4j-api]]
-                    ;; bridge to allow some spring/activemq stuff to log over slf4j
-                    [org.slf4j/jcl-over-slf4j "1.7.14" :exclusions [org.slf4j/slf4j-api]]
-
-                    ;; WebAPI support libraries.
-                    [bidi "2.0.12" :exclusions [org.clojure/clojurescript]]
-                    [clj-http "2.0.1" :exclusions [org.apache.httpcomponents/httpcore org.apache.httpcomponents/httpclient]]
-                    [com.novemberain/pantomime "2.1.0"]
-                    [compojure]
-                    [org.apache.commons/commons-compress "1.10"]
-                    [ring/ring-core :exclusions [javax.servlet/servlet-api org.clojure/tools.reader]]])
->>>>>>> 376bca67
 
   :jvm-opts ~(if need-permgen?
               ["-XX:MaxPermSize=200M"]
