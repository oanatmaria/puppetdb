require 'uri'
require 'puppet/node/facts'
require 'puppet/indirector/rest'
require 'puppet/util/puppetdb'
require 'json'
require 'time'

class Puppet::Node::Facts::Puppetdb < Puppet::Indirector::REST
  include Puppet::Util::Puppetdb
  include Puppet::Util::Puppetdb::CommandNames

  def get_trusted_info(node)
    trusted = Puppet.lookup(:trusted_information) do
      Puppet::Context::TrustedInformation.local(request.node)
    end
    trusted.to_h
  end

  def maybe_strip_internal(facts)
    if Puppet::Node::Facts.method_defined? :strip_internal
      facts.strip_internal
    else
      facts.values
    end
  end

  def save(request)
    profile("facts#save", [:puppetdb, :facts, :save, request.key]) do
      payload = profile("Encode facts command submission payload",
                        [:puppetdb, :facts, :encode]) do
        facts = request.instance.dup
<<<<<<< HEAD
        facts.values = maybe_strip_internal(facts)
        if Puppet[:trusted_node_data]
=======
        facts.values = facts.strip_internal.dup

        if ! Puppet::Util::Puppetdb.puppet3compat? || Puppet[:trusted_node_data]
>>>>>>> e74e68f6
          facts.values[:trusted] = get_trusted_info(request.node)
        end
        {
          "name" => facts.name,
          "values" => facts.values,
          # PDB-453: we call to_s to avoid a 'stack level too deep' error
          # when we attempt to use ActiveSupport 2.3.16 on RHEL 5 with
          # legacy storeconfigs.
          "environment" => request.options[:environment] || request.environment.to_s,
          "producer-timestamp" => request.options[:producer_timestamp] || Time.now.iso8601(5),
        }
      end

      submit_command(request.key, payload, CommandReplaceFacts, 3)
    end
  end

  def find(request)
    profile("facts#find", [:puppetdb, :facts, :find, request.key]) do
      begin
        response = Http.action("/v3/nodes/#{CGI.escape(request.key)}/facts") do |http_instance, path|
          profile("Query for nodes facts: #{URI.unescape(path)}",
                  [:puppetdb, :facts, :find, :query_nodes, request.key]) do
            http_instance.get(path, headers)
          end
        end
        log_x_deprecation_header(response)

        if response.is_a? Net::HTTPSuccess
          profile("Parse fact query response (size: #{response.body.size})",
                  [:puppetdb, :facts, :find, :parse_response, request.key]) do
            result = JSON.parse(response.body)
            # Note: the Inventory Service API appears to expect us to return nil here
            # if the node isn't found.  However, PuppetDB returns an empty array in
            # this case; for now we will just look for that condition and assume that
            # it means that the node wasn't found, so we will return nil.  In the
            # future we may want to improve the logic such that we can distinguish
            # between the "node not found" and the "no facts for this node" cases.
            if result.empty?
              return nil
            end
            facts = result.inject({}) do |a,h|
              a.merge(h['name'] => h['value'])
            end
            Puppet::Node::Facts.new(request.key, facts)
          end
        else
          # Newline characters cause an HTTP error, so strip them
          raise "[#{response.code} #{response.message}] #{response.body.gsub(/[\r\n]/, '')}"
        end
      rescue => e
        raise Puppet::Error, "Failed to find facts from PuppetDB at #{self.class.server}:#{self.class.port}: #{e}"
      end
    end
  end

  # Search for nodes matching a set of fact constraints. The constraints are
  # specified as a hash of the form:
  #
  # `{type.name.operator => value`
  #
  # The only accepted `type` is 'facts'.
  #
  # `name` must be the fact name to query against.
  #
  # `operator` may be one of {eq, ne, lt, gt, le, ge}, and will default to 'eq'
  # if unspecified.
  def search(request)
    profile("facts#search", [:puppetdb, :facts, :search, request.key]) do
      return [] unless request.options
      operator_map = {
        'eq' => '=',
        'gt' => '>',
        'lt' => '<',
        'ge' => '>=',
        'le' => '<=',
      }
      filters = request.options.sort.map do |key,value|
        type, name, operator = key.to_s.split('.')
        operator ||= 'eq'
        raise Puppet::Error, "Fact search against keys of type '#{type}' is unsupported" unless type == 'facts'
        if operator == 'ne'
          ['not', ['=', ['fact', name], value]]
        else
          [operator_map[operator], ['fact', name], value]
        end
      end

      query = ["and"] + filters
      query_param = CGI.escape(query.to_json)

      begin
        response = Http.action("/v3/nodes?query=#{query_param}") do |http_instance, path|
          profile("Fact query request: #{URI.unescape(path)}",
                  [:puppetdb, :facts, :search, :query_request, request.key]) do
            http_instance.get(path, headers)
          end
        end
        log_x_deprecation_header(response)

        if response.is_a? Net::HTTPSuccess
          profile("Parse fact query response (size: #{response.body.size})",
                  [:puppetdb, :facts, :search, :parse_query_response, request.key,]) do
            JSON.parse(response.body).collect {|s| s["name"]}
          end
        else
          # Newline characters cause an HTTP error, so strip them
          raise "[#{response.code} #{response.message}] #{response.body.gsub(/[\r\n]/, '')}"
        end
      rescue => e
        raise Puppet::Util::Puppetdb::InventorySearchError, e.message
      end
    end
  end

  def headers
    {
      "Accept" => "application/json",
      "Content-Type" => "application/x-www-form-urlencoded; charset=UTF-8",
    }
  end
end<|MERGE_RESOLUTION|>--- conflicted
+++ resolved
@@ -29,14 +29,9 @@
       payload = profile("Encode facts command submission payload",
                         [:puppetdb, :facts, :encode]) do
         facts = request.instance.dup
-<<<<<<< HEAD
-        facts.values = maybe_strip_internal(facts)
-        if Puppet[:trusted_node_data]
-=======
         facts.values = facts.strip_internal.dup
 
         if ! Puppet::Util::Puppetdb.puppet3compat? || Puppet[:trusted_node_data]
->>>>>>> e74e68f6
           facts.values[:trusted] = get_trusted_info(request.node)
         end
         {
