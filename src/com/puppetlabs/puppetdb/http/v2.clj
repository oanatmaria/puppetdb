--- conflicted
+++ resolved
@@ -35,13 +35,8 @@
     {:get (moustache/app
            (met/mbean names))})
 
-<<<<<<< HEAD
-  ["version" &]
-   (app
-=======
    ["version" &]
    (moustache/app
->>>>>>> 9bfa1235
     [""]
     {:get ver/current-version}
 
