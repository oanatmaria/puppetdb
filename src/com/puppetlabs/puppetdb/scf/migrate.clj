;; ## Schema migrations
;;
;; The `migrate!` function can be used to apply all the pending migrations to
;; the database, in ascending order of schema version. Pending is defined as
;; having a schema version greater than the current version in the database.
;;
;; A migration is specified by defining a function of arity 0 and adding it to
;; the `migrations` map, along with its schema version. To apply the migration,
;; the migration function will be invoked, and the schema version and current
;; time will be recorded in the schema_migrations table.
;;
;; NOTE: in order to support bug-fix schema changes to older branches without
;; breaking the ability to upgrade, it is possible to define a sequence of
;; migrations with non-sequential integers.  e.g., if the 1.0.x branch
;; contains migrations 1-5, and the 2.0.x branch contains schema migrations
;; 1-10, and then a bugfix schema change (such as creating or adding an index)
;; is identified, this migration can be defined as #11 in both branches.  Code
;; in the 1.0.x branch should happily apply #11 even though it does not have
;; a definition for 6-10.  Then when a 1.0.x user upgrades to 2.0.x, migrations
;; 6-10 will be applied, and 11 will be skipped because it's already been run.
;; Because of this, it is crucial to be extremely careful about numbering new
;; migrations if they are going into multiple branches.  It's also crucial to
;; be absolutely certain that the schema change in question is compatible
;; with both branches and that the migrations missing from the earlier branch
;; can reasonably and safely be applied *after* the bugfix migration, because
;; that is what will happen for upgrading users.
;;
;; In short, here are some guidelines re: applying schema changes to multiple
;; branches:
;;
;; 1. If at all possible, avoid it.
;; 2. Seriously, are you sure you need to do this? :)
;; 3. OK, if you really must do it, make sure that the schema change in question
;;    is as independent as humanly possible.  For example, things like creating
;;    or dropping an index on a table should be fairly self-contained.  You should
;;    think long and hard about any change more complex than that.
;; 4. Determine what the latest version of the schema is in each of the two branches.
;; 5. Examine every migration that exists in the newer branch but not the older
;;    branch, and make sure that your new schema change will not conflict with
;;    *any* of those migrations.  Your change must be able to execute successfully
;;    regardless of whether it is applied BEFORE all of those migrations or AFTER
;;    them.
;; 6. If you're certain you've met the conditions described above, choose the next
;;    available integer from the *newer* branch and add your migration to both
;;    branches using this integer.  This will result in a gap between the integers
;;    in the migrations array in the old branch, but that is not a problem.
;;
;; _TODO: consider using multimethods for migration funcs_

(ns com.puppetlabs.puppetdb.scf.migrate
  (:require [clojure.java.jdbc :as sql]
            [clojure.tools.logging :as log]
            [clojure.string :as string]
            [cheshire.core :as json]
            [com.puppetlabs.utils :as utils])
  (:use [clojure.set]
        [clj-time.coerce :only [to-timestamp]]
        [clj-time.core :only [now]]
        [com.puppetlabs.jdbc :only [query-to-vec with-query-results-cursor]]
        [com.puppetlabs.puppetdb.scf.storage :only [sql-array-type-string
                                                    sql-current-connection-database-name
                                                    sql-current-connection-database-version]]))

(defn- drop-constraints
  "Drop all constraints of given `constraint-type` on `table`."
  [table constraint-type]
  (let [results     (query-to-vec
                      (str "SELECT constraint_name FROM information_schema.table_constraints "
                           "WHERE LOWER(table_name) = LOWER(?) AND LOWER(constraint_type) = LOWER(?)")
                      table constraint-type)
        constraints (map :constraint_name results)]
    (if (seq constraints)
      (apply sql/do-commands
             (for [constraint constraints]
               (format "ALTER TABLE %s DROP CONSTRAINT %s" table constraint)))
      (throw (IllegalArgumentException. (format "No %s constraint exists on the table '%s'" constraint-type table))))))

(defn- drop-primary-key
  "Drop the primary key on the given `table`."
  [table]
  (drop-constraints table "primary key"))

(defn- drop-foreign-keys
  "Drop all foreign keys on the given `table`. Does not currently support
  selecting a single key to drop."
  [table]
  (drop-constraints table "foreign key"))

(defn initialize-store
  "Create the initial database schema."
  []
  (sql/create-table :certnames
                    ["name" "TEXT" "PRIMARY KEY"])

  (sql/create-table :catalogs
                    ["hash" "VARCHAR(40)" "NOT NULL" "PRIMARY KEY"]
                    ["api_version" "INT" "NOT NULL"]
                    ["catalog_version" "TEXT" "NOT NULL"])

  (sql/create-table :certname_catalogs
                    ["certname" "TEXT" "UNIQUE" "REFERENCES certnames(name)" "ON DELETE CASCADE"]
                    ["catalog" "VARCHAR(40)" "UNIQUE" "REFERENCES catalogs(hash)" "ON DELETE CASCADE"]
                    ["PRIMARY KEY (certname, catalog)"])

  (sql/create-table :tags
                    ["catalog" "VARCHAR(40)" "REFERENCES catalogs(hash)" "ON DELETE CASCADE"]
                    ["name" "TEXT" "NOT NULL"]
                    ["PRIMARY KEY (catalog, name)"])

  (sql/create-table :classes
                    ["catalog" "VARCHAR(40)" "REFERENCES catalogs(hash)" "ON DELETE CASCADE"]
                    ["name" "TEXT" "NOT NULL"]
                    ["PRIMARY KEY (catalog, name)"])

  (sql/create-table :catalog_resources
                    ["catalog" "VARCHAR(40)" "REFERENCES catalogs(hash)" "ON DELETE CASCADE"]
                    ["resource" "VARCHAR(40)"]
                    ["type" "TEXT" "NOT NULL"]
                    ["title" "TEXT" "NOT NULL"]
                    ["tags" (sql-array-type-string "TEXT") "NOT NULL"]
                    ["exported" "BOOLEAN" "NOT NULL"]
                    ["sourcefile" "TEXT"]
                    ["sourceline" "INT"]
                    ["PRIMARY KEY (catalog, resource)"])

  (sql/create-table :resource_params
                    ["resource" "VARCHAR(40)"]
                    ["name" "TEXT" "NOT NULL"]
                    ["value" "TEXT" "NOT NULL"]
                    ["PRIMARY KEY (resource, name)"])

  (sql/create-table :edges
                    ["catalog" "VARCHAR(40)" "REFERENCES catalogs(hash)" "ON DELETE CASCADE"]
                    ["source" "VARCHAR(40)"]
                    ["target" "VARCHAR(40)"]
                    ["type" "TEXT" "NOT NULL"]
                    ["PRIMARY KEY (catalog, source, target, type)"])

  (sql/create-table :schema_migrations
                    ["version" "INT" "NOT NULL" "PRIMARY KEY"]
                    ["time" "TIMESTAMP" "NOT NULL"])

  (sql/do-commands
   "CREATE INDEX idx_catalogs_hash ON catalogs(hash)")

  (sql/do-commands
   "CREATE INDEX idx_certname_catalogs_certname ON certname_catalogs(certname)")

  (sql/create-table :certname_facts
                    ["certname" "TEXT" "REFERENCES certnames(name)" "ON DELETE CASCADE"]
                    ["fact" "TEXT" "NOT NULL"]
                    ["value" "TEXT" "NOT NULL"]
                    ["PRIMARY KEY (certname, fact)"])

  (sql/do-commands
   "CREATE INDEX idx_resources_params_resource ON resource_params(resource)")

  (sql/do-commands
   "CREATE INDEX idx_resources_params_name ON resource_params(name)")

  (sql/do-commands
   "CREATE INDEX idx_certname_facts_certname ON certname_facts(certname)")

  (sql/do-commands
   "CREATE INDEX idx_certname_facts_fact ON certname_facts(fact)")

  (sql/do-commands
   "CREATE INDEX idx_catalog_resources_type ON catalog_resources(type)")

  (sql/do-commands
   "CREATE INDEX idx_catalog_resources_resource ON catalog_resources(resource)")

  (sql/do-commands
   "CREATE INDEX idx_catalog_resources_tags ON catalog_resources(tags)"))

(defn allow-node-deactivation
  "Add a column storing when a node was deactivated."
  []
  (sql/do-commands
   "ALTER TABLE certnames ADD deactivated TIMESTAMP WITH TIME ZONE"))

(defn add-catalog-timestamps
  "Add a column to the certname_catalogs table to store a timestamp."
  []
  (sql/do-commands
   "ALTER TABLE certname_catalogs ADD timestamp TIMESTAMP WITH TIME ZONE"))

(defn add-certname-facts-metadata-table
  "Add a certname_facts_metadata table to aggregate certname_facts entries and
  store metadata (eg. timestamps)."
  []
  (sql/create-table :certname_facts_metadata
                    ["certname" "TEXT" "UNIQUE" "REFERENCES certnames(name)" "ON DELETE CASCADE"]
                    ["timestamp" "TIMESTAMP WITH TIME ZONE"]
                    ["PRIMARY KEY (certname, timestamp)"])
  (sql/do-prepared
   "INSERT INTO certname_facts_metadata (certname,timestamp) SELECT name, ? FROM certnames"
   [(to-timestamp (now))])

  ;; First we get rid of the existing foreign key to certnames
  (drop-foreign-keys "certname_facts")

  ;; Then we replace it with a foreign key to certname_facts_metadata
  (sql/do-commands
   (str "ALTER TABLE certname_facts "
        "ADD FOREIGN KEY (certname) REFERENCES certname_facts_metadata(certname) ON DELETE CASCADE")))

(defn add-missing-indexes
  "Add several new indexes:
    * catalog_resources USING (catalog)
    * catalog_resources USING (type,title)
    * catalog_resources USING gin(tags) [only when using postgres]"
  []
  (log/warn "Adding additional indexes; this may take several minutes, depending on the size of your database. Trust us, it will all be worth it in the end.")
  (sql/do-commands
    "CREATE INDEX idx_catalog_resources_catalog ON catalog_resources(catalog)"
    "CREATE INDEX idx_catalog_resources_type_title ON catalog_resources(type,title)")

  (when (= (sql-current-connection-database-name) "PostgreSQL")
    (if (pos? (compare (sql-current-connection-database-version) [8 1]))
      (sql/do-commands
        "CREATE INDEX idx_catalog_resources_tags_gin ON catalog_resources USING gin(tags)")
      (log/warn (format "Version %s of PostgreSQL is too old to support fast tag searches; skipping GIN index on tags. For reliability and performance reasons, consider upgrading to the latest stable version." (string/join "." (sql-current-connection-database-version)))))))

(defn drop-old-tags-index
  "Drops the non-GIN tags index, which is never used (because nobody
  does equality comparisons against array columns)"
  []
  (sql/do-commands
    "DROP INDEX idx_catalog_resources_tags"))

(defn drop-classes-and-tags
  "Removes the `classes` and `tags` tables, as this information can be derived
  from resources."
  []
  (sql/drop-table :classes)
  (sql/drop-table :tags))

(defn rename-fact-column
  "Renames the `fact` column on `certname_facts` to `name`, for consistency."
  []
  (sql/do-commands
    (if (= (sql-current-connection-database-name) "PostgreSQL")
      "ALTER TABLE certname_facts RENAME COLUMN fact TO name"
      "ALTER TABLE certname_facts ALTER COLUMN fact RENAME TO name")
    "ALTER INDEX idx_certname_facts_fact RENAME TO idx_certname_facts_name"))

(defn add-reports-tables
  "Add a resource_events and reports tables."
  []
  (sql/create-table :reports
    ["hash" "VARCHAR(40)" "NOT NULL" "PRIMARY KEY"]
    ["certname" "TEXT" "REFERENCES certnames(name)" "ON DELETE CASCADE"]
    ["puppet_version" "VARCHAR(40)" "NOT NULL"]
    ["report_format" "SMALLINT" "NOT NULL"]
    ["configuration_version" "VARCHAR(255)" "NOT NULL"]
    ["start_time" "TIMESTAMP WITH TIME ZONE" "NOT NULL"]
    ["end_time" "TIMESTAMP WITH TIME ZONE" "NOT NULL"]
    ["receive_time" "TIMESTAMP WITH TIME ZONE" "NOT NULL"])

  (sql/create-table :resource_events
    ["report" "VARCHAR(40)" "NOT NULL" "REFERENCES reports(hash)" "ON DELETE CASCADE"]
    ["status" "VARCHAR(40)" "NOT NULL"]
    ["timestamp" "TIMESTAMP WITH TIME ZONE" "NOT NULL"]
    ["resource_type" "TEXT" "NOT NULL"]
    ["resource_title" "TEXT" "NOT NULL"]
    ;; I wish these next two could be "NOT NULL", but for now we are
    ;; fabricating skipped resources as events, and in those cases we don't
    ;; have any legitimate values to put into these fields.
    ["property" "VARCHAR(40)"]
    ["new_value" "TEXT"]
    ["old_value" "TEXT"]
    ["message" "TEXT"]
    ; we can't set the "correct" primary key because `property` is nullable
    ; (because of skipped resources).
    ; We decided to just use a UNIQUE constraint for now, but another option
    ; would be to split this out into two tables.
    ["CONSTRAINT constraint_resource_events_unique UNIQUE (report, resource_type, resource_title, property)"])

  (sql/do-commands
    "CREATE INDEX idx_reports_certname ON reports(certname)")

  ; I presume we'll be doing a decent number of queries sorted by a timestamp,
  ; and this seems like the most likely candidate out of the timestamp fields
  (sql/do-commands
    "CREATE INDEX idx_reports_end_time ON reports(end_time)")

  (sql/do-commands
    "CREATE INDEX idx_resource_events_report ON resource_events(report)")

  (sql/do-commands
    "CREATE INDEX idx_resource_events_resource_type ON resource_events(resource_type)")

  (sql/do-commands
    "CREATE INDEX idx_resource_events_resource_type_title ON resource_events(resource_type, resource_title)")

  (sql/do-commands
    "CREATE INDEX idx_resource_events_timestamp ON resource_events(timestamp)"))

(defn add-parameter-cache
  "Creates the new resource_params_cache table, and populates it using
  the existing parameters in the database."
  []
  ;; Create cache table
  (sql/create-table :resource_params_cache
                    ["resource" "VARCHAR(40)"]
                    ["parameters" "TEXT"]
                    ["PRIMARY KEY (resource)"])

  (log/warn "Building resource parameters cache. This make take a few minutes, but faster resource queries are worth it.")

  ;; Loop over all parameters, and insert a cache entry for each resource
  (let [query    "SELECT resource, name, value from resource_params ORDER BY resource"
        collapse (fn [rows]
                   (let [resource (:resource (first rows))
                         params   (into {} (map #(vector (:name %) (json/parse-string (:value %))) rows))]
                     [resource params]))]

    (with-query-results-cursor query [] rs
      (let [param-sets (->> rs
                            (partition-by :resource)
                            (map collapse))]
        (doseq [[resource params] param-sets]
          (sql/insert-record :resource_params_cache {:resource   resource
                                                     :parameters (json/generate-string params)})))))

  ;; Create NULL entries for resources that have no parameters
  (sql/do-commands
   "INSERT INTO resource_params_cache
    SELECT DISTINCT resource, NULL FROM catalog_resources WHERE NOT EXISTS
    (SELECT 1 FROM resource_params WHERE resource=catalog_resources.resource)")

  (sql/do-commands
   "ALTER TABLE catalog_resources ADD FOREIGN KEY (resource) REFERENCES resource_params_cache(resource) ON DELETE CASCADE")

  (sql/do-commands
   "ALTER TABLE resource_params ADD FOREIGN KEY (resource) REFERENCES resource_params_cache(resource) ON DELETE CASCADE"))

(defn add-event-status-index
  "Add an index to the `status` column of the event table."
  []
  (sql/do-commands
    "CREATE INDEX idx_resource_events_status ON resource_events(status)"))

(defn increase-puppet-version-field-length
  "Increase the length of the puppet_version field in the reports table, as we've
  encountered some version strings that are longer than 40 chars."
  []
  (sql/do-commands
    (condp = (sql-current-connection-database-name)
      "PostgreSQL" "ALTER TABLE reports ALTER puppet_version TYPE VARCHAR(255)"
      "HSQL Database Engine" "ALTER TABLE reports ALTER puppet_version VARCHAR(255)"
      (throw (IllegalArgumentException.
               (format "Unsupported database engine '%s'"
                 (sql-current-connection-database-name)))))))

(defn burgundy-schema-changes
  "Schema changes for the initial release of Burgundy. These include:

    - Add 'file' and 'line' columns to the event table
    - A column for the resource's containment path in the resource_events table
    - A column for the transaction uuid in the reports & catalogs tables
    - Renames the `sourcefile` and `sourceline` columns on the `catalog_resources`
      table to `file` and `line` for consistency.
    - Add index to 'property' column in resource_events table"
  []
  (sql/do-commands
    "ALTER TABLE resource_events ADD COLUMN file VARCHAR(1024) DEFAULT NULL"
    "ALTER TABLE resource_events ADD COLUMN line INTEGER DEFAULT NULL")
  (sql/do-commands
    (format "ALTER TABLE resource_events ADD containment_path %s" (sql-array-type-string "TEXT"))
    "ALTER TABLE resource_events ADD containing_class VARCHAR(255)"
    "CREATE INDEX idx_resource_events_containing_class ON resource_events(containing_class)"
    "CREATE INDEX idx_resource_events_property ON resource_events(property)")
  (sql/do-commands
    ;; It would be nice to change the transaction UUID column to NOT NULL in the future
    ;; once we stop supporting older versions of Puppet that don't have this field.
    "ALTER TABLE reports ADD COLUMN transaction_uuid VARCHAR(255) DEFAULT NULL"
    "CREATE INDEX idx_reports_transaction_uuid ON reports(transaction_uuid)"
    "ALTER TABLE catalogs ADD COLUMN transaction_uuid VARCHAR(255) DEFAULT NULL"
    "CREATE INDEX idx_catalogs_transaction_uuid ON catalogs(transaction_uuid)")
  (sql/do-commands
    (if (= (sql-current-connection-database-name) "PostgreSQL")
      "ALTER TABLE catalog_resources RENAME COLUMN sourcefile TO file"
      "ALTER TABLE catalog_resources ALTER COLUMN sourcefile RENAME TO file")
    (if (= (sql-current-connection-database-name) "PostgreSQL")
      "ALTER TABLE catalog_resources RENAME COLUMN sourceline TO line"
      "ALTER TABLE catalog_resources ALTER COLUMN sourceline RENAME TO line")))

(defn add-latest-reports-table
  "Add `latest_reports` table for easy lookup of latest report for each certname."
  []
  (sql/create-table :latest_reports
    ["certname" "TEXT" "NOT NULL" "PRIMARY KEY" "REFERENCES certnames(name)" "ON DELETE CASCADE"]
    ["report" "VARCHAR(40)" "NOT NULL" "REFERENCES reports(hash)" "ON DELETE CASCADE"])
  (sql/do-commands
    "CREATE INDEX idx_latest_reports_report ON latest_reports(report)")
  (sql/do-commands
    "INSERT INTO latest_reports (certname, report)
        SELECT reports.certname, reports.hash
        FROM reports INNER JOIN (
          SELECT reports.certname, MAX(reports.end_time) as max_end_time
             FROM reports
             GROUP BY reports.certname
        ) latest
          ON reports.certname = latest.certname
          AND reports.end_time = latest.max_end_time"))

;; The available migrations, as a map from migration version to migration function.
(def migrations
  {1 initialize-store
   2 allow-node-deactivation
   3 add-catalog-timestamps
   4 add-certname-facts-metadata-table
   5 add-missing-indexes
   6 drop-old-tags-index
   7 drop-classes-and-tags
   8 rename-fact-column
   9 add-reports-tables
   10 add-event-status-index
   11 increase-puppet-version-field-length
<<<<<<< HEAD
   12 add-file-line-columns-to-events-table
   13 add-latest-reports-table
   14 add-parameter-cache})
=======
   12 burgundy-schema-changes
   13 add-latest-reports-table})
>>>>>>> 831c625e

(def desired-schema-version (apply max (keys migrations)))

(defn record-migration!
  "Records a migration by storing its version in the schema_migrations table,
  along with the time at which the migration was performed."
  [version]
  {:pre [(integer? version)]}
  (sql/do-prepared
   "INSERT INTO schema_migrations (version, time) VALUES (?, ?)"
   [version (to-timestamp (now))]))

(defn applied-migrations
  "Returns a collection of migrations that have been run against this database
  already, ordered from oldest to latest."
  []
  {:post  [(sorted? %)
           (set? %)
           (apply < 0 %)]}
  (try
    (let [query   "SELECT version FROM schema_migrations ORDER BY version"
          results (sql/transaction (query-to-vec query))]
      (apply sorted-set (map :version results)))
    (catch java.sql.SQLException e
      (sorted-set))))

(defn pending-migrations
  "Returns a collection of pending migrations, ordered from oldest to latest."
  []
  {:post [(map? %)
          (sorted? %)
          (apply < 0 (keys %))
          (<= (count %) (count migrations))]}
  (let [pending (difference (utils/keyset migrations) (applied-migrations))]
      (into (sorted-map)
        (select-keys migrations pending))))

(defn migrate!
  "Migrates database to the latest schema version. Does nothing if database is
  already at the latest schema version."
  []
  (if-let [unexpected (first (difference (applied-migrations) (utils/keyset migrations)))]
    (throw (IllegalStateException.
              (format "Your PuppetDB database contains a schema migration numbered %d, but this version of PuppetDB does not recognize that version."
                    unexpected))))

  (if-let [pending (seq (pending-migrations))]
    (sql/transaction
     (doseq [[version migration] pending]
       (log/info (format "Applying migration version %d" version))
       (migration)
       (record-migration! version)))
    (log/info "There are no pending migrations")))<|MERGE_RESOLUTION|>--- conflicted
+++ resolved
@@ -419,14 +419,9 @@
    9 add-reports-tables
    10 add-event-status-index
    11 increase-puppet-version-field-length
-<<<<<<< HEAD
-   12 add-file-line-columns-to-events-table
+   12 burgundy-schema-changes
    13 add-latest-reports-table
    14 add-parameter-cache})
-=======
-   12 burgundy-schema-changes
-   13 add-latest-reports-table})
->>>>>>> 831c625e
 
 (def desired-schema-version (apply max (keys migrations)))
 
