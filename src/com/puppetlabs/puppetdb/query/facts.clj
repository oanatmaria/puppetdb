;; ## Fact query generation

(ns com.puppetlabs.puppetdb.query.facts
  (:refer-clojure :exclude [case compile conj! distinct disj! drop sort take])
  (:require [clojure.string :as string]
            [com.puppetlabs.jdbc :as sql])
<<<<<<< HEAD
  (:use [com.puppetlabs.puppetdb.query :only [fact-query->sql fact-operators-v2 fact-operators-v3 execute-query]]
=======
  (:use [com.puppetlabs.puppetdb.query :only [fact-query->sql fact-operators execute-query]]
>>>>>>> 9bfa1235
        [com.puppetlabs.puppetdb.query.paging :only [validate-order-by!]]))

(defn flat-facts-by-node
  "Similar to `facts-for-node`, but returns facts in the form:

    [{:certname <node> :name <fact> :value <value>}
     ...
     {:certname <node> :name <fact> :value <value>}]"
  [node]
  (sql/query-to-vec
    ["SELECT certname, name, value FROM certname_facts WHERE certname = ?"
     node]))

(defn fact-names
  "Returns the distinct list of known fact names, ordered alphabetically
  ascending. This includes facts which are known only for deactivated nodes."
  ([]
    (fact-names {}))
  ([paging-options]
    {:post [(map? %)
            (coll? (:result %))
            (every? string? (:result %))]}
    (validate-order-by! [:name] paging-options)
    (let [facts (execute-query
                  ["SELECT DISTINCT name FROM certname_facts ORDER BY name"]
                  paging-options)]
      (update-in facts [:result] #(map :name %)))))

(defn facts-sql
  "Return a vector with the facts SQL query string as the first element, parameters
   needed for that query as the rest."
  [operators query paging-options]
  (if query
    (let [[subselect & params] (fact-query->sql operators query)
          sql (format "SELECT facts.certname, facts.name, facts.value FROM (%s) facts" subselect)]
      (apply vector sql params))
    ["SELECT certname, name, value FROM certname_facts"]))

(defn query->sql
  "Compile a query into an SQL expression."
  [version query paging-options]
  {:pre [((some-fn nil? sequential?) query) ]
   :post [(map? %)
          (string? (first (:results-query %)))
          (every? (complement coll?) (rest (:results-query %)))]}
  (let [operators (fact-operators version)
        [sql & params] (facts-sql operators query paging-options)]
    (conj {:results-query (apply vector (sql/paged-sql sql paging-options) params)}
          (when (:count? paging-options)
            [:count-query (apply vector (sql/count-sql sql) params)]))))

(defn with-queried-facts
  "Execute `func` against the rows returned from fact query `query`
  with query parameters `params`."
  [query paging-options params func]
  {:pre [(string? query)
         (or (coll? params) (nil? params))
         (fn? func)]}
  (validate-order-by! [:certname :name :value] paging-options)
  (sql/with-query-results-cursor query params rs
<<<<<<< HEAD
    (func rs)))

(def v2-query->sql
  (partial query->sql fact-operators-v2))

(def v3-query->sql
  (partial query->sql fact-operators-v3))
=======
    (func rs)))
>>>>>>> 9bfa1235
<|MERGE_RESOLUTION|>--- conflicted
+++ resolved
@@ -4,11 +4,7 @@
   (:refer-clojure :exclude [case compile conj! distinct disj! drop sort take])
   (:require [clojure.string :as string]
             [com.puppetlabs.jdbc :as sql])
-<<<<<<< HEAD
-  (:use [com.puppetlabs.puppetdb.query :only [fact-query->sql fact-operators-v2 fact-operators-v3 execute-query]]
-=======
   (:use [com.puppetlabs.puppetdb.query :only [fact-query->sql fact-operators execute-query]]
->>>>>>> 9bfa1235
         [com.puppetlabs.puppetdb.query.paging :only [validate-order-by!]]))
 
 (defn flat-facts-by-node
@@ -69,14 +65,4 @@
          (fn? func)]}
   (validate-order-by! [:certname :name :value] paging-options)
   (sql/with-query-results-cursor query params rs
-<<<<<<< HEAD
-    (func rs)))
-
-(def v2-query->sql
-  (partial query->sql fact-operators-v2))
-
-(def v3-query->sql
-  (partial query->sql fact-operators-v3))
-=======
-    (func rs)))
->>>>>>> 9bfa1235
+    (func rs)))