;; ## Main entrypoint
;;
;; PuppetDB consists of several, cooperating components:
;;
;; * Command processing
;;
;;   PuppetDB uses a CQRS pattern for making changes to its domain
;;   objects (facts, catalogs, etc). Instead of simply submitting data
;;   to PuppetDB and having it figure out the intent, the intent
;;   needs to explicitly be codified as part of the operation. This is
;;   known as a "command" (e.g. "replace the current facts for node
;;   X").
;;
;;   Commands are processed asynchronously, however we try to do our
;;   best to ensure that once a command has been accepted, it will
;;   eventually be executed. Ordering is also preserved. To do this,
;;   all incoming commands are placed in a message queue which the
;;   command processing subsystem reads from in FIFO order.
;;
;;   Refer to `com.puppetlabs.puppetdb.command` for more details.
;;
;; * Message queue
;;
;;   We use an embedded instance of AciveMQ to handle queueing duties
;;   for the command processing subsystem. The message queue is
;;   persistent, and it only allows connections from within the same
;;   VM.
;;
;;   Refer to `com.puppetlabs.mq` for more details.
;;
;; * REST interface
;;
;;   All interaction with PuppetDB is conducted via its REST API. We
;;   embed an instance of Jetty to handle web server duties. Commands
;;   that come in via REST are relayed to the message queue. Read-only
;;   requests are serviced synchronously.
;;
;; * Database sweeper
;;
;;   As catalogs are modified, unused records may accumulate and stale
;;   data may linger in the database. We periodically sweep the
;;   database, compacting it and performing regular cleanup so we can
;;   maintain acceptable performance.
;;
(ns com.puppetlabs.puppetdb.cli.services
  (:import [java.security KeyStore])
  (:require [com.puppetlabs.puppetdb.scf.storage :as scf-store]
            [com.puppetlabs.puppetdb.command :as command]
            [com.puppetlabs.puppetdb.command.dlo :as dlo]
            [com.puppetlabs.puppetdb.query.population :as pop]
            [com.puppetlabs.jdbc :as pl-jdbc]
            [com.puppetlabs.jetty :as jetty]
            [com.puppetlabs.mq :as mq]
            [com.puppetlabs.utils :as pl-utils]
            [clojure.java.jdbc :as sql]
            [clojure.string :as string]
            [clojure.tools.logging :as log]
            [cheshire.core :as json]
            [com.puppetlabs.puppetdb.http.server :as server]
            [com.puppetlabs.ssl :as ssl])
  (:use [clojure.java.io :only [file]]
        [clj-time.core :only [ago secs minutes days]]
        [overtone.at-at :only (mk-pool interspaced)]
        [com.puppetlabs.time :only [to-secs to-millis parse-period format-period period?]]
        [com.puppetlabs.jdbc :only (with-transacted-connection)]
        [com.puppetlabs.utils :only (cli! configure-logging! inis-to-map with-error-delivery missing?)]
        [com.puppetlabs.repl :only (start-repl)]
        [com.puppetlabs.puppetdb.scf.migrate :only [migrate!]]
        [com.puppetlabs.puppetdb.version :only [version update-info]]))

(def cli-description "Main PuppetDB daemon")

;; ## Wiring
;;
;; The following functions setup interaction between the main
;; PuppetDB components.

(def configuration nil)
(def mq-addr "vm://localhost?jms.prefetchPolicy.all=1&create=false")
(def mq-endpoint "com.puppetlabs.puppetdb.commands")
(def send-command! (partial command/enqueue-command! mq-addr mq-endpoint))

(defn load-from-mq
  "Process commands from the indicated endpoint on the supplied message queue.

  This function doesn't terminate. If we encounter an exception when
  processing commands from the message queue, we retry the operation
  after reopening a fresh connection with the MQ."
  [mq mq-endpoint discard-dir db]
  (pl-utils/keep-going
   (fn [exception]
     (log/error exception "Error during command processing; reestablishing connection after 10s")
     (Thread/sleep 10000))

   (with-open [conn (mq/connect! mq)]
     (command/process-commands! conn mq-endpoint discard-dir {:db db}))))

(defn auto-deactivate-nodes!
  "Deactivate nodes which haven't had any activity (catalog/fact submission)
  for more than `node-ttl`."
  [node-ttl db]
  {:pre [(map? db)
         (period? node-ttl)]}
  (try
    (pl-utils/demarcate
      (format "sweep of stale nodes (threshold: %s)"
              (format-period node-ttl))
      (with-transacted-connection db
        (doseq [node (scf-store/stale-nodes (ago node-ttl))]
          (send-command! "deactivate node" 1 (json/generate-string node)))))
    (catch Exception e
      (log/error e "Error while deactivating stale nodes"))))

(defn purge-nodes!
  "Delete nodes which have been *deactivated* longer than `node-purge-ttl`."
  [node-purge-ttl db]
  {:pre [(map? db)
         (period? node-purge-ttl)]}
  (try
    (pl-utils/demarcate
      (format "purge deactivated nodes (threshold: %s)"
              (format-period node-purge-ttl))
      (with-transacted-connection db
        (scf-store/purge-deactivated-nodes! (ago node-purge-ttl))))
    (catch Exception e
      (log/error e "Error while purging deactivated nodes"))))

(defn sweep-reports!
  "Delete reports which are older than than `report-ttl`."
  [report-ttl db]
  {:pre [(map? db)
         (period? report-ttl)]}
  (try
    (pl-utils/demarcate
      (format "sweep of stale reports (threshold: %s)"
              (format-period report-ttl))
      (with-transacted-connection db
        (scf-store/delete-reports-older-than! (ago report-ttl))))
    (catch Exception e
      (log/error e "Error while sweeping reports"))))

(defn compress-dlo!
  "Compresses discarded message which are older than `dlo-compression-threshold`."
  [dlo dlo-compression-threshold]
  (try
    (pl-utils/demarcate
      (format "compression of discarded messages (threshold: %s)"
              (format-period dlo-compression-threshold))
      (dlo/compress! dlo dlo-compression-threshold))
    (catch Exception e
      (log/error e "Error while compressing discarded messages"))))

(defn garbage-collect!
  "Perform garbage collection on `db`, which means deleting any orphaned data.
  This basically just wraps the corresponding scf.storage function with some
  logging and other ceremony. Exceptions are logged but otherwise ignored."
  [db]
  {:pre [(map? db)]}
  (try
    (pl-utils/demarcate
      "database garbage collection"
      (with-transacted-connection db
        (scf-store/garbage-collect!)))
    (catch Exception e
      (log/error e "Error during garbage collection"))))

(defn perform-db-maintenance!
  "Runs the full set of database maintenance tasks in `fns` on `db` in order.
  Has no error-handling of its own, so all `fns` must handle their own errors.
  The purpose of this function is primarily to serialize these tasks, to avoid
  concurrent long-running database tasks."
  [db & fns]
  {:pre [(map? db)]}
  (doseq [f fns]
    (f db)))

(defn check-for-updates
  "This will fetch the latest version number of PuppetDB and log if the system
  is out of date."
  [update-server db]
  (let [{:keys [version newer link]} (try
                                       (update-info update-server db)
                                       (catch Throwable e
                                         (log/debug e (format "Could not retrieve update information (%s)" update-server))))
        link-str                     (if link
                                       (format " Visit %s for details." link)
                                       "")
        update-msg                   (format "Newer version %s is available!%s" version link-str)]
    (when newer
      (log/info update-msg))))

(defn maybe-check-for-updates
  "Check for updates if our `product-name` indicates we should, and skip the
  check otherwise."
  [product-name update-server db]
  (if (= product-name "puppetdb")
    (check-for-updates update-server db)
    (log/debug "Skipping update check on Puppet Enterprise")))

(defn configure-commandproc-threads
  "Update the supplied config map with the number of
  command-processing threads to use. If no value exists in the config
  map, default to half the number of CPUs. If only one CPU exists, we
  will use one command-processing thread."
  [config]
  {:pre  [(map? config)]
   :post [(map? %)
          (pos? (get-in % [:command-processing :threads]))]}
  (let [default-nthreads (-> (pl-utils/num-cpus)
                             (/ 2)
                             (int)
                             (max 1))]
    (update-in config [:command-processing :threads] #(or % default-nthreads))))

<<<<<<< HEAD
(defn configure-web-server-ssl-from-pems
  "Configures the web server's SSL settings based on Puppet PEM files, rather than
  via a java keystore (jks) file.  The configuration map returned by this function
  will have overwritten any existing keystore-related settings to use in-memory
  KeyStore objects, which are constructed based on the values of
  `:ssl-key`, `:ssl-cert`, and `:ssl-ca-cert` from
  the input map.  The output map does not include the `:puppet-*` keys, as they
  are not meaningful to the web server implementation."
  [{:keys [ssl-key ssl-cert ssl-ca-cert] :as jetty}]
  {:pre  [ssl-key
          ssl-cert
          ssl-ca-cert]
   :post [(map? %)
          (instance? KeyStore (:keystore %))
          (string? (:key-password %))
          (instance? KeyStore (:truststore %))
          (missing? % :trust-password :ssl-key :ssl-cert :ssl-ca-cert)]}
  (let [old-ssl-config-keys [:keystore :truststore :key-password :trust-password]
        old-ssl-config      (select-keys jetty old-ssl-config-keys)]
    (when (pos? (count old-ssl-config))
      (log/warn (format "Found settings for both keystore-based and Puppet PEM-based SSL; using PEM-based settings, ignoring %s"
                  (keys old-ssl-config)))))
  (let [truststore  (-> (ssl/keystore)
                        (ssl/assoc-cert-file! "PuppetDB CA" ssl-ca-cert))
        keystore-pw (pl-utils/uuid)
        keystore    (-> (ssl/keystore)
                        (ssl/assoc-private-key-file! "PuppetDB Agent Private Key" ssl-key keystore-pw ssl-cert))]
    (-> jetty
        (dissoc :ssl-key :ssl-ca-cert :ssl-cert :trust-password)
        (assoc :keystore keystore)
        (assoc :key-password keystore-pw)
        (assoc :truststore truststore))))
=======
(defn jetty7-minimum-threads
  "Given a thread count, make sure it meets the minimum count for Jetty 7 to
  operate. It will return a warning if it does not, and return the minimum
  instead of the original value.

  This is to work-around a bug/feature in Jetty 7 that blocks the web server
  when max-threads is less than the number of cpus on a system.

  See: http://projects.puppetlabs.com/issues/22168 for more details.

  This bug is solved in Jetty 9, so this check can probably be removed if we
  upgrade."
  ([threads]
  (jetty7-minimum-threads threads (inc (pl-utils/num-cpus))))

  ([threads min-threads]
  {:pre [(pos? threads)
         (pos? min-threads)]
   :post [(pos? %)]}
  (if (< threads min-threads)
    (do
      (log/warn (format "max-threads = %s is less than the minium allowed on this system for Jetty 7 to operate. This will be automatically increased to the safe minimum: %s"
                  threads min-threads))
      min-threads)
    threads)))
>>>>>>> 57046f1e

(defn configure-web-server
  "Update the supplied config map with information about the HTTP webserver to
  start. This will specify client auth, and add a default host/port
  http://puppetdb:8080 if none are supplied (and SSL is not specified)."
  [{:keys [jetty] :as config}]
  {:pre  [(map? config)]
<<<<<<< HEAD
   :post [(map? %)
          (missing? (:jetty %) :ssl-key :ssl-cert :ssl-ca-cert)]}
  (let [pem-required-keys [:ssl-key :ssl-cert :ssl-ca-cert]
        pem-config        (select-keys jetty pem-required-keys)]
    (assoc config :jetty
      (-> (condp = (count pem-config)
            3 (configure-web-server-ssl-from-pems jetty)
            0 jetty
            (throw (IllegalArgumentException.
                     (format "Found SSL config options: %s; If configuring SSL from Puppet PEM files, you must provide all of the following options: %s"
                        (keys pem-config) pem-required-keys))))
          (assoc :client-auth :need)))))
=======
   :post [(map? %)]}
  (let [initial-config  {:max-threads 50}
        merged-jetty    (merge initial-config jetty)]
    (assoc config :jetty
      (-> merged-jetty
          (assoc :client-auth :need)
          (assoc :max-threads (jetty7-minimum-threads (:max-threads merged-jetty)))))))
>>>>>>> 57046f1e

(defn configure-gc-params
  "Helper function that munges the supported permutations of our GC-related
  `ttl` and interval settings (if present) from their config file
  representation to our internal representation as Period objects."
  [{:keys [database command-processing] :as config :or {database {}}}]
  {:pre  [(map? config)]
   :post [(map? %)
          (= (dissoc database :gc-interval :report-ttl :node-purge-ttl :node-ttl :node-ttl-days)
             (dissoc (:database %) :gc-interval :report-ttl :node-purge-ttl :node-ttl))
          (period? (get-in % [:command-processing :dlo-compression-threshold]))
          (every? period? (map (:database %) [:node-ttl :node-purge-ttl :report-ttl :gc-interval]))]}
  (let [maybe-parse-period #(some-> % parse-period)
        maybe-days #(some-> % days)
        maybe-minutes #(some-> % minutes)
        gc-interval-default (minutes 60)
        dlo-compression-default (days 1)
        ;; These defaults have to be actual periods rather than nil, because
        ;; the user could explicitly specify 0, and we want to treat that the
        ;; same
        node-ttl-default (secs 0)
        node-purge-ttl-default (secs 0)
        report-ttl-default (days 14)
        parsed-commandproc (update-in command-processing [:dlo-compression-threshold] #(or (maybe-parse-period %) dlo-compression-default))
        parsed-database (-> database
                            (update-in [:gc-interval] #(or (maybe-minutes %) gc-interval-default))
                            (update-in [:report-ttl] #(or (maybe-parse-period %) report-ttl-default))
                            (update-in [:node-purge-ttl] #(or (maybe-parse-period %) (secs 0)))
                            (update-in [:node-ttl] #(or (maybe-parse-period %) (maybe-days (:node-ttl-days database)) node-ttl-default))
                            (dissoc :node-ttl-days))]
    (assoc config :database parsed-database :command-processing parsed-commandproc)))

(defn configure-database
  "Update the supplied config map with information about the database. Adds a
  default hsqldb. If a single part of the database information is specified
  (such as classname but not subprotocol), no defaults will be filled in."
  [{:keys [database global] :as config}]
  {:pre  [(map? config)]
   :post [(map? config)]}
  (let [vardir       (:vardir global)
        default-db   {:classname   "org.hsqldb.jdbcDriver"
                      :subprotocol "hsqldb"
                      :subname     (format "file:%s;hsqldb.tx=mvcc;sql.syntax_pgs=true" (file vardir "db"))}]
    (assoc config :database (or database default-db))))

(defn normalize-product-name
  "Checks that `product-name` is specified as a legal value, throwing an
  exception if not. Returns `product-name` if it's okay."
  [product-name]
  {:pre [(string? product-name)]
   :post [(= (string/lower-case product-name) %)]}
  (let [lower-product-name (string/lower-case product-name)]
    (when-not (#{"puppetdb" "pe-puppetdb"} lower-product-name)
      (throw (IllegalArgumentException.
               (format "product-name %s is illegal; either puppetdb or pe-puppetdb are allowed" product-name))))
    lower-product-name))

(defn validate-vardir
  "Checks that `vardir` is specified, exists, and is writeable, throwing
  appropriate exceptions if any condition is unmet."
  [vardir]
  (if-let [vardir (file vardir)]
    (cond
     (not (.isAbsolute vardir))
     (throw (IllegalArgumentException.
             (format "Vardir %s must be an absolute path." vardir)))

     (not (.exists vardir))
     (throw (java.io.FileNotFoundException.
             (format "Vardir %s does not exist. Please create it and ensure it is writable." vardir)))

     (not (.isDirectory vardir))
     (throw (java.io.FileNotFoundException.
             (format "Vardir %s is not a directory." vardir)))

     (not (.canWrite vardir))
     (throw (java.io.FileNotFoundException.
             (format "Vardir %s is not writable." vardir))))

    (throw (IllegalArgumentException.
            "Required setting 'vardir' is not specified. Please set it to a writable directory.")))
  vardir)

(defn set-global-configuration!
  "Store away global configuration"
  [config]
  {:pre  [(map? config)]
   :post [(map? %)]}
  (def configuration config)
  config)

(defn parse-config!
  "Parses the given config file/directory and configures its various
  subcomponents.

  Also accepts an optional map argument 'initial-config'; if
  provided, any initial values in this map will be included
  in the resulting config map."
  ([path]
    (parse-config! path {}))
  ([path initial-config]
    {:pre [(string? path)
           (map? initial-config)]}
    (let [file (file path)]
      (when-not (.canRead file)
        (throw (IllegalArgumentException.
                (format "Configuration path '%s' must exist and must be readable." path)))))

    (-> (merge initial-config (inis-to-map path))
        (configure-logging!)
        (configure-commandproc-threads)
        (configure-web-server)
        (configure-database)
        (configure-gc-params)
        (set-global-configuration!))))

(defn on-shutdown
  "General cleanup when a shutdown request is received."
  []
  ;; nothing much to do here for now, but let's at least log that we're shutting down.
  (log/info "Shutdown request received; puppetdb exiting."))


(def supported-cli-options
  [["-c" "--config" "Path to config.ini or conf.d directory (required)"]
   ["-D" "--debug" "Enable debug mode" :default false :flag true]])

(def required-cli-options
  [:config])

(defn -main
  [& args]
  (let [[options _]                                (cli! args
                                                      supported-cli-options
                                                      required-cli-options)
        initial-config                             {:debug (:debug options)}
        {:keys [jetty database global command-processing]
            :as config}                            (parse-config! (:config options) initial-config)
        product-name                               (normalize-product-name (get global :product-name "puppetdb"))
        vardir                                     (validate-vardir (:vardir global))
        update-server                              (:update-server global "http://updates.puppetlabs.com/check-for-updates")
        resource-query-limit                       (get global :resource-query-limit 20000)
        ;; TODO: revisit the choice of 20000 as a default value for event queries
        event-query-limit                          (get global :event-query-limit 20000)
        db                                         (pl-jdbc/pooled-datasource database)
        gc-interval                                (get database :gc-interval)
        node-ttl                                   (get database :node-ttl)
        node-purge-ttl                             (get database :node-purge-ttl)
        report-ttl                                 (get database :report-ttl)
        dlo-compression-threshold                  (get command-processing :dlo-compression-threshold)
        mq-dir                                     (str (file vardir "mq"))
        discard-dir                                (file mq-dir "discarded")
        globals                                    {:scf-db               db
                                                    :command-mq           {:connection-string mq-addr
                                                                           :endpoint          mq-endpoint}
                                                    :resource-query-limit resource-query-limit
                                                    :event-query-limit    event-query-limit
                                                    :update-server        update-server
                                                    :product-name         product-name}]



    (when (version)
      (log/info (format "PuppetDB version %s" (version))))

    ;; Add a shutdown hook where we can handle any required cleanup
    (pl-utils/add-shutdown-hook! on-shutdown)

    ;; Ensure the database is migrated to the latest version, and warn if it's
    ;; deprecated. We do this in a single connection because HSQLDB seems to
    ;; get confused if the database doesn't exist but we open and close a
    ;; connection without creating anything.
    (sql/with-connection db
      (scf-store/warn-on-db-deprecation!)
      (migrate!))

    ;; Initialize database-dependent metrics
    (pop/initialize-metrics db)

    (let [error         (promise)
          broker        (try
                          (log/info "Starting broker")
                          (mq/build-and-start-broker! "localhost" mq-dir command-processing)
                          (catch java.io.EOFException e
                            (log/error
                              "EOF Exception caught during broker start, this "
                              "might be due to KahaDB corruption. Consult the "
                              "PuppetDB troubleshooting guide.")
                            (throw e)))
          command-procs (let [nthreads (command-processing :threads)]
                          (log/info (format "Starting %d command processor threads" nthreads))
                          (vec (for [n (range nthreads)]
                                 (future (with-error-delivery error
                                           (load-from-mq mq-addr mq-endpoint discard-dir db))))))
          updater       (future (maybe-check-for-updates product-name update-server db))
          web-app       (let [authorized? (if-let [wl (jetty :certificate-whitelist)]
                                            (pl-utils/cn-whitelist->authorizer wl)
                                            (constantly true))
                              app         (server/build-app :globals globals :authorized? authorized?)]
                          (log/info "Starting query server")
                          (future (with-error-delivery error
                                    (jetty/run-jetty app jetty))))
          job-pool      (mk-pool)]

      ;; Pretty much this helper just knows our job-pool and gc-interval
      (let [gc-interval-millis (to-millis gc-interval)
            gc-task #(interspaced gc-interval-millis % job-pool)
            db-maintenance-tasks [garbage-collect!
                                  (when (pos? (to-secs node-ttl))
                                    (partial auto-deactivate-nodes! node-ttl))
                                  (when (pos? (to-secs node-purge-ttl))
                                    (partial purge-nodes! node-purge-ttl))
                                  (when (pos? (to-secs report-ttl))
                                    (partial sweep-reports! report-ttl))]]

        (gc-task #(apply perform-db-maintenance! db (remove nil? db-maintenance-tasks)))
        (gc-task #(compress-dlo! dlo-compression-threshold discard-dir)))

      ;; Start debug REPL if necessary
      (let [{:keys [enabled type host port] :or {type "nrepl" host "localhost"}} (:repl config)]
        (when (= "true" enabled)
          (log/warn (format "Starting %s server on port %d" type port))
          (start-repl type host port)))

      (let [exception (deref error)]
        (doseq [cp command-procs]
          (future-cancel cp))
        (future-cancel updater)
        (future-cancel web-app)

        ;; Stop the mq the old-fashioned way
        (mq/stop-broker! broker)

        ;; Now throw the exception so the top-level handler will see it
        (throw exception)))))<|MERGE_RESOLUTION|>--- conflicted
+++ resolved
@@ -212,7 +212,6 @@
                              (max 1))]
     (update-in config [:command-processing :threads] #(or % default-nthreads))))
 
-<<<<<<< HEAD
 (defn configure-web-server-ssl-from-pems
   "Configures the web server's SSL settings based on Puppet PEM files, rather than
   via a java keystore (jks) file.  The configuration map returned by this function
@@ -245,7 +244,7 @@
         (assoc :keystore keystore)
         (assoc :key-password keystore-pw)
         (assoc :truststore truststore))))
-=======
+
 (defn jetty7-minimum-threads
   "Given a thread count, make sure it meets the minimum count for Jetty 7 to
   operate. It will return a warning if it does not, and return the minimum
@@ -271,7 +270,6 @@
                   threads min-threads))
       min-threads)
     threads)))
->>>>>>> 57046f1e
 
 (defn configure-web-server
   "Update the supplied config map with information about the HTTP webserver to
@@ -279,10 +277,11 @@
   http://puppetdb:8080 if none are supplied (and SSL is not specified)."
   [{:keys [jetty] :as config}]
   {:pre  [(map? config)]
-<<<<<<< HEAD
    :post [(map? %)
           (missing? (:jetty %) :ssl-key :ssl-cert :ssl-ca-cert)]}
-  (let [pem-required-keys [:ssl-key :ssl-cert :ssl-ca-cert]
+  (let [initial-config  {:max-threads 50}
+        merged-jetty    (merge initial-config jetty)
+        pem-required-keys [:ssl-key :ssl-cert :ssl-ca-cert]
         pem-config        (select-keys jetty pem-required-keys)]
     (assoc config :jetty
       (-> (condp = (count pem-config)
@@ -291,16 +290,8 @@
             (throw (IllegalArgumentException.
                      (format "Found SSL config options: %s; If configuring SSL from Puppet PEM files, you must provide all of the following options: %s"
                         (keys pem-config) pem-required-keys))))
-          (assoc :client-auth :need)))))
-=======
-   :post [(map? %)]}
-  (let [initial-config  {:max-threads 50}
-        merged-jetty    (merge initial-config jetty)]
-    (assoc config :jetty
-      (-> merged-jetty
           (assoc :client-auth :need)
           (assoc :max-threads (jetty7-minimum-threads (:max-threads merged-jetty)))))))
->>>>>>> 57046f1e
 
 (defn configure-gc-params
   "Helper function that munges the supported permutations of our GC-related
