--- conflicted
+++ resolved
@@ -8,20 +8,12 @@
             [schema.core :as s]))
 
 (def row-schema
-<<<<<<< HEAD
-  {(s/optional-key :certname) s/Str
-   (s/optional-key :environment) (s/maybe s/Str)
-   (s/optional-key :path) s/Str
-   (s/optional-key :name) s/Str
-   (s/optional-key :value) (s/maybe s/Any)})
-=======
   (query/wrap-with-supported-fns
-    {(s/optional-key :certname) s/Str
-     (s/optional-key :environment) (s/maybe s/Str)
-     (s/optional-key :path) s/Str
-     (s/optional-key :name) s/Str
-     (s/optional-key :value) (s/maybe s/Str)}))
->>>>>>> 0c616b0c
+   {(s/optional-key :certname) s/Str
+    (s/optional-key :environment) (s/maybe s/Str)
+    (s/optional-key :path) s/Str
+    (s/optional-key :name) s/Str
+    (s/optional-key :value) (s/maybe s/Any)}))
 
 (def converted-row-schema
   (query/wrap-with-supported-fns
