--- conflicted
+++ resolved
@@ -594,11 +594,8 @@
             read-only?
             pool-name
             maximum-pool-size
-<<<<<<< HEAD
+            expected-schema
             rewrite-batched-inserts]
-=======
-            expected-schema]
->>>>>>> 7dfb61f7
      :as db-spec}
     metrics-registry]
    (let [conn-lifetime-ms (some-> conn-max-age pl-time/to-millis)
@@ -608,17 +605,13 @@
        (.setJdbcUrl (str "jdbc:" subprotocol ":" subname))
        (.setAutoCommit false)
        (.setInitializationFailTimeout -1)
-<<<<<<< HEAD
-       (.setTransactionIsolation "TRANSACTION_READ_COMMITTED"))
-     (when rewrite-batched-inserts
-       (.setProperty (.getDataSourceProperties config) "reWriteBatchedInserts" rewrite-batched-inserts))
-=======
        (.setTransactionIsolation "TRANSACTION_READ_COMMITTED")
        (.setIsolateInternalQueries true))
      (some->> (when expected-schema
                 (block-on-schema-mismatch expected-schema))
               (.setConnectionInitSql config))
->>>>>>> 7dfb61f7
+     (when rewrite-batched-inserts
+       (.setProperty (.getDataSourceProperties config) "reWriteBatchedInserts" rewrite-batched-inserts))
      (some->> pool-name (.setPoolName config))
      (some->> connection-timeout (.setConnectionTimeout config))
      (some->> maximum-pool-size (.setMaximumPoolSize config))
