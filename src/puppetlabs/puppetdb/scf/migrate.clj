(ns puppetlabs.puppetdb.scf.migrate
  "Schema migrations

   The `migrate!` function can be used to apply all the pending migrations to
   the database, in ascending order of schema version. Pending is defined as
   having a schema version greater than the current version in the database.

   A migration is specified by defining a function of arity 0 and adding it to
   the `migrations` map, along with its schema version. To apply the migration,
   the migration function will be invoked, and the schema version and current
   time will be recorded in the schema_migrations table.

   A migration function can return a map with ::vacuum-analyze to indicate what tables
   need to be analyzed post-migration.

   NOTE: in order to support bug-fix schema changes to older branches without
   breaking the ability to upgrade, it is possible to define a sequence of
   migrations with non-sequential integers.  e.g., if the 1.0.x branch
   contains migrations 1-5, and the 2.0.x branch contains schema migrations
   1-10, and then a bugfix schema change (such as creating or adding an index)
   is identified, this migration can be defined as #11 in both branches.  Code
   in the 1.0.x branch should happily apply #11 even though it does not have
   a definition for 6-10.  Then when a 1.0.x user upgrades to 2.0.x, migrations
   6-10 will be applied, and 11 will be skipped because it's already been run.
   Because of this, it is crucial to be extremely careful about numbering new
   migrations if they are going into multiple branches.  It's also crucial to
   be absolutely certain that the schema change in question is compatible
   with both branches and that the migrations missing from the earlier branch
   can reasonably and safely be applied *after* the bugfix migration, because
   that is what will happen for upgrading users.

   In short, here are some guidelines re: applying schema changes to multiple
   branches:

   1. If at all possible, avoid it.
   2. Seriously, are you sure you need to do this? :)
   3. OK, if you really must do it, make sure that the schema change in question
      is as independent as humanly possible.  For example, things like creating
      or dropping an index on a table should be fairly self-contained.  You should
      think long and hard about any change more complex than that.
   4. Determine what the latest version of the schema is in each of the two branches.
   5. Examine every migration that exists in the newer branch but not the older
      branch, and make sure that your new schema change will not conflict with
      *any* of those migrations.  Your change must be able to execute successfully
      regardless of whether it is applied BEFORE all of those migrations or AFTER
      them.
   6. If you're certain you've met the conditions described above, choose the next
      available integer from the *newer* branch and add your migration to both
      branches using this integer.  This will result in a gap between the integers
      in the migrations array in the old branch, but that is not a problem.

   _TODO: consider using multimethods for migration funcs_"
  (:require [clojure.java.jdbc :as sql]
            [clojure.tools.logging :as log]
            [clojure.string :as string]
            [puppetlabs.puppetdb.cheshire :as json]
            [puppetlabs.puppetdb.utils :refer [flush-and-exit]]
            [puppetlabs.kitchensink.core :as kitchensink]
            [puppetlabs.puppetdb.scf.storage-utils :as sutils]
            [clojure.set :refer :all]
            [puppetlabs.puppetdb.time :refer [in-millis interval now to-timestamp]]
            [puppetlabs.puppetdb.jdbc :as jdbc :refer [query-to-vec]]
            [puppetlabs.puppetdb.config :as conf]
            [puppetlabs.i18n.core :refer [trs]]
            [puppetlabs.puppetdb.scf.hash :as hash]
            [clojure.set :as set]
            [clojure.string :as str])
  (:import [org.postgresql.util PGobject]))

(defn init-through-2-3-8
  []

  (jdbc/do-commands

    ;; catalog_resources table
    "CREATE TABLE catalog_resources (
        catalog_id bigint NOT NULL,
        resource character varying(40) NOT NULL,
        type text NOT NULL,
        title text NOT NULL,
        tags text[] NOT NULL,
        exported boolean NOT NULL,
        file text,
        line integer)"

    ;; catalogs table
    "CREATE TABLE catalogs (
        id bigint NOT NULL,
        hash character varying(40) NOT NULL,
        api_version integer,
        catalog_version text NOT NULL,
        transaction_uuid character varying(255) DEFAULT NULL::character varying,
        \"timestamp\" timestamp with time zone,
        certname text NOT NULL,
        environment_id integer,
        producer_timestamp timestamp with time zone)"

    "CREATE SEQUENCE catalogs_transform_id_seq1
        START WITH 1
        INCREMENT BY 1
        NO MINVALUE
        NO MAXVALUE
        CACHE 1"

    ;; certnames table
    "CREATE TABLE certnames (
        name text NOT NULL,
        deactivated timestamp with time zone)"

    ;; edges table
    "CREATE TABLE edges (
        certname text NOT NULL,
        source character varying(40) NOT NULL,
        target character varying(40) NOT NULL,
        type text NOT NULL)"

    ;; environments table
    "CREATE TABLE environments (
        id bigint NOT NULL,
        name text NOT NULL)"

    "CREATE SEQUENCE environments_id_seq
        START WITH 1
        INCREMENT BY 1
        NO MINVALUE
        NO MAXVALUE
        CACHE 1"

    "CREATE SEQUENCE fact_paths_id_seq
        START WITH 1
        INCREMENT BY 1
        NO MINVALUE
        NO MAXVALUE
        CACHE 1
        CYCLE"

    ;; fact_paths table
    "CREATE TABLE fact_paths (
        id bigint DEFAULT nextval('fact_paths_id_seq'::regclass) NOT NULL,
        depth integer NOT NULL,
        name character varying(1024),
        path text NOT NULL)"

    "CREATE SEQUENCE fact_values_id_seq
        START WITH 1
        INCREMENT BY 1
        NO MINVALUE
        NO MAXVALUE
        CACHE 1
        CYCLE"

    ;; fact_values table
    "CREATE TABLE fact_values (
        id bigint DEFAULT nextval('fact_values_id_seq'::regclass) NOT NULL,
        value_type_id bigint NOT NULL,
        value_hash character varying(40) NOT NULL,
        value_integer bigint,
        value_float double precision,
        value_string text,
        value_boolean boolean,
        value_json text)"

    ;; facts table
    "CREATE TABLE facts (
        factset_id bigint NOT NULL,
        fact_path_id bigint NOT NULL,
        fact_value_id bigint NOT NULL)"

    "CREATE SEQUENCE factsets_id_seq
        START WITH 1
        INCREMENT BY 1
        NO MINVALUE
        NO MAXVALUE
        CACHE 1
        CYCLE"

;; factsets table
    "CREATE TABLE factsets (
        id bigint DEFAULT nextval('factsets_id_seq'::regclass) NOT NULL,
        certname text NOT NULL,
        \"timestamp\" timestamp with time zone NOT NULL,
        environment_id bigint,
        producer_timestamp timestamp with time zone)"

    ;; latest_reports table
    "CREATE TABLE latest_reports (
        certname text NOT NULL,
        report character varying(40) NOT NULL)"

    ;; report_statuses table
    "CREATE TABLE report_statuses (
        id bigint NOT NULL,
        status text NOT NULL)"

    "CREATE SEQUENCE report_statuses_id_seq
        START WITH 1
        INCREMENT BY 1
        NO MINVALUE
        NO MAXVALUE
        CACHE 1"

    ;; reports table
    "CREATE TABLE reports (
        hash character varying(40) NOT NULL,
        certname text,
        puppet_version character varying(255) NOT NULL,
        report_format smallint NOT NULL,
        configuration_version character varying(255) NOT NULL,
        start_time timestamp with time zone NOT NULL,
        end_time timestamp with time zone NOT NULL,
        receive_time timestamp with time zone NOT NULL,
        transaction_uuid character varying(255) DEFAULT NULL::character varying,
        environment_id integer,
        status_id integer)"

    ;; resource_events table
    "CREATE TABLE resource_events (
        report character varying(40) NOT NULL,
        status character varying(40) NOT NULL,
        \"timestamp\" timestamp with time zone NOT NULL,
        resource_type text NOT NULL,
        resource_title text NOT NULL,
        property character varying(40),
        new_value text,
        old_value text,
        message text,
        file character varying(1024) DEFAULT NULL::character varying,
        line integer,
        containment_path text[],
        containing_class character varying(255))"

    ;; resource_params table
    "CREATE TABLE resource_params (
        resource character varying(40) NOT NULL,
        name text NOT NULL,
        value text NOT NULL)"

    ;; resource_params_cache table
    "CREATE TABLE resource_params_cache (
        resource character varying(40) NOT NULL,
        parameters text)"

    ;; schema_migrations table
    "CREATE TABLE schema_migrations (
        version integer NOT NULL,
        \"time\" timestamp without time zone NOT NULL)"

    ;; value_types table
    "CREATE TABLE value_types (
        id bigint NOT NULL,
        type character varying(32))"

    ;; Load value_types data
    "INSERT INTO value_types (id, type) values (0, 'string')"
    "INSERT INTO value_types (id, type) values (1, 'integer')"
    "INSERT INTO value_types (id, type) values (2, 'float')"
    "INSERT INTO value_types (id, type) values (3, 'boolean')"
    "INSERT INTO value_types (id, type) values (4, 'null')"
    "INSERT INTO value_types (id, type) values (5, 'json')"

    ;; constraints

    "ALTER TABLE ONLY catalogs ALTER COLUMN id SET DEFAULT nextval('catalogs_transform_id_seq1'::regclass)"

    "ALTER TABLE ONLY environments ALTER COLUMN id SET DEFAULT nextval('environments_id_seq'::regclass)"

    "ALTER TABLE ONLY report_statuses ALTER COLUMN id SET DEFAULT nextval('report_statuses_id_seq'::regclass)"

    "ALTER TABLE ONLY catalog_resources
        ADD CONSTRAINT catalog_resources_pkey PRIMARY KEY (catalog_id, type, title)"

    "ALTER TABLE ONLY catalogs
        ADD CONSTRAINT catalogs_certname_key UNIQUE (certname)"

    "ALTER TABLE ONLY catalogs
        ADD CONSTRAINT catalogs_hash_key UNIQUE (hash)"

    "ALTER TABLE ONLY catalogs
        ADD CONSTRAINT catalogs_pkey PRIMARY KEY (id)"

    "ALTER TABLE ONLY certnames
        ADD CONSTRAINT certnames_pkey PRIMARY KEY (name)"

    "ALTER TABLE ONLY resource_events
        ADD CONSTRAINT constraint_resource_events_unique UNIQUE (report, resource_type, resource_title, property)"

    "ALTER TABLE ONLY edges
        ADD CONSTRAINT edges_certname_source_target_type_unique_key UNIQUE (certname, source, target, type)"

    "ALTER TABLE ONLY environments
        ADD CONSTRAINT environments_name_key UNIQUE (name)"

    "ALTER TABLE ONLY environments
        ADD CONSTRAINT environments_pkey PRIMARY KEY (id)"

    "ALTER TABLE ONLY fact_paths
        ADD CONSTRAINT fact_paths_path_key UNIQUE (path)"

    "ALTER TABLE ONLY fact_paths
        ADD CONSTRAINT fact_paths_pkey PRIMARY KEY (id)"

    "ALTER TABLE ONLY fact_values
        ADD CONSTRAINT fact_values_pkey PRIMARY KEY (id)"

    "ALTER TABLE ONLY fact_values
        ADD CONSTRAINT fact_values_value_hash_key UNIQUE (value_hash)"

    "ALTER TABLE ONLY facts
        ADD CONSTRAINT facts_factset_id_fact_path_id_fact_key UNIQUE (factset_id, fact_path_id)"

    "ALTER TABLE ONLY factsets
        ADD CONSTRAINT factsets_certname_idx UNIQUE (certname)"

    "ALTER TABLE ONLY factsets
        ADD CONSTRAINT factsets_pkey PRIMARY KEY (id)"

    "ALTER TABLE ONLY latest_reports
        ADD CONSTRAINT latest_reports_pkey PRIMARY KEY (certname)"

    "ALTER TABLE ONLY report_statuses
        ADD CONSTRAINT report_statuses_pkey PRIMARY KEY (id)"

    "ALTER TABLE ONLY report_statuses
        ADD CONSTRAINT report_statuses_status_key UNIQUE (status)"

    "ALTER TABLE ONLY reports
        ADD CONSTRAINT reports_pkey PRIMARY KEY (hash)"

    "ALTER TABLE ONLY resource_params_cache
        ADD CONSTRAINT resource_params_cache_pkey PRIMARY KEY (resource)"

    "ALTER TABLE ONLY resource_params
        ADD CONSTRAINT resource_params_pkey PRIMARY KEY (resource, name)"

    "ALTER TABLE ONLY schema_migrations
        ADD CONSTRAINT schema_migrations_pkey PRIMARY KEY (version)"

    "ALTER TABLE ONLY value_types
        ADD CONSTRAINT value_types_pkey PRIMARY KEY (id)"

    ;; indexes
    "CREATE INDEX fact_paths_name ON fact_paths USING btree (name)"

    "CREATE INDEX fact_values_value_float_idx ON fact_values USING btree (value_float)"

    "CREATE INDEX fact_values_value_integer_idx ON fact_values USING btree (value_integer)"

    "CREATE INDEX facts_fact_path_id_idx ON facts USING btree (fact_path_id)"

    "CREATE INDEX facts_fact_value_id_idx ON facts USING btree (fact_value_id)"

    "CREATE INDEX idx_catalog_resources_exported_true ON catalog_resources USING btree (exported) WHERE (exported = true)"

    "CREATE INDEX idx_catalog_resources_resource ON catalog_resources USING btree (resource)"

    "CREATE INDEX idx_catalog_resources_type ON catalog_resources USING btree (type)"

    "CREATE INDEX idx_catalog_resources_type_title ON catalog_resources USING btree (type)"

    "CREATE INDEX idx_catalogs_env ON catalogs USING btree (environment_id)"

    "CREATE INDEX idx_catalogs_producer_timestamp ON catalogs USING btree (producer_timestamp)"

    "CREATE INDEX idx_catalogs_transaction_uuid ON catalogs USING btree (transaction_uuid)"

    "CREATE INDEX idx_latest_reports_report ON latest_reports USING btree (report)"

    "CREATE INDEX idx_reports_certname ON reports USING btree (certname)"

    "CREATE INDEX idx_reports_end_time ON reports USING btree (end_time)"

    "CREATE INDEX idx_reports_env ON reports USING btree (environment_id)"

    "CREATE INDEX idx_reports_status ON reports USING btree (status_id)"

    "CREATE INDEX idx_reports_transaction_uuid ON reports USING btree (transaction_uuid)"

    "CREATE INDEX idx_resource_events_containing_class ON resource_events USING btree (containing_class)"

    "CREATE INDEX idx_resource_events_property ON resource_events USING btree (property)"

    "CREATE INDEX idx_resource_events_report ON resource_events USING btree (report)"

    "CREATE INDEX idx_resource_events_resource_type ON resource_events USING btree (resource_type)"

    "CREATE INDEX idx_resource_events_resource_type_title ON resource_events USING btree (resource_type, resource_title)"

    "CREATE INDEX idx_resource_events_status ON resource_events USING btree (status)"

    "CREATE INDEX idx_resource_events_timestamp ON resource_events USING btree (\"timestamp\")"

    "CREATE INDEX idx_resources_params_name ON resource_params USING btree (name)"

    "CREATE INDEX idx_resources_params_resource ON resource_params USING btree (resource)"

    "ALTER TABLE ONLY catalog_resources
        ADD CONSTRAINT catalog_resources_catalog_id_fkey FOREIGN KEY (catalog_id) REFERENCES catalogs(id) ON DELETE CASCADE"

    "ALTER TABLE ONLY catalog_resources
        ADD CONSTRAINT catalog_resources_resource_fkey FOREIGN KEY (resource) REFERENCES resource_params_cache(resource) ON DELETE CASCADE"

    "ALTER TABLE ONLY catalogs
        ADD CONSTRAINT catalogs_certname_fkey FOREIGN KEY (certname) REFERENCES certnames(name) ON DELETE CASCADE"

    "ALTER TABLE ONLY catalogs
        ADD CONSTRAINT catalogs_env_fkey FOREIGN KEY (environment_id) REFERENCES environments(id) ON DELETE CASCADE"

    "ALTER TABLE ONLY edges
        ADD CONSTRAINT edges_certname_fkey FOREIGN KEY (certname) REFERENCES certnames(name) ON DELETE CASCADE"

    "ALTER TABLE ONLY facts
        ADD CONSTRAINT fact_path_id_fk FOREIGN KEY (fact_path_id) REFERENCES fact_paths(id)"

    "ALTER TABLE ONLY facts
        ADD CONSTRAINT fact_value_id_fk FOREIGN KEY (fact_value_id) REFERENCES fact_values(id)"

    "ALTER TABLE ONLY fact_values
        ADD CONSTRAINT fact_values_value_type_id_fk FOREIGN KEY (value_type_id) REFERENCES value_types(id) ON UPDATE RESTRICT ON DELETE RESTRICT"

    "ALTER TABLE ONLY facts
        ADD CONSTRAINT factset_id_fk FOREIGN KEY (factset_id) REFERENCES factsets(id) ON UPDATE CASCADE ON DELETE CASCADE"

    "ALTER TABLE ONLY factsets
        ADD CONSTRAINT factsets_certname_fk FOREIGN KEY (certname) REFERENCES certnames(name) ON UPDATE CASCADE ON DELETE CASCADE"

    "ALTER TABLE ONLY factsets
        ADD CONSTRAINT factsets_environment_id_fk FOREIGN KEY (environment_id) REFERENCES environments(id) ON UPDATE RESTRICT ON DELETE RESTRICT"

    "ALTER TABLE ONLY latest_reports
        ADD CONSTRAINT latest_reports_certname_fkey FOREIGN KEY (certname) REFERENCES certnames(name) ON DELETE CASCADE"

    "ALTER TABLE ONLY latest_reports
        ADD CONSTRAINT latest_reports_report_fkey FOREIGN KEY (report) REFERENCES reports(hash) ON DELETE CASCADE"

    "ALTER TABLE ONLY reports
        ADD CONSTRAINT reports_certname_fkey FOREIGN KEY (certname) REFERENCES certnames(name) ON DELETE CASCADE"

    "ALTER TABLE ONLY reports
        ADD CONSTRAINT reports_env_fkey FOREIGN KEY (environment_id) REFERENCES environments(id) ON DELETE CASCADE"

    "ALTER TABLE ONLY reports
        ADD CONSTRAINT reports_status_fkey FOREIGN KEY (status_id) REFERENCES report_statuses(id) ON DELETE CASCADE"

    "ALTER TABLE ONLY resource_events
        ADD CONSTRAINT resource_events_report_fkey FOREIGN KEY (report) REFERENCES reports(hash) ON DELETE CASCADE"

    "ALTER TABLE ONLY resource_params
        ADD CONSTRAINT resource_params_resource_fkey FOREIGN KEY (resource) REFERENCES resource_params_cache(resource) ON DELETE CASCADE"))

(defn version-2yz-to-300-migration
  ;; This migration includes:
  ;;   Insertion of the factsets hash column
  ;;   Using a report_id (surrogate key) instead of the reports.hash (natural key)
  ;;   Insert a noop column into reports
  ;;   Drop latest_report table, merge with certnames
  ;;   Change name to certname where inconsistent
  ;;   Insert reports metrics and logs
  ;;   Ensuring producer_timestamp is NOT NULL
  ;;   Changing the types of hashes and uuids in postgres to bytea and uuid respectively
  []
  (let [hash-type "bytea"
        uuid-type "uuid"
        json-type "json"
        munge-hash (fn [column] (format "('\\x' || %s)::bytea" column))
        munge-uuid (fn [column] (format "%s::uuid" column))]

    (jdbc/do-commands
      "UPDATE catalogs SET producer_timestamp=timestamp
         WHERE producer_timestamp IS NULL"
      "UPDATE factsets SET producer_timestamp=timestamp
         WHERE producer_timestamp IS NULL"

      (sql/create-table-ddl
       :factsets_transform
       [["id" "bigint NOT NULL DEFAULT nextval('factsets_id_seq')"]
        ["certname" "text NOT NULL"]
        ["timestamp" "timestamp with time zone NOT NULL"]
        ["environment_id" "bigint"]
        ["hash" hash-type]
        ["producer_timestamp" "timestamp with time zone NOT NULL"]])

      "INSERT INTO factsets_transform
         (id, certname, timestamp, environment_id, producer_timestamp)
         SELECT id, certname, timestamp, environment_id, timestamp
           FROM factsets fs"

      (sql/create-table-ddl
       :fact_values_transform
       [["id" "bigint NOT NULL DEFAULT nextval('fact_values_id_seq')"]
        ["value_hash" hash-type "NOT NULL"]
        ["value_type_id" "bigint NOT NULL"]
        ["value_integer" "bigint"]
        ["value_float" "double precision"]
        ["value_string" "text"]
        ["value_boolean" "boolean"]
        ["value_json" "text"]])

      (str "INSERT INTO fact_values_transform
              (id, value_hash, value_type_id, value_integer, value_float,
               value_string, value_boolean, value_json)
              SELECT id, " (munge-hash "value_hash") ", value_type_id,
                     value_integer, value_float, value_string, value_boolean,
                     value_json
                FROM fact_values")

      (sql/create-table-ddl :resource_params_cache_transform
                            [["resource" hash-type "NOT NULL"]
                             ["parameters" "TEXT"]])

      (str "INSERT INTO resource_params_cache_transform
              (resource, parameters)
              SELECT " (munge-hash "resource") ", parameters
                FROM resource_params_cache")

      (sql/create-table-ddl
       :catalog_resources_transform
       [["catalog_id" "bigint NOT NULL"]
        ["resource" hash-type "NOT NULL"]
        ["tags" (sutils/sql-array-type-string "TEXT") "NOT NULL"]
        ["type" "TEXT" "NOT NULL"]
        ["title" "TEXT" "NOT NULL"]
        ["exported" "BOOLEAN" "NOT NULL"]
        ["file" "TEXT"]
        ["line" "INT"]])

      (str "INSERT INTO catalog_resources_transform
              (resource, catalog_id, tags, type, title, exported, file, line)
              SELECT " (munge-hash "resource") ", catalog_id, tags, type, title,
                       exported, file, line
                FROM catalog_resources")

      (sql/create-table-ddl :resource_params_transform
                            [["resource" hash-type "NOT NULL"]
                             ["name"  "TEXT" "NOT NULL"]
                             ["value" "TEXT" "NOT NULL"]])

      (str "INSERT INTO resource_params_transform
              (resource, name, value)
              SELECT " (munge-hash "resource") ", name, value
                FROM resource_params")

      (sql/create-table-ddl :edges_transform
                            [["certname" "TEXT" "NOT NULL"]
                             ["source" hash-type "NOT NULL"]
                             ["target" hash-type "NOT NULL"]
                             ["type" "TEXT" "NOT NULL"]])

      (str "INSERT INTO edges_transform (certname, source, target, type)
              SELECT certname, " (munge-hash "source") ",
                   " (munge-hash "target") ", type
              FROM edges")

      "CREATE SEQUENCE catalogs_id_seq CYCLE"

      (sql/create-table-ddl
       :catalogs_transform
       [["id" "bigint NOT NULL DEFAULT nextval('catalogs_id_seq')"]
        ["hash" hash-type "NOT NULL"]
        ["transaction_uuid" uuid-type]
        ["certname" "text NOT NULL"]
        ["producer_timestamp" "timestamp with time zone NOT NULL"]
        ["api_version" "INTEGER NOT NULL"]
        ["timestamp" "TIMESTAMP WITH TIME ZONE"]
        ["catalog_version" "TEXT NOT NULL"]
        ["environment_id" "bigint"]])

      (str "INSERT INTO catalogs_transform
              (id, hash, transaction_uuid, certname, producer_timestamp,
               api_version, timestamp, catalog_version, environment_id)
              SELECT id, " (munge-hash "hash") ",
                   " (munge-uuid "transaction_uuid") ", certname,
                     producer_timestamp, api_version, timestamp,
                     catalog_version, environment_id
                FROM catalogs")

      ;; Migrate to report id
      "CREATE SEQUENCE reports_id_seq CYCLE"

      (sql/create-table-ddl
       :reports_transform
       [["id" "bigint NOT NULL DEFAULT nextval('reports_id_seq')"]
        ["hash" hash-type "NOT NULL"]
        ["transaction_uuid" uuid-type]
        ["certname" "text NOT NULL"]
        ["puppet_version" "varchar(255) NOT NULL"]
        ["report_format" "smallint NOT NULL"]
        ["configuration_version" "varchar(255) NOT NULL"]
        ["start_time" "timestamp with time zone NOT NULL"]
        ["end_time" "timestamp with time zone NOT NULL"]
        ["receive_time" "timestamp with time zone NOT NULL"]
        ;; Insert a column in reports to be populated by boolean noop flag
        ["noop" "boolean"]
        ["environment_id" "bigint"]
        ["status_id" "bigint"]
        ;; Insert columns in reports to be populated by metrics and logs.
        ;; Text for hsql, JSON for postgres.
        ["metrics" json-type]
        ["logs" json-type]])

      (str "INSERT INTO reports_transform (
            hash, certname, puppet_version, report_format, configuration_version,
            start_time, end_time, receive_time, transaction_uuid, environment_id,
            status_id)
            SELECT " (munge-hash "hash") ", certname, puppet_version, report_format,
            configuration_version, start_time, end_time, receive_time, "
            (munge-uuid "transaction_uuid") ", environment_id, status_id
            FROM reports")

      (sql/create-table-ddl
       :resource_events_transform
       [["report_id" "bigint NOT NULL"]
        ["status" "varchar(40) NOT NULL"]
        ["timestamp" "timestamp with time zone NOT NULL"]
        ["resource_type" "text NOT NULL"]
        ["resource_title" "text NOT NULL"]
        ["property" "varchar (40)"]
        ["new_value" "text"]
        ["old_value" "text"]
        ["message" "text"]
        ["file" "varchar(1024) DEFAULT NULL"]
        ["line" "integer"]
        ["containment_path" (sutils/sql-array-type-string "TEXT")]
        ["containing_class" "varchar(255)"]])

      (str "INSERT INTO resource_events_transform (
            report_id, status, timestamp, resource_type, resource_title, property,
            new_value, old_value, message, file, line, containment_path,
            containing_class)
            SELECT rt.id, status, timestamp, resource_type, resource_title,
            property, new_value, old_value, message, file, line, containment_path,
            containing_class
            FROM resource_events AS re
            INNER JOIN reports_transform rt on " (munge-hash "re.report") " = rt.hash")

      (sql/create-table-ddl
       :certnames_transform
       ;; Rename the 'name' column of certnames to 'certname'.
       [["certname" "text NOT NULL"]
        ["latest_report_id" "bigint"]
        ["deactivated" "timestamp with time zone"]])

      (str "INSERT INTO certnames_transform(certname,latest_report_id,deactivated)
            SELECT c.name, rt.id as latest_report_id, c.deactivated FROM
            certnames c left outer join latest_reports lr on c.name=lr.certname
            left outer join reports_transform rt on " (munge-hash "lr.report") "=rt.hash")

      "DROP TABLE edges"
      "DROP TABLE catalog_resources"
      "DROP TABLE resource_params"
      "DROP TABLE resource_params_cache"
      "DROP TABLE catalogs"
      "ALTER TABLE facts DROP CONSTRAINT fact_value_id_fk"
      "DROP TABLE fact_values"
      "ALTER TABLE facts DROP CONSTRAINT factset_id_fk"
      "DROP TABLE factsets"
      "DROP TABLE latest_reports"
      "DROP TABLE certnames CASCADE"
      "DROP TABLE resource_events"
      "DROP TABLE reports"

      "ALTER TABLE catalog_resources_transform RENAME TO catalog_resources"
      "ALTER TABLE resource_params_transform RENAME TO resource_params"
      "ALTER TABLE resource_params_cache_transform RENAME TO resource_params_cache"
      "ALTER TABLE catalogs_transform RENAME TO catalogs"
      "ALTER TABLE fact_values_transform RENAME TO fact_values"
      "ALTER TABLE factsets_transform RENAME TO factsets"
      "ALTER TABLE certnames_transform RENAME TO certnames"
      "ALTER TABLE edges_transform RENAME TO edges"
      "ALTER TABLE resource_events_transform RENAME to resource_events"
      "ALTER TABLE reports_transform RENAME to reports"

      "ALTER TABLE edges
       ADD CONSTRAINT edges_certname_source_target_type_unique_key
         UNIQUE (certname, source, target, type)"

      "CREATE INDEX idx_catalogs_transaction_uuid ON catalogs(transaction_uuid)"
      "CREATE INDEX idx_catalogs_producer_timestamp ON catalogs(producer_timestamp)"
      "CREATE INDEX idx_catalogs_env ON catalogs(environment_id)"
      "ALTER TABLE catalogs ADD CONSTRAINT catalogs_hash_key UNIQUE (hash)"
      "ALTER TABLE catalogs ADD CONSTRAINT catalogs_certname_key UNIQUE (certname)"
      "ALTER TABLE catalogs ADD CONSTRAINT catalogs_pkey PRIMARY KEY (id)"
      "ALTER TABLE catalogs
       ADD CONSTRAINT catalogs_env_fkey FOREIGN KEY (environment_id)
       REFERENCES environments (id) ON UPDATE NO ACTION ON DELETE CASCADE"
      "ALTER TABLE catalog_resources
       ADD CONSTRAINT catalog_resources_catalog_id_fkey FOREIGN KEY (catalog_id)
       REFERENCES catalogs (id)
       ON UPDATE NO ACTION ON DELETE CASCADE"

      "ALTER TABLE resource_params ADD CONSTRAINT resource_params_pkey
         PRIMARY KEY (resource, name)"
      "CREATE INDEX idx_resources_params_resource ON resource_params(resource)"
      "CREATE INDEX idx_resources_params_name ON resource_params(name)"

      "ALTER TABLE catalog_resources ADD CONSTRAINT catalog_resources_pkey
         PRIMARY KEY (catalog_id, type, title)"

      "CREATE INDEX idx_catalog_resources_exported_true
         ON catalog_resources (exported) WHERE exported = true"
      "CREATE INDEX idx_catalog_resources_type ON catalog_resources(type)"
      "CREATE INDEX idx_catalog_resources_resource
         ON catalog_resources(resource)"
      "CREATE INDEX idx_catalog_resources_type_title
         ON catalog_resources(type,title)"

      "ALTER TABLE resource_params_cache
         ADD CONSTRAINT resource_params_cache_pkey PRIMARY KEY (resource)"
      "ALTER TABLE catalog_resources
         ADD CONSTRAINT catalog_resources_resource_fkey FOREIGN KEY (resource)
           REFERENCES resource_params_cache (resource)
           ON UPDATE NO ACTION ON DELETE CASCADE"
      "ALTER TABLE resource_params
         ADD CONSTRAINT resource_params_resource_fkey FOREIGN KEY (resource)
           REFERENCES resource_params_cache (resource)
           ON UPDATE NO ACTION ON DELETE CASCADE"

      "CREATE INDEX fact_values_value_integer_idx ON fact_values(value_integer)"
      "CREATE INDEX fact_values_value_float_idx ON fact_values(value_float)"
      "ALTER TABLE fact_values ADD CONSTRAINT fact_values_value_type_id_fk
         FOREIGN KEY (value_type_id) REFERENCES value_types (id) MATCH SIMPLE
         ON UPDATE RESTRICT ON DELETE RESTRICT"
      "ALTER TABLE fact_values ADD CONSTRAINT fact_values_value_hash_key
         UNIQUE (value_hash)"
      "ALTER TABLE fact_values ADD CONSTRAINT fact_values_pkey PRIMARY KEY (id)"
      "ALTER TABLE facts ADD CONSTRAINT fact_value_id_fk
         FOREIGN KEY (fact_value_id) REFERENCES fact_values(id)
         ON UPDATE RESTRICT ON DELETE RESTRICT"

      "ALTER TABLE reports ADD CONSTRAINT reports_pkey PRIMARY KEY (id)"
      "CREATE INDEX reports_certname_idx ON reports(certname)"
      "CREATE INDEX reports_end_time_idx ON reports(end_time)"
      "CREATE INDEX reports_environment_id_idx ON reports(environment_id)"
      "CREATE INDEX reports_status_id_idx ON reports(status_id)"
      "CREATE INDEX reports_transaction_uuid_idx ON reports(transaction_uuid)"
      "ALTER TABLE reports ADD CONSTRAINT reports_env_fkey
         FOREIGN KEY (environment_id) REFERENCES environments(id)
         ON DELETE CASCADE"
      "ALTER TABLE reports ADD CONSTRAINT reports_status_fkey
         FOREIGN KEY (status_id) REFERENCES report_statuses(id)
         ON DELETE CASCADE"
      "ALTER TABLE reports ADD CONSTRAINT reports_hash_key UNIQUE (hash)"

      "ALTER TABLE factsets ADD CONSTRAINT factsets_pkey PRIMARY KEY (id)"
      "ALTER TABLE factsets ADD CONSTRAINT factsets_environment_id_fk
       FOREIGN KEY (environment_id) REFERENCES environments(id)
       ON UPDATE RESTRICT ON DELETE RESTRICT"
      "ALTER TABLE facts ADD CONSTRAINT factset_id_fk
       FOREIGN KEY (factset_id) REFERENCES factsets(id)
       ON UPDATE CASCADE ON DELETE CASCADE"
      "ALTER TABLE factsets ADD CONSTRAINT factsets_certname_idx
         UNIQUE (certname)"
      "ALTER TABLE factsets ADD CONSTRAINT factsets_hash_key UNIQUE (hash)"

      "ALTER TABLE resource_events ADD CONSTRAINT resource_events_unique
         UNIQUE (report_id, resource_type, resource_title, property)"
      "ALTER TABLE resource_events ADD CONSTRAINT resource_events_report_id_fkey
         FOREIGN KEY (report_id) REFERENCES reports(id) ON DELETE CASCADE"

      "ALTER TABLE certnames ADD CONSTRAINT certnames_pkey
         PRIMARY KEY (certname)"
      "CREATE INDEX certnames_latest_report_id_idx
         ON certnames(latest_report_id)"
      "ALTER TABLE edges ADD CONSTRAINT edges_certname_fkey
         FOREIGN KEY (certname) REFERENCES certnames(certname)
         ON UPDATE NO ACTION ON DELETE CASCADE"
      "ALTER TABLE catalogs ADD CONSTRAINT catalogs_certname_fkey
         FOREIGN KEY (certname) REFERENCES certnames(certname)
         ON UPDATE NO ACTION ON DELETE CASCADE"
      "ALTER TABLE factsets ADD CONSTRAINT factsets_certname_fk
         FOREIGN KEY (certname) REFERENCES certnames(certname)
         ON UPDATE CASCADE ON DELETE CASCADE"
      "ALTER TABLE reports ADD CONSTRAINT reports_certname_fkey
         FOREIGN KEY (certname) REFERENCES certnames(certname)
         ON DELETE CASCADE"

      "ALTER TABLE certnames ADD CONSTRAINT certnames_reports_id_fkey
         FOREIGN KEY (latest_report_id) REFERENCES reports(id)
         ON DELETE SET NULL")))

(defn add-expired-to-certnames
  "Add a 'expired' column to the 'certnames' table, to track
  which nodes have been automatically expired because of inactivity."
  []
  (jdbc/do-commands
   "ALTER TABLE certnames ADD COLUMN expired TIMESTAMP WITH TIME ZONE DEFAULT NULL"))

(defn coalesce-values
  [value-keys row]
  (let [updated-row (update-in row [:value_json] json/parse-string)]
    (->> (first (remove nil? (vals (select-keys updated-row value-keys))))
         (assoc updated-row :value))))

(defn update-value-json
  [{:keys [id value] :as arg}]
  (jdbc/update! :fact_values
                {:value_json (json/generate-string value)}
                ["id=?" id]))

(defn coalesce-fact-values
  []
  (let [query ["select * from fact_values"]
        value-keys [:value_string :value_integer
                    :value_json :value_boolean
                    :value_float]]
    (jdbc/call-with-array-converted-query-rows
     query
     (fn [rows]
       (->> rows
            (map (partial coalesce-values value-keys))
            (map update-value-json)
            dorun)))
    (jdbc/do-commands
      "ALTER TABLE fact_values RENAME COLUMN value_json TO value")))

(defn add-producer-timestamp-to-reports []
  (jdbc/do-commands
   "ALTER TABLE reports ADD producer_timestamp TIMESTAMP WITH TIME ZONE"
   "UPDATE reports SET producer_timestamp=end_time"
   "ALTER TABLE reports ALTER COLUMN producer_timestamp SET NOT NULL"
   "CREATE INDEX idx_reports_producer_timestamp
      ON reports(producer_timestamp)"))

(defn add-code-id-to-catalogs []
  (jdbc/do-commands "ALTER TABLE catalogs ADD code_id TEXT"))

(defn rename-environments-name-to-environment
  []
  (jdbc/do-commands
   "ALTER TABLE environments RENAME COLUMN name TO environment"))

(defn add-jsonb-columns-for-metrics-and-logs
  []
  (jdbc/do-commands
   "ALTER TABLE reports RENAME COLUMN metrics TO metrics_json"
   "ALTER TABLE reports RENAME COLUMN logs TO logs_json"
   "ALTER TABLE reports ADD COLUMN metrics jsonb DEFAULT NULL"
   "ALTER TABLE reports ADD COLUMN logs jsonb DEFAULT NULL"
   "ALTER TABLE reports ADD COLUMN resources jsonb DEFAULT NULL"))

(defn factset-hash-field-not-nullable
  []
  (jdbc/call-with-query-rows
   ["select id from factsets where hash is null"]
   (fn [rows]
     (doseq [batch (partition-all 500 rows)]
       (doall
        (map #(jdbc/do-prepared
               "update factsets set hash=? where id=?"
               [(-> (:id %)
                    .toString
                    kitchensink/utf8-string->sha1
                    sutils/munge-hash-for-storage)
                (:id %)])
             batch)))))

  (jdbc/do-commands
   "ALTER TABLE factsets ALTER COLUMN hash SET NOT NULL"))

(defn add-expression-indexes-for-bytea-queries
  []
  (jdbc/do-commands
    "CREATE UNIQUE INDEX reports_hash_expr_idx ON reports(trim(leading '\\x' from hash::text))"
    "ALTER TABLE REPORTS DROP CONSTRAINT reports_hash_key"
    "DROP INDEX reports_transaction_uuid_idx"
    "CREATE INDEX reports_tx_uuid_expr_idx ON reports(CAST(transaction_uuid AS text))"

    ;; leave the existing resources/rpc indices for resources-query join
    "CREATE INDEX resources_hash_expr_idx ON catalog_resources(trim(leading '\\x' from resource::text))"
    "CREATE INDEX rpc_hash_expr_idx ON resource_params_cache(trim(leading '\\x' from resource::text))"
    "CREATE INDEX resource_params_hash_expr_idx ON resource_params(trim(leading '\\x' from resource::text))"

    "CREATE UNIQUE INDEX catalogs_hash_expr_idx ON catalogs(trim(leading '\\x' from hash::text))"
    "ALTER TABLE catalogs DROP CONSTRAINT catalogs_hash_key"
    "DROP INDEX idx_catalogs_transaction_uuid"
    "CREATE INDEX catalogs_tx_uuid_expr_idx ON catalogs(CAST(transaction_uuid AS text))"

    "CREATE UNIQUE INDEX factsets_hash_expr_idx ON factsets(trim(leading '\\x' from hash::text))"
    "ALTER TABLE factsets DROP CONSTRAINT factsets_hash_key"))

(defn add-support-for-historical-catalogs []
  (jdbc/do-commands
   "ALTER TABLE catalog_resources RENAME TO catalog_resources_tmp"
   ;; CREATE certnames and catalog_resources transform tables
   "CREATE TABLE catalog_resources (LIKE catalog_resources_tmp INCLUDING ALL)"
   "CREATE TABLE latest_catalogs (catalog_id BIGINT NOT NULL UNIQUE REFERENCES catalogs(id) ON DELETE CASCADE, certname_id BIGINT PRIMARY KEY REFERENCES certnames(id) ON DELETE CASCADE)"
   "ALTER TABLE catalog_resources DROP COLUMN catalog_id"
   "ALTER TABLE catalog_resources ADD COLUMN certname_id BIGINT NOT NULL REFERENCES certnames(id) ON DELETE CASCADE"
   "ALTER TABLE catalog_resources ADD PRIMARY KEY (certname_id, type, title)"

   (str "INSERT INTO latest_catalogs"
        "  (catalog_id, certname_id)"
        "  SELECT catalogs.id, certnames.id"
        "  FROM certnames"
        "  INNER JOIN catalogs ON catalogs.certname = certnames.certname")

   (str "INSERT INTO catalog_resources"
        "  (certname_id, resource, tags, type, title, exported, file, line)"
        "  SELECT latest_catalogs.certname_id, cr.resource, cr.tags, cr.type, cr.title, cr.exported, cr.file, cr.line"
        "  FROM catalog_resources_tmp cr"
        "  INNER JOIN latest_catalogs ON cr.catalog_id = latest_catalogs.catalog_id")

   "DROP TABLE catalog_resources_tmp"

   "ALTER TABLE catalog_resources ADD CONSTRAINT catalog_resources_resource_fkey FOREIGN KEY (resource) REFERENCES resource_params_cache(resource) ON DELETE CASCADE"

   "ALTER TABLE catalogs DROP CONSTRAINT catalogs_certname_key"
   "DROP INDEX catalogs_hash_expr_idx"
   "ALTER TABLE catalogs ADD COLUMN edges JSONB DEFAULT NULL"
   "ALTER TABLE catalogs ADD COLUMN resources JSONB DEFAULT NULL"
   "ALTER TABLE catalogs ADD COLUMN catalog_uuid UUID DEFAULT NULL"
   "ALTER TABLE reports ADD COLUMN catalog_uuid UUID DEFAULT NULL"

   "CREATE INDEX reports_catalog_uuid_idx ON reports (catalog_uuid)"
   "CREATE INDEX catalogs_hash_expr_idx ON catalogs(encode(hash::bytea, 'hex'))"
   "CREATE INDEX catalogs_certname_idx ON catalogs (certname)"))

(defn add-indexes-for-reports-summary-query
  "This aggregate and function is used by PE, not puppetdb"
  []
  (jdbc/do-commands
   "CREATE FUNCTION dual_sha1(BYTEA, BYTEA) RETURNS bytea AS $$
      BEGIN
        RETURN digest($1 || $2, 'sha1');
      END;
    $$ LANGUAGE plpgsql"
   "CREATE AGGREGATE sha1_agg (BYTEA)
    (
      sfunc = dual_sha1,
      stype = bytea,
      initcond = '\\x00'
    )"
   "CREATE INDEX idx_reports_producer_timestamp_by_hour_certname ON reports
    (
      date_trunc('hour', timezone('UTC', producer_timestamp)),
      producer_timestamp,
      certname
    )"))


(defn fix-bytea-expression-indexes-to-use-encode
  []
  (jdbc/do-commands
   "DROP INDEX reports_hash_expr_idx"
   "CREATE UNIQUE INDEX reports_hash_expr_idx ON reports(encode(hash::bytea, 'hex'))"
   "DROP INDEX resources_hash_expr_idx"
   "CREATE INDEX resources_hash_expr_idx ON catalog_resources(encode(resource::bytea, 'hex'))"
   "DROP INDEX rpc_hash_expr_idx"
   "CREATE INDEX rpc_hash_expr_idx ON resource_params_cache(encode(resource::bytea, 'hex'))"
   "DROP INDEX resource_params_hash_expr_idx"
   "CREATE INDEX resource_params_hash_expr_idx ON resource_params(encode(resource::bytea, 'hex'))"
   "DROP INDEX catalogs_hash_expr_idx"
   "CREATE UNIQUE INDEX catalogs_hash_expr_idx ON catalogs(encode(hash::bytea, 'hex'))"
   "DROP INDEX factsets_hash_expr_idx"
   "CREATE UNIQUE INDEX factsets_hash_expr_idx ON factsets(encode(hash::bytea, 'hex'))"))

(defn add-certname-id-to-certnames
  []
  (jdbc/do-commands
   "CREATE SEQUENCE certname_id_seq CYCLE"

   (sql/create-table-ddl
    :certnames_transform
    ;; Rename the 'name' column of certnames to 'certname'.
    [["id" "bigint NOT NULL PRIMARY KEY default nextval('certname_id_seq')"]
     ["certname" "text NOT NULL UNIQUE"]
     ["latest_report_id" "bigint"]
     ["deactivated" "timestamp with time zone"]
     ["expired" "timestamp with time zone"]])

   "INSERT INTO certnames_transform
     (certname, latest_report_id, deactivated, expired)
     SELECT certname, latest_report_id, deactivated, expired
     FROM certnames"
   "ALTER TABLE certnames DROP CONSTRAINT certnames_pkey CASCADE"
   "DROP TABLE certnames"
   "ALTER TABLE certnames_transform RENAME to certnames"
   "ALTER TABLE catalogs ADD CONSTRAINT catalogs_certname_fkey
     FOREIGN KEY (certname) REFERENCES certnames(certname)
     ON UPDATE NO ACTION ON DELETE CASCADE"
   "ALTER TABLE factsets ADD CONSTRAINT factsets_certname_fk
     FOREIGN KEY (certname) REFERENCES certnames(certname)
     ON UPDATE CASCADE ON DELETE CASCADE"
   "ALTER TABLE reports ADD CONSTRAINT reports_certname_fkey
     FOREIGN KEY (certname)
     REFERENCES certnames(certname) ON DELETE CASCADE"

   "ALTER TABLE certnames ADD CONSTRAINT certnames_reports_id_fkey
      FOREIGN KEY (latest_report_id)
      REFERENCES reports(id) ON DELETE SET NULL"))

(defn add-certname-id-to-resource-events
  []
  (jdbc/do-commands
   (sql/create-table-ddl
    :resource_events_transform
    [["report_id" "bigint NOT NULL"]
     ["certname_id" "bigint NOT NULL"]
     ["status" "varchar(40) NOT NULL"]
     ["timestamp" "timestamp with time zone NOT NULL"]
     ["resource_type" "text NOT NULL"]
     ["resource_title" "text NOT NULL"]
     ["property" "varchar (40)"]
     ["new_value" "text"]
     ["old_value" "text"]
     ["message" "text"]
     ["file" "varchar(1024) DEFAULT NULL"]
     ["line" "integer"]
     ["containment_path" (sutils/sql-array-type-string "TEXT")]
     ["containing_class" "varchar(255)"]])

   "INSERT INTO resource_events_transform (
       report_id, certname_id, status, timestamp, resource_type, resource_title,
       property, new_value, old_value, message, file, line, containment_path,
       containing_class)
       SELECT reports.id as report_id,certnames.id as certname_id, status,
       timestamp, resource_type, resource_title, property, new_value, old_value,
       message, file, line, containment_path, containing_class
       FROM resource_events as re
       inner join reports on re.report_id = reports.id
       inner join certnames on reports.certname=certnames.certname"

   "DROP TABLE resource_events"
   "ALTER TABLE resource_events_transform RENAME to resource_events"
   "CREATE INDEX resource_events_resource_timestamp ON
     resource_events(resource_type, resource_title, timestamp)"

   "ALTER TABLE resource_events ADD CONSTRAINT resource_events_unique
     UNIQUE (report_id, resource_type, resource_title, property)"
   "CREATE INDEX resource_events_containing_class_idx
     ON resource_events(containing_class)"
   "CREATE INDEX resource_events_property_idx ON resource_events(property)"
   "CREATE INDEX resource_events_reports_id_idx ON resource_events(report_id)"
   "CREATE INDEX resource_events_resource_type_idx
     ON resource_events(resource_type)"
   "CREATE INDEX resource_events_resource_title_idx
     ON resource_events(resource_title)"
   "CREATE INDEX resource_events_status_idx ON resource_events(status)"
   "CREATE INDEX resource_events_timestamp_idx ON resource_events(timestamp)"
   "ALTER TABLE resource_events ADD CONSTRAINT resource_events_report_id_fkey
     FOREIGN KEY (report_id) REFERENCES reports(id) ON DELETE CASCADE"))

(defn add-catalog-uuid-to-reports-and-catalogs
  []
  (jdbc/do-commands
   "ALTER TABLE reports ADD COLUMN cached_catalog_status TEXT"
   "ALTER TABLE reports ADD COLUMN code_id TEXT"
   "UPDATE catalogs SET catalog_uuid=catalogs.transaction_uuid WHERE hash is NULL"
   "UPDATE reports SET catalog_uuid=reports.transaction_uuid WHERE hash is NULL"))

(defn index-certnames-latest-report-id
  []
  (jdbc/do-commands
    "CREATE INDEX idx_certnames_latest_report_id on certnames(latest_report_id)"))

(defn index-certnames-unique-latest-report-id
  []
  (jdbc/do-commands
    "DROP INDEX IF EXISTS idx_certnames_latest_report_id"
    "CREATE UNIQUE INDEX idx_certnames_latest_report_id on certnames(latest_report_id)"))

(defn add-producer-to-reports-catalogs-and-factsets
  []
  (jdbc/do-commands
    (sql/create-table-ddl
      :producers
      [["id" "bigint PRIMARY KEY"]
       ["name" "text NOT NULL UNIQUE"]])
    "CREATE SEQUENCE producers_id_seq CYCLE"
    "ALTER TABLE producers ALTER COLUMN id SET DEFAULT nextval('producers_id_seq')"
    "ALTER TABLE reports ADD COLUMN producer_id bigint"
    "ALTER TABLE factsets ADD COLUMN producer_id bigint"
    "ALTER TABLE catalogs ADD COLUMN producer_id bigint"
    "ALTER TABLE reports
        ADD CONSTRAINT reports_prod_fkey FOREIGN KEY (producer_id) REFERENCES producers(id)"
    "ALTER TABLE factsets
        ADD CONSTRAINT factsets_prod_fk FOREIGN KEY (producer_id) REFERENCES producers(id)"
    "ALTER TABLE catalogs
        ADD CONSTRAINT catalogs_prod_fkey FOREIGN KEY (producer_id) REFERENCES producers(id)"
    "CREATE INDEX idx_reports_prod ON reports(producer_id)"
    "CREATE INDEX idx_factsets_prod ON factsets(producer_id)"
    "CREATE INDEX idx_catalogs_prod ON catalogs(producer_id)"))

(defn drop-certnames-latest-id-index
  []
  (jdbc/do-commands
    "DROP INDEX idx_certnames_latest_report_id"))

(defn add-noop-pending-to-reports
  []
  (jdbc/do-commands
    "ALTER TABLE reports ADD COLUMN noop_pending boolean"
    "CREATE INDEX idx_reports_noop_pending on reports using btree (noop_pending) where (noop_pending = true)"))

(defn add-corrective-change-columns
  []
  (jdbc/do-commands
    "alter table reports add column corrective_change boolean"
    "alter table resource_events add column corrective_change boolean"))

(defn remove-historical-catalogs
  []
  (jdbc/do-commands
    "alter table catalogs drop column edges"
    "alter table catalogs drop column resources"
    "delete from catalogs where id not in (select catalog_id from latest_catalogs)"
    "drop table latest_catalogs"))

(defn migrate-through-app
  [table1 table2 column-list munge-fn]
  (let [columns (string/join "," column-list)]
    (jdbc/call-with-array-converted-query-rows
     [(format "select %s from %s" columns (name table1))]
     #(->> %
           (map munge-fn)
           (jdbc/insert-multi! (name table2))))))

(defn resource-params-cache-parameters-to-jsonb
  []
  (jdbc/do-commands
    (sql/create-table-ddl :resource_params_cache_transform
                          [["resource" "bytea NOT NULL"]
                           ["parameters" "jsonb"]]))

  (migrate-through-app
    :resource_params_cache
    :resource_params_cache_transform
    ["encode(resource::bytea, 'hex') as resource" "parameters"]
    #(-> %
         (update :parameters (comp sutils/munge-jsonb-for-storage json/parse-string))
         (update :resource sutils/munge-hash-for-storage)))

  (jdbc/do-commands
    "alter table catalog_resources drop constraint catalog_resources_resource_fkey"
    "alter table resource_params drop constraint resource_params_resource_fkey"
    "drop table resource_params_cache"

    "alter table resource_params_cache_transform rename to resource_params_cache"

    "alter table resource_params_cache add constraint resource_params_cache_pkey
     primary key (resource)"
    "alter table catalog_resources add constraint catalog_resources_resource_fkey
     foreign key (resource) references resource_params_cache(resource) on delete cascade"
    "alter table resource_params add constraint resource_params_resource_fkey
     foreign key (resource) references resource_params_cache(resource) on delete cascade"
    "create index rpc_hash_expr_idx on resource_params_cache(encode(resource, 'hex'))")   )

(defn fact-values-value-to-jsonb
  []
  (jdbc/do-commands
    (sql/create-table-ddl :fact_values_transform
                          [["id" "bigint NOT NULL PRIMARY KEY DEFAULT nextval('fact_values_id_seq')"]
                           ["value_hash" "bytea NOT NULL UNIQUE"]
                           ["value_type_id" "bigint NOT NULL"]
                           ["value_integer" "bigint"]
                           ["value_float" "double precision"]
                           ["value_string" "text"]
                           ["value_boolean" "boolean"]
                           ["value" "jsonb"]]))

  (migrate-through-app
    :fact_values
    :fact_values_transform
    ["id" "encode(value_hash::bytea, 'hex') as value_hash" "value_type_id"
     "value_integer" "value_float" "value_string" "value_boolean" "value"]
    #(-> %
         (update :value (comp sutils/munge-jsonb-for-storage json/parse-string))
         (update :value_hash sutils/munge-hash-for-storage)))

  (jdbc/do-commands
    "alter table facts drop constraint fact_value_id_fk"

    "drop table fact_values"
    "alter table fact_values_transform rename to fact_values"

    "alter table fact_values rename constraint fact_values_transform_value_hash_key
     to fact_values_value_hash_key"

    "alter table fact_values rename constraint fact_values_transform_pkey
     to fact_values_pkey"

    "alter table facts add constraint fact_value_id_fk foreign key
     (fact_value_id) references fact_values(id) on update restrict on delete restrict"
    "create index fact_values_value_float_idx on fact_values(value_float)"
    "create index fact_values_value_integer_idx on fact_values(value_integer)"))

(defn add-corrective-change-index
  []
  (jdbc/do-commands
    "CREATE INDEX resource_events_status_for_corrective_change_idx ON resource_events (status) WHERE corrective_change"))

(defn drop-resource-events-resource-type-idx
  []
  (jdbc/do-commands
    "DROP INDEX IF EXISTS resource_events_resource_type_idx"))

(defn merge-fact-values-into-facts
  []
  (jdbc/do-commands
   ["create table facts_transform"
    "  (factset_id bigint not null,"
    "   fact_path_id bigint not null,"
    "   value_integer bigint,"
    "   value_float double precision,"
    "   value_type_id bigint not null,"
    "   value_string text,"
    "   value jsonb,"
    "   large_value_hash bytea,"
    "   value_boolean boolean)"]

   ["insert into facts_transform"
    "  (factset_id,"
    "   fact_path_id,"
    "   value_integer,"
    "   value_float,"
    "   value_type_id,"
    "   value_string,"
    "   value,"
    "   large_value_hash,"
    "   value_boolean)"
    "  select factset_id, fact_path_id,"
    "         value_integer, value_float, value_type_id, value_string, value,"
    "         case when pg_column_size(value) >= 50"
    "              then value_hash"
    "         end,"
    "         value_boolean"
    "    from facts inner join fact_values on fact_value_id = fact_values.id"]

   "drop index facts_fact_value_id_idx"
   "drop table facts"
   "drop table fact_values"
   "drop sequence fact_values_id_seq"

    "alter table facts_transform rename to facts"

    "create index facts_factset_id_idx on facts using btree (factset_id)"
    "create index facts_fact_path_id_idx on facts using btree (fact_path_id)"
    "create index facts_value_integer_idx on facts(value_integer)"
    "create index facts_value_float_idx on facts(value_float)"

    ["alter table facts add constraint facts_value_type_id_fk"
     "  foreign key (value_type_id) references value_types (id) match simple"
     "    on update restrict on delete restrict"]))

(defn add-package-tables []
  (jdbc/do-commands
   ["create table packages "
    "  (id bigint PRIMARY KEY, "
    "   hash bytea, "
    "   name text not null, "
    "   provider text not null, "
    "   version text not null)"]

   "ALTER TABLE certnames ADD COLUMN package_hash bytea"

   "CREATE SEQUENCE package_id_seq CYCLE"
   "ALTER TABLE packages ALTER COLUMN id SET DEFAULT nextval('package_id_seq')"

   ["ALTER TABLE ONLY packages "
    "ADD CONSTRAINT package_hash_key UNIQUE (hash)"]

   ["create table certname_packages"
    "  (certname_id bigint not null,"
    "   package_id bigint not null,"
    "   PRIMARY KEY (certname_id, package_id),"
    "   FOREIGN KEY (certname_id) REFERENCES certnames(id),"
    "   FOREIGN KEY (package_id) REFERENCES packages(id))"]

   "create index certname_package_reverse_idx on certname_packages using btree (package_id, certname_id)"
   "create index packages_name_idx on packages using btree (name)"))

(defn add-gin-index-on-resource-params-cache []
  (jdbc/do-commands
    "create index resource_params_cache_parameters_idx on resource_params_cache using gin (parameters)"))

(defn improve-facts-factset-id-index []
  (jdbc/do-commands
    "DROP INDEX IF EXISTS facts_factset_id_idx"
    "DROP INDEX IF EXISTS facts_factset_id_fact_path_id_idx"
    "CREATE INDEX facts_factset_id_fact_path_id_idx ON facts(factset_id, fact_path_id)"))

(defn fix-missing-edges-fk-constraint []
  (when-not (sutils/constraint-exists? "certnames" "edges_certname_fkey")
    (log/info (trs "Cleaning up orphaned edges"))

    (jdbc/do-commands
     (str "SELECT e.*"
          "  INTO edges_transform"
          "  FROM edges e"
          "  INNER JOIN certnames c ON e.certname = c.certname")
     (str "ALTER TABLE edges_transform"
          "  ALTER COLUMN certname SET NOT NULL")
     (str "ALTER TABLE edges_transform"
          "  ALTER COLUMN source SET NOT NULL")
     (str "ALTER TABLE edges_transform"
          "  ALTER COLUMN target SET NOT NULL")
     (str "ALTER TABLE edges_transform"
          "  ALTER COLUMN type SET NOT NULL")
     (str "DROP TABLE edges")
     (str "ALTER TABLE edges_transform RENAME TO edges")
     (str "ALTER TABLE ONLY edges ADD CONSTRAINT edges_certname_fkey"
          "  FOREIGN KEY (certname)"
          "  REFERENCES certnames(certname)"
          "  ON DELETE CASCADE")
     (str "ALTER TABLE ONLY edges"
          "  ADD CONSTRAINT edges_certname_source_target_type_unique_key"
          "  UNIQUE (certname, source, target, type)"))))

(defn add-latest-report-timestamp-to-certnames []
  (jdbc/do-commands
    "DROP INDEX IF EXISTS idx_certnames_latest_report_timestamp"
    "ALTER TABLE certnames DROP COLUMN IF EXISTS latest_report_timestamp"
    "ALTER TABLE certnames ADD COLUMN latest_report_timestamp timestamp with time zone"
    "CREATE INDEX idx_certnames_latest_report_timestamp ON certnames(latest_report_timestamp)"))

(defn reports-partial-indices
  []
  (jdbc/do-commands
   "create index reports_noop_idx on reports(noop) where noop = true"
   "create index reports_cached_catalog_status_on_fail on reports(cached_catalog_status) where cached_catalog_status = 'on_failure'"))

(defn add-job-id []
  (jdbc/do-commands
   "alter table reports add column job_id text default null"
   "alter table catalogs add column job_id text default null"
   "create index reports_job_id_idx on reports(job_id) where job_id is not null"
   "create index catalogs_job_id_idx on catalogs(job_id) where job_id is not null"))

(defn maybe-parse-json [s]
  (some-> s json/parse))

(defn rededuplicate-facts []
  (log/info (trs "[1/8] Cleaning up unreferenced facts..."))
  (jdbc/do-commands
   "DELETE FROM facts WHERE factset_id NOT IN (SELECT id FROM factsets)"
   "DELETE FROM facts WHERE fact_path_id NOT IN (SELECT id FROM fact_paths)")

  (log/info (trs "[2/8] Creating new fact storage tables..."))
  (jdbc/do-commands
   "CREATE SEQUENCE fact_values_id_seq;"

   ;; will add not-null constraint on value_hash below; we don't have all the
   ;; values for this yet
   "CREATE TABLE fact_values (
      id bigint DEFAULT nextval('fact_values_id_seq'::regclass) NOT NULL,
      value_hash bytea,
      value_type_id bigint NOT NULL,
      value_integer bigint,
      value_float double precision,
      value_string text,
      value_boolean boolean,
      value jsonb
    );"

   ;; Do this early to help with the value_hash update queries below
   "ALTER TABLE fact_values ADD CONSTRAINT fact_values_pkey PRIMARY KEY (id);"

   "CREATE TABLE facts_transform (
       factset_id bigint NOT NULL,
       fact_path_id bigint NOT NULL,
       fact_value_id bigint NOT NULL
    );")

  (log/info (trs "[3/8] Copying unique fact values into fact_values"))
  (jdbc/do-commands
   "INSERT INTO fact_values (value, value_integer, value_float, value_string, value_boolean, value_type_id)
       SELECT distinct value, value_integer, value_float, value_string, value_boolean, value_type_id FROM facts")


  ;; Handle null fv.value separately; allowing them here leads to an intractable
  ;; query plan
  (log/info (trs "[4/8] Reconstructing facts to refer to fact_values..."))
  (jdbc/do-commands
   "INSERT INTO facts_transform (factset_id, fact_path_id, fact_value_id)
       SELECT f.factset_id, f.fact_path_id, fv.id
         FROM facts f
        INNER JOIN fact_values fv
                ON fv.value_type_id = f.value_type_id
               AND fv.value = f.value
               AND fv.value_integer IS NOT DISTINCT FROM f.value_integer
               AND fv.value_float   IS NOT DISTINCT FROM f.value_float
               AND fv.value_string  IS NOT DISTINCT FROM f.value_string
               AND fv.value_boolean IS NOT DISTINCT FROM f.value_boolean
        WHERE f.value IS NOT NULL AND fv.value IS NOT NULL"

   "INSERT INTO facts_transform (factset_id, fact_path_id, fact_value_id)
       SELECT f.factset_id, f.fact_path_id, fv.id
         FROM facts f
        INNER JOIN fact_values fv
                ON fv.value_type_id = f.value_type_id
               AND fv.value IS NOT DISTINCT FROM f.value
        WHERE f.value IS NULL AND fv.value IS NULL")

  (log/info (trs "[5/8] Cleaning up duplicate null values..."))
  ;; only do this if the DB has some null values
  (when (pos? (-> (jdbc/query-to-vec "select count(*) from fact_values
                                      where value_type_id in (4,5)
                                      and (value = 'null' or value is null)")
                  first
                  :count))
    (let [existing-id (some-> (jdbc/query-to-vec
                               "select id from fact_values
                                where value_type_id=4 and value is null")
                              first
                              :id)
          real-null-value-id (or existing-id
                                 (-> (jdbc/query-to-vec
                                      "insert into fact_values (value_type_id, value) values (4, null) returning id")
                                     first
                                     :id))
          bad-null-value-ids (->> (jdbc/query-to-vec "select id from fact_values
                                                      where (value_type_id = 5 and value = 'null')
                                                         or (value_type_id = 5 and value is null)
                                                         or (value_type_id = 4 and value = 'null')")
                                 (map :id))]
     (doseq [id bad-null-value-ids]
       (jdbc/do-prepared "update facts_transform set fact_value_id = (?) where fact_value_id = (?)"
                         [real-null-value-id id])
       (jdbc/do-prepared "delete from fact_values where id = (?)"
                         [id]))))

  (log/info (trs "[6/8] Computing fact value hashes..."))
  (jdbc/call-with-query-rows
   ["select id, value::text from fact_values"]
   (fn [rows]
     (doseq [batch (partition-all 500 rows)]
       (let [ids (map :id batch)
             hashes (map #(-> (:value %)
                              maybe-parse-json
                              hash/generic-identity-hash
                              sutils/munge-hash-for-storage)
                         batch)]
         (jdbc/do-prepared
          "update fact_values set value_hash = in_data.hash
            from (select unnest(?) as id, unnest(?) as hash) in_data
            where fact_values.id = in_data.id"
          [(sutils/array-to-param "bigint" Long ids)
           (sutils/array-to-param "bytea" PGobject hashes)])))))

  (log/info (trs "[7/8] Indexing fact_values table..."))
  (jdbc/do-commands
   "DROP TABLE facts"
   "ALTER TABLE facts_transform rename to facts"

   "ALTER TABLE fact_values alter column value_hash set not null"
   "ALTER TABLE fact_values ADD CONSTRAINT fact_values_value_hash_key UNIQUE (value_hash);"
   "CREATE INDEX fact_values_value_float_idx ON fact_values USING btree (value_float);"
   "CREATE INDEX fact_values_value_integer_idx ON fact_values USING btree (value_integer);")

  (log/info (trs "[8/8] Indexing facts table..."))
  (jdbc/do-commands
   "ALTER TABLE facts ADD CONSTRAINT facts_factset_id_fact_path_id_fact_key UNIQUE (factset_id, fact_path_id);"
   "CREATE INDEX facts_fact_path_id_idx ON facts USING btree (fact_path_id);"
   "CREATE INDEX facts_fact_value_id_idx ON facts USING btree (fact_value_id);"

   "ALTER TABLE facts ADD CONSTRAINT fact_path_id_fk
      FOREIGN KEY (fact_path_id)
      REFERENCES fact_paths(id);"

   "ALTER TABLE facts ADD CONSTRAINT fact_value_id_fk
      FOREIGN KEY (fact_value_id)
      REFERENCES fact_values(id)
      ON UPDATE RESTRICT
      ON DELETE RESTRICT;"

   "ALTER TABLE facts ADD CONSTRAINT factset_id_fk FOREIGN KEY (factset_id) REFERENCES factsets(id) ON UPDATE CASCADE ON DELETE CASCADE;")

  {::vacuum-analyze #{"facts" "fact_values" "fact_paths"}})

(defn varchar-columns-to-text []
  (jdbc/do-commands
    "alter table reports
     alter column puppet_version type text"

    "alter table reports
     alter column configuration_version type text"

    "alter table resource_events
     alter column status type text"

    "alter table resource_events
     alter column property type text"

    "alter table resource_events
     alter column containing_class type text"

    "alter table resource_events
     alter column file type text"))

(defn jsonb-facts []
  (jdbc/do-commands
   "alter table factsets add column paths_hash bytea"  ;; Can be null atm
   "alter table factsets add column stable jsonb"
   "alter table factsets add column stable_hash bytea"
   "alter table factsets add column volatile jsonb"
   "create index idx_factsets_jsonb_merged on factsets using gin((stable||volatile) jsonb_path_ops)"

   "update factsets fs
    set stable = (select json_object_agg(name, value)
                 from (
                 select f.factset_id, fp.name, fv.value from facts f
                 inner join fact_values fv on fv.id = f.fact_value_id
                 inner join fact_paths fp on fp.id = f.fact_path_id
                 inner join value_types vt on vt.id = fv.value_type_id
                 where fp.depth = 0
                 ) s where fs.id = s.factset_id),
    volatile = jsonb('{}')"

   "drop table facts"
   "drop table fact_values"
   "alter table fact_paths drop constraint fact_paths_path_key"

   ;; TODO consider migrating fact paths - maybe not worth it. This table will
   ;; be mostly repopulated on reception of first factset, and fully
   ;; repopulated by the time runinterval has elasped. It also only matters to
   ;; the fact-paths endpoint now.
   "truncate table fact_paths"

   "alter table fact_paths add column path_array text[] not null"
   "alter table fact_paths add column value_type_id int not null"
   "alter table fact_paths add constraint fact_paths_path_type_unique unique(path, value_type_id)")

  {::vacuum-analyze #{"factsets"}})

<<<<<<< HEAD
(defn add-resource-events-pk []
  (jdbc/do-commands
   "CREATE TABLE resource_events_transform (
      event_hash bytea NOT NULL PRIMARY KEY,
      report_id bigint NOT NULL,
      certname_id bigint NOT NULL,
      status text NOT NULL,
      \"timestamp\" timestamp with time zone NOT NULL,
      resource_type text NOT NULL,
      resource_title text NOT NULL,
      property text,
      new_value text,
      old_value text,
      message text,
      file text DEFAULT NULL::character varying,
      line integer,
      name text,
      containment_path text[],
      containing_class text,
      corrective_change boolean)")

  ;; null values are not considered equal in postgresql indexes,
  ;; therefore the existing unique constraint did not function
  ;; as intended. this will replace the unique constraint with
  ;; a primary key that is a hash of the four columns used to
  ;; consider uniqueness.

  ;; since the unique constraint could allow duplicates to exist
  ;; in the table, we have to keep a running set of the hashes
  ;; we've encountered during the migration to avoid inserting
  ;; duplicates into the new table.

  (jdbc/call-with-query-rows
   ["select
       report_id, certname_id, status, \"timestamp\", resource_type, resource_title, property,
       new_value, old_value, message, file, line, containment_path, containing_class, corrective_change
     from resource_events"]
   (fn [rows]
     (reduce (fn [hashes-seen row]
               (conj hashes-seen
                     (let [hash-str (hash/resource-event-identity-pkey row)]
                       (when-not (hashes-seen hash-str)
                         (jdbc/insert-multi! "resource_events_transform"
                                             (list (assoc row :event_hash
                                                          (sutils/munge-hash-for-storage hash-str)))))
                       hash-str)))
             #{}
             rows)))

  (jdbc/do-commands
   "DROP TABLE resource_events"

   "ALTER TABLE resource_events_transform RENAME TO resource_events"

   "ALTER INDEX resource_events_transform_pkey RENAME TO resource_events_pkey"

   "CREATE INDEX resource_events_containing_class_idx ON resource_events USING btree (containing_class)"

   "CREATE INDEX resource_events_property_idx ON resource_events USING btree (property)"

   "CREATE INDEX resource_events_reports_id_idx ON resource_events USING btree (report_id)"

   "CREATE INDEX resource_events_resource_timestamp ON resource_events USING btree (resource_type, resource_title, \"timestamp\")"

   "CREATE INDEX resource_events_resource_title_idx ON resource_events USING btree (resource_title)"

   "CREATE INDEX resource_events_status_for_corrective_change_idx ON resource_events USING btree (status) WHERE corrective_change"

   "CREATE INDEX resource_events_status_idx ON resource_events USING btree (status)"

   "CREATE INDEX resource_events_timestamp_idx ON resource_events USING btree (\"timestamp\")"

   "ALTER TABLE ONLY resource_events
      ADD CONSTRAINT resource_events_report_id_fkey FOREIGN KEY (report_id) REFERENCES reports(id) ON DELETE CASCADE")

  {::vaccum-analyze #{"resource_events"}})

(defn support-fact-expiration-configuration []
  ;; Note that a missing row implies "true", i.e. expiration should
  ;; behave as it always had, and as it does for agent managed nodes.
  (jdbc/do-commands
   ["create table certname_fact_expiration"
    "  (certid bigint not null primary key,"
    "   expire bool not null,"
    "   updated timestamp with time zone not null,"
    "   constraint certname_fact_expiration_certid_fkey"
    "     foreign key (certid) references certnames(id) on delete cascade,"
    "   constraint certname_fact_expiration_expire_updated_vals_match"
    "     check ((expire is not null and updated is not null)"
    "             or (expire is null and updated is null)))"]))

(defn migrate-md5-to-sha1-hashes []
  ;; Existing puppetdb installations will have a dual_md5 function
  ;; and a md5_agg aggregate function. We are replacing them with
  ;; SHA-1 based versions. A brand new puppetdb installation will
  ;; only have the SHA-1 versions, because the earlier migrations
  ;; were changed.

  (jdbc/do-commands
   ;; handle the case where this is a brand new installation of puppetdb
   "DROP AGGREGATE IF EXISTS sha1_agg(BYTEA)"
   "DROP FUNCTION IF EXISTS dual_sha1(BYTEA, BYTEA)"

   ;; both new and existing installations will need these created
   "CREATE FUNCTION dual_sha1(BYTEA, BYTEA) RETURNS bytea AS $$
      BEGIN
        RETURN digest($1 || $2, 'sha1');
      END;
    $$ LANGUAGE plpgsql"
   "CREATE AGGREGATE sha1_agg (BYTEA)
    (
      sfunc = dual_sha1,
      stype = bytea,
      initcond = '\\x00'
    )"

   ;; existing puppetdb installations will have these functions, which
   ;; are now not used
   "DROP AGGREGATE IF EXISTS md5_agg(BYTEA)"
   "DROP FUNCTION IF EXISTS dual_md5(BYTEA, BYTEA)"))
=======
(defn autovacuum-vacuum-scale-factor-factsets-catalogs-certnames-reports []
  (jdbc/do-commands
    "ALTER TABLE factsets  SET ( autovacuum_vacuum_scale_factor=0.80 );"
    "ALTER TABLE catalogs  SET ( autovacuum_vacuum_scale_factor=0.75 );"
    "ALTER TABLE certnames SET ( autovacuum_vacuum_scale_factor=0.75 );"
    "ALTER TABLE reports   SET ( autovacuum_vacuum_scale_factor=0.01 );"))
>>>>>>> f2b1cc49

(def migrations
  "The available migrations, as a map from migration version to migration function."
  {28 init-through-2-3-8
   29 version-2yz-to-300-migration
   30 add-expired-to-certnames
   31 coalesce-fact-values
   32 add-producer-timestamp-to-reports
   33 add-certname-id-to-certnames
   34 add-certname-id-to-resource-events
   ;; This dummy migration ensures that even databases that were up to
   ;; date when the "vacuum analyze" code was added to migrate! will
   ;; still analyze their existing databases.
   35 (fn [] true)
   36 rename-environments-name-to-environment
   37 add-jsonb-columns-for-metrics-and-logs
   38 add-code-id-to-catalogs
   39 add-expression-indexes-for-bytea-queries
   40 fix-bytea-expression-indexes-to-use-encode
   41 factset-hash-field-not-nullable
   42 add-support-for-historical-catalogs
   43 add-indexes-for-reports-summary-query
   44 add-catalog-uuid-to-reports-and-catalogs
   45 index-certnames-latest-report-id
   46 drop-certnames-latest-id-index
   47 add-producer-to-reports-catalogs-and-factsets
   48 add-noop-pending-to-reports
   49 add-corrective-change-columns
   50 remove-historical-catalogs
   51 fact-values-value-to-jsonb
   52 resource-params-cache-parameters-to-jsonb
   53 add-corrective-change-index
   54 drop-resource-events-resource-type-idx
   55 index-certnames-unique-latest-report-id
   56 merge-fact-values-into-facts
   57 add-package-tables
   58 add-gin-index-on-resource-params-cache
   59 improve-facts-factset-id-index
   60 fix-missing-edges-fk-constraint
   61 add-latest-report-timestamp-to-certnames
   62 reports-partial-indices
   63 add-job-id
   64 rededuplicate-facts
   65 varchar-columns-to-text
   66 jsonb-facts
<<<<<<< HEAD
   ;; migration 69 replaces migration 67 - we do not need to apply both
   ;; 67 exposed an agent bug where we would get duplicate resource events
   ;; from a failed exec call. The updated migration adds additional columns
   ;; to the hash to avoid these sorts of collisions
   67 (fn [])
   68 support-fact-expiration-configuration
   69 add-resource-events-pk
   70 migrate-md5-to-sha1-hashes})
=======
   67 autovacuum-vacuum-scale-factor-factsets-catalogs-certnames-reports})
>>>>>>> f2b1cc49

(def desired-schema-version (apply max (keys migrations)))

(defn record-migration!
  "Records a migration by storing its version in the schema_migrations table,
  along with the time at which the migration was performed."
  [version]
  {:pre [(integer? version)]}
  (jdbc/do-prepared
   "INSERT INTO schema_migrations (version, time) VALUES (?, ?)"
   [version (to-timestamp (now))]))

(defn applied-migrations
  "Returns a collection of migrations that have been run against this database
  already, ordered from oldest to latest."
  []
  {:post  [(sorted? %)
           (set? %)
           (apply < 0 %)]}
  (try
    (let [query   "SELECT version FROM schema_migrations ORDER BY version"
          results (jdbc/with-db-transaction []  (query-to-vec query))]
      (apply sorted-set (map :version results)))
    (catch java.sql.SQLException e
      (let [sql-state (.getSQLState e)]
        (if (= sql-state "42P01") ; postgresql: undefined_table
            (sorted-set)
            (throw e))))))

(defn pending-migrations
  "Returns a collection of pending migrations, ordered from oldest to latest."
  []
  {:post [(map? %)
          (sorted? %)
          (apply < 0 (keys %))
          (<= (count %) (count migrations))]}
  (let [pending (difference (kitchensink/keyset migrations) (applied-migrations))]
    (into (sorted-map)
          (select-keys migrations pending))))

(defn- sql-or-die
  "Calls (f) and returns its result.  If f throws an SQLException,
  logs the exception and its parent and then calls (flush-and-exit 1)"
  [f]
  ;; Here we've preserved existing behavior, but this may warrant
  ;; further consideration later.  If possible, we might want to
  ;; avoid flush-and-exit in favor of careful exception
  ;; handling (cf. PDB-1118).
  (try
    (f)
    (catch java.sql.SQLException e
      (log/error e (trs "Caught SQLException during migration"))
      (when-let [next (.getNextException e)]
        (log/error next (trs "Unravelled exception")))
      (binding [*out* *err*] (flush)) (flush)
      (flush-and-exit 1))))

(defn previous-migrations
  "Returns the list of migration numbers that existed before the
  current known set. These migrations can't be upgraded from, but are
  recognized and shouldn't cause errors if they are present"
  [known-migrations]
  (range 1 (first known-migrations)))

(defn unrecognized-migrations
  "Returns a set of migrations, likely created by a future version of
  PuppetDB"
  [applied-migrations known-migrations]
  (->> known-migrations
       previous-migrations
       (into known-migrations)
       (difference applied-migrations)))

(defn migrate!
  "Migrates database to the latest schema version. Does nothing if
  database is already at the latest schema version.  Requires a
  connection pool because some operations may require an indepdendent
  database connection.

  This function will return true iff any migrations were run."
  [db-connection-pool]
  (let [applied-migration-versions (applied-migrations)
        latest-applied-migration (last applied-migration-versions)
        known-migrations (apply sorted-set (keys migrations))
        small-tables ["value_types" "report_statuses"]]

    (when (and latest-applied-migration
               (< latest-applied-migration (first known-migrations)))
      (throw (IllegalStateException.
              (str
               (trs "Found an old and unuspported database migration (migration number {0})." latest-applied-migration)
               " "
               (trs "PuppetDB only supports upgrading from the previous major version to the current major version.")
               " "
               (trs "As an example, users wanting to upgrade from 2.x to 4.x should first upgrade to 3.x.")))))

    (when-let [unexpected (first (unrecognized-migrations applied-migration-versions known-migrations))]
      (throw (IllegalStateException.
              (trs "Your PuppetDB database contains a schema migration numbered {0}, but this version of PuppetDB does not recognize that version."
                   unexpected))))

    (if-let [pending (seq (pending-migrations))]
      (let [tables-to-analyze (jdbc/with-db-transaction []
                                (->> pending
                                     (map (fn [[version migration]]
                                            (let [t0 (now)]
                                            (log/info (trs "Applying database migration version {0}" version))
                                            (sql-or-die (fn [] (let [result (migration)]
                                                                    (record-migration! version)
                                                                    result)))
                                            (log/info (trs "Applied database migration version {0} in {1} ms"
                                                           version (in-millis (interval t0 (now))))))))
                                     (filter map?)
                                     (map ::vacuum-analyze)
                                     (apply set/union small-tables)
                                     sort))]
        (log/info (trs "Updating table statistics for: {0}" (str/join ", " tables-to-analyze)))
        true)
      (do
        (log/info (trs "There are no pending migrations"))
        false))))

;; SPECIAL INDEX HANDLING

(defn trgm-indexes!
  "Create trgm indexes if they do not currently exist."
  []
  (when-not (sutils/index-exists? "fact_paths_path_trgm")
    (log/info (trs "Creating additional index `fact_paths_path_trgm`"))
    (jdbc/do-commands
     "CREATE INDEX fact_paths_path_trgm ON fact_paths USING gist (path gist_trgm_ops)"))

  (when-not (sutils/index-exists? "packages_name_trgm")
    (log/info (trs "Creating additional index `packages_name_trgm`"))
    (jdbc/do-commands
     ["create index packages_name_trgm on packages"
      "  using gin (name gin_trgm_ops)"])))

(defn ensure-report-id-index []
  (when-not (sutils/index-exists? "idx_reports_compound_id")
    (log/info "Indexing reports for id queries")

    (jdbc/do-commands
     "create index idx_reports_compound_id on reports
        (producer_timestamp, certname, hash)
        where start_time is not null")

    (jdbc/do-commands-outside-txn
     "vacuum analyze reports")))

(defn indexes!
  "Create missing indexes for applicable database platforms."
  [config]
  (jdbc/with-db-transaction []
    (if (sutils/pg-extension? "pg_trgm")
      (trgm-indexes!)
      (log/warn
       (str
        (trs "Missing PostgreSQL extension `pg_trgm`")
        "\n\n"
        (trs "We are unable to create the recommended pg_trgm indexes due to\nthe extension not being installed correctly.")
        " "
        (trs " Run the command:\n\n    CREATE EXTENSION pg_trgm;\n\nas the database super user on the PuppetDB database to correct\nthis, then restart PuppetDB.\n")))))
  (ensure-report-id-index))<|MERGE_RESOLUTION|>--- conflicted
+++ resolved
@@ -1521,7 +1521,6 @@
 
   {::vacuum-analyze #{"factsets"}})
 
-<<<<<<< HEAD
 (defn add-resource-events-pk []
   (jdbc/do-commands
    "CREATE TABLE resource_events_transform (
@@ -1642,14 +1641,13 @@
    ;; are now not used
    "DROP AGGREGATE IF EXISTS md5_agg(BYTEA)"
    "DROP FUNCTION IF EXISTS dual_md5(BYTEA, BYTEA)"))
-=======
+
 (defn autovacuum-vacuum-scale-factor-factsets-catalogs-certnames-reports []
   (jdbc/do-commands
-    "ALTER TABLE factsets  SET ( autovacuum_vacuum_scale_factor=0.80 );"
-    "ALTER TABLE catalogs  SET ( autovacuum_vacuum_scale_factor=0.75 );"
-    "ALTER TABLE certnames SET ( autovacuum_vacuum_scale_factor=0.75 );"
-    "ALTER TABLE reports   SET ( autovacuum_vacuum_scale_factor=0.01 );"))
->>>>>>> f2b1cc49
+   "ALTER TABLE factsets  SET ( autovacuum_vacuum_scale_factor=0.80 )"
+   "ALTER TABLE catalogs  SET ( autovacuum_vacuum_scale_factor=0.75 )"
+   "ALTER TABLE certnames SET ( autovacuum_vacuum_scale_factor=0.75 )"
+   "ALTER TABLE reports   SET ( autovacuum_vacuum_scale_factor=0.01 )"))
 
 (def migrations
   "The available migrations, as a map from migration version to migration function."
@@ -1695,7 +1693,6 @@
    64 rededuplicate-facts
    65 varchar-columns-to-text
    66 jsonb-facts
-<<<<<<< HEAD
    ;; migration 69 replaces migration 67 - we do not need to apply both
    ;; 67 exposed an agent bug where we would get duplicate resource events
    ;; from a failed exec call. The updated migration adds additional columns
@@ -1703,10 +1700,8 @@
    67 (fn [])
    68 support-fact-expiration-configuration
    69 add-resource-events-pk
-   70 migrate-md5-to-sha1-hashes})
-=======
-   67 autovacuum-vacuum-scale-factor-factsets-catalogs-certnames-reports})
->>>>>>> f2b1cc49
+   70 migrate-md5-to-sha1-hashes
+   71 autovacuum-vacuum-scale-factor-factsets-catalogs-certnames-reports})
 
 (def desired-schema-version (apply max (keys migrations)))
 
