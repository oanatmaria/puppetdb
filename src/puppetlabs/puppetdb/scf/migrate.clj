--- conflicted
+++ resolved
@@ -2026,17 +2026,6 @@
   {:post  [(sorted? %)
            (set? %)
            (apply < 0 %)]}
-<<<<<<< HEAD
-  (try
-    (let [query   "SELECT version FROM schema_migrations ORDER BY version"
-          results (jdbc/with-db-transaction []  (query-to-vec query))]
-      (apply sorted-set (map :version results)))
-    (catch java.sql.SQLException e
-      (let [sql-state (.getSQLState e)]
-        (if (= sql-state "42P01") ; postgresql: undefined_table
-            (sorted-set)
-            (throw e))))))
-=======
   (jdbc/with-db-transaction []
     (if-not (->> ["select 1 from pg_catalog.pg_tables where tablename = 'schema_migrations'"]
                  jdbc/query-to-vec
@@ -2046,7 +2035,6 @@
            query-to-vec
            (map :version)
            (apply sorted-set)))))
->>>>>>> 80f1de6d
 
 (defn pending-migrations
   "Returns a collection of pending migrations, ordered from oldest to latest."
