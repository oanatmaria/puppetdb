--- conflicted
+++ resolved
@@ -220,12 +220,11 @@
   "Delete the given host from the db"
   [certname]
   {:pre [certname]}
-<<<<<<< HEAD
+  ;; With partitioning, we must execute this delete on every active partition
+  (doseq [table (jdbc/query-to-vec "select tablename from pg_tables where tablename like 'resource_events_%'")]
+    (jdbc/delete! (:tablename table) ["certname_id in (select id from certnames where certname=?)" certname]))
+  (jdbc/delete! :reports ["certname=?" certname])
   (jdbc/delete! :catalog_inputs ["certname_id in (select id from certnames where certname=?)" certname])
-=======
-  (jdbc/delete! :resource_events ["certname_id in (select id from certnames where certname=?)" certname])
-  (jdbc/delete! :reports ["certname=?" certname])
->>>>>>> 49ab9619
   (jdbc/delete! :certname_packages ["certname_id in (select id from certnames where certname=?)" certname])
   (jdbc/delete! :certnames ["certname=?" certname]))
 
