(ns puppetlabs.puppetdb.command
  "PuppetDB command handling

   Commands are the mechanism by which changes are made to PuppetDB's
   model of a population. Commands are represented by `command
   objects`, which have the following JSON wire format:

       {\"command\": \"...\",
        \"version\": 123,
        \"payload\": <json object>}

   `payload` must be a valid JSON string of any sort. It's up to an
   individual handler function how to interpret that object.

   More details can be found in [the spec](../spec/commands.md).

   Commands should include a `received` field containing a timestamp
   of when the message was first seen by the system. If this is
   omitted, it will be added when the message is first parsed, but may
   then be somewhat inaccurate.

   Commands should include an `id` field containing a unique integer
   identifier for the command. If this is omitted, it will be added
   when the message is first parsed.

   Failed messages will have an `attempts` annotation containing an
   array of maps of the form:

       {:timestamp <timestamp>
        :error     \"some error message\"
        :trace     <stack trace from :exception>}

   Each entry corresponds to a single failed attempt at handling the
   message, containing the error message, stack trace, and timestamp
   for each failure. PuppetDB may discard messages which have been
   attempted and failed too many times, or which have experienced
   fatal errors (including unparseable messages).

   Failed messages will be stored in files in the \"dead letter
   office\", located under the MQ data directory, in
   `/discarded/<command>`. These files contain the annotated message,
   along with each exception that occured while trying to handle the
   message.

   We currently support the following wire formats for commands:

   1. Java Strings

   2. UTF-8 encoded byte-array

   In either case, the command itself, once string-ified, must be a
   JSON-formatted string with the aforementioned structure."
  (:import [java.util.concurrent Semaphore]
           [org.joda.time DateTime])
  (:require [clojure.tools.logging :as log]
            [puppetlabs.i18n.core :refer [trs]]
            [puppetlabs.puppetdb.scf.storage :as scf-storage]
            [puppetlabs.puppetdb.catalogs :as cat]
            [puppetlabs.puppetdb.reports :as report]
            [puppetlabs.puppetdb.facts :as fact]
            [puppetlabs.kitchensink.core :as kitchensink]
            [puppetlabs.puppetdb.cheshire :as json]
            [puppetlabs.puppetdb.jdbc :as jdbc]
            [puppetlabs.puppetdb.schema :refer [defn-validated]]
            [puppetlabs.puppetdb.utils :as utils]
            [slingshot.slingshot :refer [try+ throw+]]
            [puppetlabs.puppetdb.command.constants
             :refer [command-names command-keys supported-command-versions]]
            [puppetlabs.trapperkeeper.services
             :refer [defservice service-context]]
            [schema.core :as s]
            [puppetlabs.puppetdb.config :as conf]
            [puppetlabs.puppetdb.time :refer [to-timestamp]]
            [clj-time.core :as time :refer [now interval in-millis]]
            [clj-time.format :as fmt-time]
            [clojure.set :as set]
            [clojure.core.async :as async]
            [metrics.timers :refer [timer time!]]
            [metrics.counters :refer [inc! dec! counter]]
            [metrics.meters :refer [meter mark!]]
            [metrics.histograms :refer [histogram update!]]
            [puppetlabs.puppetdb.metrics.core :as metrics]
            [puppetlabs.puppetdb.queue :as queue]
            [clj-time.coerce :as tcoerce]
            [puppetlabs.puppetdb.command.dlo :as dlo]
            [overtone.at-at :as at-at :refer [mk-pool stop-and-reset-pool!]]
            [puppetlabs.puppetdb.threadpool :as gtp]
            [puppetlabs.puppetdb.utils.metrics :as mutils]))

;; ## Performance counters

;; For each command (and globally), add command-processing
;; metrics. The hierarchy of command-processing metrics has the
;; following form:
;;
;;     {"global"
;;        {:seen <meter>
;;         :processed <meter>
;;         :fatal <meter>
;;         :retried <meter>
;;         :awaiting-retry <counter>
;;         :discarded <meter>
;;         :processing-time <timer>
;;         :queue-time <histogram>
;;         :retry-counts <histogram>
;;         :size <histogram>
;;        }
;;      "command name"
;;        {<version number>
;;           {:seen <meter>
;;            :processed <meter>
;;            :fatal <meter>
;;            :retried <meter>
;;            :discarded <meter>
;;            :processing-time <timer>
;;            :retry-counts <histogram>
;;           }
;;        }
;;     }
;;
;; The `"global"` hierarchy contains metrics aggregated across all
;; commands.
;;
;; * `:seen`: the number of commands (valid or not) encountered
;; * `:processeed`: the number of commands successfully processed
;; * `:size`: the size of the message as reported by the submitting HTTP
;;            request's Content-Length header.
;; * `:fatal`: the number of fatal errors
;; * `:retried`: the number of commands re-queued for retry
;; * `:awaiting-retry`: the number of commands that are currently
;;                      waiting to be re-inserted into the queue
;; * `:discarded`: the number of commands discarded for exceeding the
;;                 maximum allowable retry count
;; * `:processing-time`: how long it takes to process a command
;; * `:queue-time`: how long the message spent in the queue before processing
;; * `:retry-counts`: histogram containing the number of times
;;                    messages have been retried prior to suceeding
;; * `:invalidated`: commands marked as delete?, caused by a newer command
;;                   was enqueued that will overwrite an existing one in the queue
;; * `:depth`: number of commands currently enqueued
;;

(def mq-metrics-registry (get-in metrics/metrics-registries [:mq :registry]))

(defn create-metrics [prefix]
  (let [to-metric-name-fn #(metrics/keyword->metric-name prefix %)]
    {:processing-time (timer mq-metrics-registry (to-metric-name-fn :processing-time))
     :message-persistence-time (timer mq-metrics-registry
                                      (to-metric-name-fn :message-persistence-time))
     :queue-time (histogram mq-metrics-registry (to-metric-name-fn :queue-time))
     :retry-counts (histogram mq-metrics-registry (to-metric-name-fn :retry-counts))
     :depth (counter mq-metrics-registry (to-metric-name-fn :depth))
     :invalidated (counter mq-metrics-registry (to-metric-name-fn :invalidated))
     :seen (meter mq-metrics-registry (to-metric-name-fn :seen))
     :size (histogram mq-metrics-registry (to-metric-name-fn :size))
     :processed (meter mq-metrics-registry (to-metric-name-fn :processed))
     :fatal (meter mq-metrics-registry (to-metric-name-fn :fatal))
     :retried (meter mq-metrics-registry (to-metric-name-fn :retried))
     :awaiting-retry (counter mq-metrics-registry (to-metric-name-fn :awaiting-retry))
     :discarded (meter mq-metrics-registry (to-metric-name-fn :discarded))}))

(def metrics
  (atom {:command-parse-time (timer mq-metrics-registry
                                    (metrics/keyword->metric-name
                                     [:global] :command-parse-time))
         :message-persistence-time (timer mq-metrics-registry
                                          (metrics/keyword->metric-name
                                           [:global] :message-persistence-time))
         :global (create-metrics [:global])}))

(defn global-metric
  "Returns the metric identified by `name` in the `\"global\"` metric
  hierarchy"
  [name]
  {:pre [(keyword? name)]}
  (get-in @metrics [:global name]))

(defn cmd-metric
  [cmd version name]
  {:pre [(keyword? name)]}
  (get-in @metrics [(keyword (str cmd version)) name]))

(defn update-counter!
  [metric command version action!]
  (action! (global-metric metric))
  (action! (cmd-metric command version metric)))

(defn create-metrics-for-command!
  "Create a subtree of metrics for the given command and version (if
  present).  If a subtree of metrics already exists, this function is
  a no-op."
  [command version]
  (let [storage-path [(keyword (str command version))]]
    (when (= ::not-found (get-in @metrics storage-path ::not-found))
      (swap! metrics (fn [old-metrics]
                       ;; This check is to avoid a race of another
                       ;; thread adding in the storage path after the
                       ;; above check but before we put the new
                       ;; metrics in place
                       (if (= ::not-found (get-in old-metrics storage-path ::not-found))
                         (assoc-in old-metrics
                                   storage-path
                                   (create-metrics [(keyword command) (keyword (str version))]))
                         old-metrics))))))

(defn inc-cmd-depth
  "Ensures the `command` + `version` metric exists, then increments the
  depth for the given `command` and `version`"
  [command version]
  (create-metrics-for-command! command version)
  (update-counter! :depth command version inc!))

(defn mark-both-metrics!
  "Calls `mark!` on the global and command specific metric for `k`"
  [command version k]
  (mark! (global-metric k))
  (mark! (cmd-metric command version k)))

(defn fatality
  "Create an object representing a fatal command-processing exception

  cause - object representing the cause of the failure
  "
  [cause]
  {:fatal true :cause cause})

(defn fatal?
  "Tests if the supplied exception is a fatal command-processing
  exception or not."
  [exception]
  (:fatal exception))

(defmacro upon-error-throw-fatality
  [& body]
  `(try
    ~@body
    (catch Exception e1#
      (throw+ (fatality e1#)))
    (catch AssertionError e2#
      (throw+ (fatality e2#)))))

;; ## Command submission

(defn-validated do-enqueue-command
  "Stores command in the q and returns its id."
  [q
   command-chan
   ^Semaphore write-semaphore
   {:keys [command certname command-stream compression] :as command-req} :- queue/command-req-schema
   maybe-send-cmd-event!]
  (try
    (.acquire write-semaphore)
    (time! (get @metrics :message-persistence-time)
           (let [cmdref (queue/store-command q command-req)
                 {:keys [id received]} cmdref]
             (async/>!! command-chan cmdref)
             (maybe-send-cmd-event! cmdref ::ingested)
             (log/debug (trs "[{0}-{1}] ''{2}'' command enqueued for {3}"
                             id
                             (tcoerce/to-long received)
                             command
                             certname))))
    (finally
      (.release write-semaphore)
      (when command-stream
        (.close command-stream)))))

(defn log-command-processed-messsage [id received-time start-time command-kw certname & [opts]]
  ;; manually stringify these to avoid locale-specific formatting
  (let [id (str id)
        received-time (str (tcoerce/to-long received-time))
        duration (str (in-millis (interval start-time (now))))
        command-name (command-names command-kw)
        puppet-version (:puppet-version opts)
        obsolete-cmd? (:obsolete-cmd? opts)]
    (cond
      puppet-version
      (log/info (trs "[{0}-{1}] [{2} ms] ''{3}'' puppet v{4} command processed for {5}"
                     id received-time duration command-name puppet-version certname))
      obsolete-cmd?
      (log/info (trs "[{0}-{1}] [{2} ms] ''{3}'' command ignored (obsolete) for {4}"
                     id received-time duration command-name certname))
      :else
      (log/info (trs "[{0}-{1}] [{2} ms] ''{3}'' command processed for {4}"
                     id received-time duration command-name certname)))))

;; Catalog replacement

(defn replace-catalog*
  [{:keys [certname version id received payload]} start-time db]
  (let [{producer-timestamp :producer_timestamp :as catalog} payload]
    (jdbc/with-transacted-connection' db :repeatable-read
      (scf-storage/maybe-activate-node! certname producer-timestamp)
      (scf-storage/replace-catalog! catalog received))
    (log-command-processed-messsage id received start-time :replace-catalog certname)))

(defn replace-catalog [{:keys [payload received version] :as command} start-time db]
  (let [validated-payload (upon-error-throw-fatality
                           (cat/parse-catalog payload version received))]
    (-> command
        (assoc :payload validated-payload)
        (replace-catalog* start-time db))))

;; Fact replacement

(defn rm-facts-by-regex [facts-blacklist fact-map]
  (let [blacklisted? (fn [fact-name]
                       (some #(re-matches % fact-name) facts-blacklist))]
    (apply dissoc fact-map (filter blacklisted? (keys fact-map)))))

(defn replace-facts*
  [{:keys [payload id received] :as command} start-time db
   {:keys [facts-blacklist facts-blacklist-type] :as blacklist-config}]
  (let [{:keys [certname package_inventory] :as fact-data} payload
        producer-timestamp (:producer_timestamp fact-data)
        blacklisting? (seq blacklist-config)
        rm-blacklisted (when blacklisting?
                         (case facts-blacklist-type
                           "regex" (partial rm-facts-by-regex facts-blacklist)
                           "literal" #(apply dissoc % facts-blacklist)))
        trimmed-facts (cond-> fact-data
                        blacklisting? (update :values rm-blacklisted)
                        (seq package_inventory) (update :package_inventory distinct))]
    (jdbc/with-transacted-connection' db :repeatable-read
      (scf-storage/maybe-activate-node! certname producer-timestamp)
      (scf-storage/replace-facts! trimmed-facts))
    (log-command-processed-messsage id received start-time :replace-facts certname)))

(defn replace-facts
  [{:keys [payload version received] :as command} start-time db blacklist-config]
  (replace-facts* (upon-error-throw-fatality
                    (assoc command :payload (fact/normalize-facts version received payload)))
                  start-time
                  db
                  blacklist-config))

;; Node deactivation

(defn deactivate-node-wire-v2->wire-3 [deactive-node]
  {:certname deactive-node})

(defn deactivate-node-wire-v1->wire-3 [deactive-node]
  (-> deactive-node
      (json/parse-string true)
      upon-error-throw-fatality
      deactivate-node-wire-v2->wire-3))

(defn deactivate-node*
  [{:keys [id received payload]} start-time db]
  (let [certname (:certname payload)
        producer-timestamp (to-timestamp (:producer_timestamp payload (now)))]
    (jdbc/with-transacted-connection db
      (when-not (scf-storage/certname-exists? certname)
        (scf-storage/add-certname! certname))
      (scf-storage/deactivate-node! certname producer-timestamp))
    (log-command-processed-messsage id received start-time :deactivate-node certname)))

(defn deactivate-node [{:keys [payload version] :as command} start-time db]
  (-> command
      (assoc :payload (case version
                        1 (deactivate-node-wire-v1->wire-3 payload)
                        2 (deactivate-node-wire-v2->wire-3 payload)
                        payload))
      (deactivate-node* start-time db)))

;; Report submission

(defn store-report*
  [{:keys [payload id received]} start-time db]
  (let [{:keys [certname puppet_version] :as report} payload
        producer-timestamp (to-timestamp (:producer_timestamp payload (now)))]
    (jdbc/with-transacted-connection db
      (scf-storage/maybe-activate-node! certname producer-timestamp)
      (scf-storage/add-report! report received))
    (log-command-processed-messsage id received start-time :store-report certname
                                    {:puppet-version puppet_version})))

(defn store-report [{:keys [payload version received] :as command} start-time db]
  (let [validated-payload (upon-error-throw-fatality
                           (s/validate report/report-wireformat-schema
                                       (case version
                                         3 (report/wire-v3->wire-v8 payload received)
                                         4 (report/wire-v4->wire-v8 payload received)
                                         5 (report/wire-v5->wire-v8 payload)
                                         6 (report/wire-v6->wire-v8 payload)
                                         7 (report/wire-v7->wire-v8 payload)
                                         payload)))]
    (-> command
        (assoc :payload validated-payload)
        (store-report* start-time db))))

;; ## Command processors

(def supported-command?
  (comp (kitchensink/valset command-names) :command))

(defn supported-version? [command version]
  (contains? (get supported-command-versions command #{}) version))

(defn supported-command-version? [command-name [received-command-name received-version]]
  (boolean
   (and (= command-name received-command-name)
        (supported-version? command-name received-version))))

(defn process-command!
  "Takes a command object and processes it to completion. Dispatch is
   based on the command's name and version information"
  [{command-name :command version :version delete? :delete? :as command} db blacklist-config]
  (when-not delete?
    (let [start (now)]
      (condp supported-command-version? [command-name version]
        "replace catalog" (replace-catalog command start db)
        "replace facts" (replace-facts command start db blacklist-config)
        "store report" (store-report command start db)
        "deactivate node" (deactivate-node command start db)))))

(defn warn-deprecated
  "Logs a deprecation warning message for the given `command` and `version`"
  [version command]
  (log/warn (trs "command ''{0}'' version {1} is deprecated, use the latest version" command version)))

(defprotocol PuppetDBCommandDispatcher
  (enqueue-command
    [this command version certname producer-ts payload compression]
    [this command version certname producer-ts payload compression command-callback]
    "Submits the command for processing, and then returns its unique id.")

  (stats [this]
    "Returns command processing statistics as a map
    containing :received-commands (a count of the commands received so
    far by the current service instance), and :executed-commands (a
    count of the commands that the current instance has processed
    without triggering an exception).")

  (response-mult [this]
    "Returns a core.async mult to which {:id :exception} maps are written after
     each command has been processed. " ))

(defn make-cmd-processed-message [cmd ex]
  (conj
   ;; :delete? from cmdref is needed to check when a command gets "bashed"
   (conj (select-keys cmd [:id :command :version :delete?])
         [:producer-timestamp (get-in cmd [:payload :producer_timestamp])])
   (when ex
     [:exception ex])))

(defn call-with-quick-retry [num-retries f]
  (loop [n num-retries]
    (let [result (try+
                  (f)
                  (catch Throwable e
                    (if (zero? n)
                      (throw e)
                      (do (log/debug e
                                     (trs "Exception throw in L1 retry attempt {0}"
                                          (- (inc num-retries) n)))
                          ::failure))))]
      (if (= result ::failure)
        (recur (dec n))
        result))))

(def quick-retry-count 4)

(defn process-command-and-respond!
  [{:keys [callback] :as cmd} db response-pub-chan stats-atom blacklist-config]
  (try
    (let [result (call-with-quick-retry quick-retry-count
                  (fn []
                    (process-command! cmd db blacklist-config)))]
      (swap! stats-atom update :executed-commands inc)
      (callback {:command cmd :result result})
      (async/>!! response-pub-chan
                 (make-cmd-processed-message cmd nil))
      result)
    (catch Exception ex
      (callback {:command cmd :exception ex})
      (async/>!! response-pub-chan
                 (make-cmd-processed-message cmd ex))
      (throw ex))))

;; The number of times a message can be retried before we discard it
(def maximum-allowable-retries 5)

(defn discard-message
  "Discards the given `cmdref` caused by `ex`"
  [cmdref ex q dlo maybe-send-cmd-event!]
  (-> cmdref
      (queue/cons-attempt ex)
      (dlo/discard-cmdref q dlo))
  (maybe-send-cmd-event! cmdref ::processed)
  (let [{:keys [command version]} cmdref]
    (mark-both-metrics! command version :discarded)
    (update-counter! :depth command version dec!)))

(defn process-delete-cmdref
  "Processes a command ref marked for deletion. This is similar to
  processing a non-delete cmdref except different metrics need to be
  updated to indicate the difference in command"
  [{:keys [command version certname id received] :as cmdref}
   q scf-write-db response-chan stats blacklist-config maybe-send-cmd-event!]
  (process-command-and-respond! cmdref scf-write-db response-chan stats blacklist-config)
  (log-command-processed-messsage id received (now) (command-keys command)
                                  certname {:obsolete-cmd? true})
  (queue/ack-command q {:entry (queue/cmdref->entry cmdref)})
  (maybe-send-cmd-event! cmdref ::processed)
  (update-counter! :depth command version dec!)
  (update-counter! :invalidated command version dec!))

(defn process-cmdref
  "Parses, processes and acknowledges a successful command ref and
  updates the relevant metrics. Any exceptions that arise are
  unhandled and expected to be caught by the caller."
  [cmdref q scf-write-db response-chan stats blacklist-config maybe-send-cmd-event!]
  (let [{:keys [command version] :as cmd} (queue/cmdref->cmd q cmdref)
        retries (count (:attempts cmdref))]
    (if-not cmd
      ;; Queue file is missing
      (let [{:keys [command version]} cmdref]
        (create-metrics-for-command! command version)
        (mark-both-metrics! command version :seen)
        (update-counter! :depth command version dec!)
        (mark! (global-metric :fatal))
        (maybe-send-cmd-event! cmdref ::processed))
      (do
        (create-metrics-for-command! command version)

        (mark-both-metrics! command version :seen)
        (update! (global-metric :retry-counts) retries)
        (update! (cmd-metric command version :retry-counts) retries)

        (mutils/multitime!
         [(global-metric :processing-time)
          (cmd-metric command version :processing-time)]

         (process-command-and-respond! cmd scf-write-db response-chan stats blacklist-config)
         (mark-both-metrics! command version :processed))

        (queue/ack-command q cmd)
        (maybe-send-cmd-event! cmdref ::processed)
        (update-counter! :depth command version dec!)))))

(def command-delay-ms (* 1000 60 60))

;; For testing via with-redefs
(defn enqueue-delayed-message [command-chan narrowed-entry]
  (async/>!! command-chan narrowed-entry))

;; For testing via with-redefs
(def schedule-msg-after at-at/after)

(defn schedule-delayed-message
  "Will delay `cmd` in the `delay-pool` threadpool for
  `command-delay-ms`. It will then be enqueued in `command-chan`
  for another attempt at processing"
  [cmd ex command-chan delay-pool stop-status]
  (let [narrowed-entry (-> cmd
                           (queue/cons-attempt ex)
                           (dissoc :payload))
        {:keys [command version]} cmd
        inc-msgs-if-not-stopping #(if (:stopping %)
                                    %
                                    (update % :executing-delayed inc))]
    (update-counter! :awaiting-retry command version inc!)
    (schedule-msg-after
     command-delay-ms
     (fn []
       (let [status (swap! stop-status inc-msgs-if-not-stopping)]
         (when-not (:stopping status)
           (try
             (enqueue-delayed-message command-chan narrowed-entry)
             (update-counter! :awaiting-retry command version dec!)
             (finally
               (swap! stop-status #(update % :executing-delayed dec)))))))
     delay-pool)))

(def ^:private iso-formatter (fmt-time/formatters :date-time))

(defn message-handler
  "Processes the message via (process-message msg), retrying messages
  that fail via (delay-message msg), and discarding messages that have
  fatal errors or have exceeded their maximum allowed attempts."
  [q command-chan dlo delay-pool scf-write-db response-chan stats
   blacklist-config stop-status maybe-send-cmd-event!]
  (fn [{:keys [certname command version received delete? id] :as cmdref}]
    (try+

     (when received
       (let [q-time (-> (fmt-time/parse iso-formatter received)
                        (time/interval (time/now))
                        time/in-seconds)]
         (create-metrics-for-command! command version)
         (update! (global-metric :queue-time) q-time)
         (update! (cmd-metric command version :queue-time) q-time)))

     (if delete?
       (process-delete-cmdref cmdref q scf-write-db response-chan
                              stats blacklist-config maybe-send-cmd-event!)
       (let [retries (count (:attempts cmdref))]
         (try+
          (process-cmdref cmdref q scf-write-db response-chan stats
                          blacklist-config maybe-send-cmd-event!)
          (catch fatal? obj
            (mark! (global-metric :fatal))
            (let [ex (:cause obj)]
              (log/error
               (:wrapper &throw-context)
               (trs "[{0}] [{1}] Fatal error on attempt {2} for {3}" id command retries certname))
              (discard-message cmdref ex q dlo maybe-send-cmd-event!)))
          (catch Exception _
            (let [ex (:throwable &throw-context)]
              (mark-both-metrics! command version :retried)
              (if (< retries maximum-allowable-retries)
                (do
                  (log/error
                   ex
                   (trs "[{0}] [{1}] Retrying after attempt {2} for {3}, due to: {4}"
                        id command retries certname ex))
                  (schedule-delayed-message cmdref ex command-chan delay-pool stop-status))
                (do
                  (log/error
                   ex
                   (trs "[{0}] [{1}] Exceeded max attempts ({2}) for {3}" id command retries certname))
                  (discard-message cmdref ex q dlo maybe-send-cmd-event!))))))))

     (catch [:kind ::queue/parse-error] _
       (mark! (global-metric :fatal))
       (log/error (:wrapper &throw-context)
                  (trs "Fatal error parsing command: {0}" (:id cmdref)))
       (discard-message cmdref (:throwable &throw-context) q dlo maybe-send-cmd-event!)))))

(def stop-commands-wait-ms (constantly 5000))

(defn create-command-handler-threadpool
  "Creates an unbounded threadpool with the intent that access to the
  threadpool is bounded by the semaphore. Implicitly the threadpool is
  bounded by `size`, but since the semaphore is handling that aspect,
  it's more efficient to use an unbounded pool and not duplicate the
  constraint in both the semaphore and the threadpool"
  [size]
  (gtp/create-threadpool size "cmd-proc-thread-%d" 10000))

(defservice command-service
  PuppetDBCommandDispatcher
  [[:DefaultedConfig get-config]
   [:PuppetDBServer shared-globals]]
  (init [this context]
    (let [response-chan (async/chan 1000)
          response-mult (async/mult response-chan)
          response-chan-for-pub (async/chan)
          concurrent-writes (get-in (get-config) [:command-processing :concurrent-writes])]
      (async/tap response-mult response-chan-for-pub)
      (assoc context
             :delay-pool (mk-pool)
             :write-semaphore (Semaphore. concurrent-writes)
             :stats (atom {:received-commands 0
                           :executed-commands 0})
             :response-chan response-chan
             :response-mult response-mult
             :response-chan-for-pub response-chan-for-pub
             :response-pub (async/pub response-chan-for-pub :id)
             ;; This coordination is needed until we no longer
             ;; support jdk < 10.
             ;; https://bugs.openjdk.java.net/browse/JDK-8176254
             :stop-status (atom {:executing-delayed 0}))))

  (start
   [this context]
   (let [config (get-config)
         globals (shared-globals)
         dlo (:dlo globals)]
     (if (get-in config [:global :upgrade-and-exit?])
<<<<<<< HEAD
       context
       (let [{:keys [command-chan scf-write-db q]} globals
=======
       (do
         (upgrade-q)
         ;; By this point we know that the pdb service has finished its
         ;; start method because we depend on it for shared-globals,
         ;; which means we've done everything that needs to be done.
         (request-shutdown)
         context)
       (let [{:keys [command-chan scf-write-db q maybe-send-cmd-event!]} globals
>>>>>>> 202bb926
             {:keys [response-chan response-pub]} context
             ;; From mq_listener
             command-threadpool (create-command-handler-threadpool (conf/mq-thread-count config))
             delay-pool (:delay-pool context)
             handle-cmd (message-handler q
                                         command-chan
                                         dlo
                                         delay-pool
                                         scf-write-db
                                         response-chan
                                         (:stats context)
                                         (-> (get-config)
                                             :database
                                             (select-keys [:facts-blacklist
                                                           :facts-blacklist-type]))
                                         (:stop-status context)
                                         maybe-send-cmd-event!)]

         (doto (Thread. (fn []
                          (try+ (gtp/dochan command-threadpool handle-cmd command-chan)
                                ;; This only occurs when new work is submitted after the threadpool has
                                ;; started shutting down, which means PDB itself is shutting down. The
                                ;; command will be retried when PDB next starts up, so there's no reason to
                                ;; tell the user about this by letting it bubble up until it's printed.
                                (catch [:kind :puppetlabs.puppetdb.threadpool/rejected] _))))
           (.setDaemon false)
           (.start))

         (assoc context
                :command-chan command-chan
                :consumer-threadpool command-threadpool)))))

  (stop [this {:keys [stop-status consumer-threadpool command-chan delay-pool]
               :as context}]
    (some-> command-chan async/close!)
    (some-> consumer-threadpool gtp/shutdown)
    (some-> delay-pool stop-and-reset-pool!)
    ;; Wait up to ~5s for https://bugs.openjdk.java.net/browse/JDK-8176254
    (swap! stop-status #(assoc % :stopping true))
    (if (utils/wait-for-ref-state stop-status (stop-commands-wait-ms)
                                  #(= % {:stopping true :executing-delayed 0}))
      (log/info (trs "Halted delayed command processsing"))
      (log/info (trs "Forcibly terminating delayed command processing")))
    (async/unsub-all (:response-pub context))
    (async/untap-all (:response-mult context))
    (async/close! (:response-chan-for-pub context))
    (async/close! (:response-chan context))
    (dissoc context
            :response-pub :response-chan :response-chan-for-pub :response-mult))

  (stats [this]
    @(:stats (service-context this)))

  (enqueue-command [this command version certname producer-ts command-stream compression]
                   (enqueue-command this command version certname producer-ts command-stream compression identity))

  (enqueue-command [this command version certname producer-ts command-stream compression command-callback]
   (let [config (get-config)
         globals (shared-globals)
         q (:q globals)
         command-chan (:command-chan globals)
         write-semaphore (:write-semaphore (service-context this))
         command (if (string? command) command (command-names command))
         command-req (queue/create-command-req command version certname producer-ts compression command-callback command-stream)
         result (do-enqueue-command q command-chan write-semaphore command-req (:maybe-send-cmd-event! globals))]
      ;; Obviously assumes that if do-* doesn't throw, msg is in
      (inc-cmd-depth command version)
      (swap! (:stats (service-context this)) update :received-commands inc)
      result))

  (response-mult [this]
    (-> this service-context :response-mult)))<|MERGE_RESOLUTION|>--- conflicted
+++ resolved
@@ -669,19 +669,8 @@
          globals (shared-globals)
          dlo (:dlo globals)]
      (if (get-in config [:global :upgrade-and-exit?])
-<<<<<<< HEAD
        context
-       (let [{:keys [command-chan scf-write-db q]} globals
-=======
-       (do
-         (upgrade-q)
-         ;; By this point we know that the pdb service has finished its
-         ;; start method because we depend on it for shared-globals,
-         ;; which means we've done everything that needs to be done.
-         (request-shutdown)
-         context)
        (let [{:keys [command-chan scf-write-db q maybe-send-cmd-event!]} globals
->>>>>>> 202bb926
              {:keys [response-chan response-pub]} context
              ;; From mq_listener
              command-threadpool (create-command-handler-threadpool (conf/mq-thread-count config))
