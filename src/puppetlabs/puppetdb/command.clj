--- conflicted
+++ resolved
@@ -83,11 +83,6 @@
             [metrics.histograms :refer [histogram update!]]
             [puppetlabs.puppetdb.metrics.core :as metrics]
             [puppetlabs.puppetdb.queue :as queue]
-<<<<<<< HEAD
-            [clj-time.coerce :as tcoerce]
-=======
-            [puppetlabs.puppetdb.amq-migration :as mig]
->>>>>>> 647c6973
             [puppetlabs.puppetdb.command.dlo :as dlo]
             [overtone.at-at :as at-at :refer [mk-pool stop-and-reset-pool!]]
             [puppetlabs.puppetdb.threadpool :as gtp]
