--- conflicted
+++ resolved
@@ -236,24 +236,13 @@
   (let [{producer-timestamp :producer_timestamp :as catalog} payload]
     (jdbc/with-transacted-connection' db :repeatable-read
       (scf-storage/maybe-activate-node! certname producer-timestamp)
-<<<<<<< HEAD
-      (scf-storage/store-catalog! catalog (:received annotations)))
+      (scf-storage/replace-catalog! catalog (:received annotations)))
     (log/infof "[%s] [%s] %s" (:id annotations) (command-names :replace-catalog) certname)))
-
-(defn replace-catalog [{:keys [annotations version payload] :as command} db]
-  (let [validated-payload (upon-error-throw-fatality
-                           (cat/parse-catalog payload
-                                              version
-                                              (:received annotations)))]
-=======
-      (scf-storage/replace-catalog! catalog received-timestamp))
-    (log/infof "[%s] [%s] %s" id (command-names :replace-catalog) certname)))
 
 (defn replace-catalog [{:keys [payload annotations version] :as command} db]
   (let [{received-timestamp :received} annotations
         validated-payload (upon-error-throw-fatality
                            (cat/parse-catalog payload version received-timestamp))]
->>>>>>> 846bc1de
     (-> command
         (assoc :payload validated-payload)
         (replace-catalog* db))))
@@ -400,9 +389,6 @@
    (when ex
      [:exception ex])))
 
-<<<<<<< HEAD
-(defn process-command-and-respond! [{:keys [callback] :as cmd} db response-pub-chan stats-atom]
-=======
 (defn call-with-quick-retry [num-retries f]
   (loop [n num-retries]
     (let [result (try+
@@ -416,8 +402,7 @@
         (recur (dec n))
         result))))
 
-(defn process-command-and-respond! [cmd db response-pub-chan stats-atom]
->>>>>>> 846bc1de
+(defn process-command-and-respond! [{:keys [callback] :as cmd} db response-pub-chan stats-atom]
   (try
     (let [result (call-with-quick-retry 4
                   (fn []
