--- conflicted
+++ resolved
@@ -53,10 +53,6 @@
             [slingshot.slingshot :refer [try+ throw+]]
             [clojure.core.async :refer [go go-loop >! <! >!! <!! chan] :as async]
             [clojure.core.match :as cm]
-<<<<<<< HEAD
-            [puppetlabs.puppetdb.mq :as mq]
-=======
->>>>>>> c8692e2b
             [taoensso.nippy :as nippy]
             [puppetlabs.i18n.core :refer [trs]]
             [puppetlabs.puppetdb.nio :refer [get-path]])
