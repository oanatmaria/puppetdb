--- conflicted
+++ resolved
@@ -469,16 +469,10 @@
     (async/>!! cmd-event-ch (queue/make-cmd-event cmdref kind))))
 
 (defn start-puppetdb
-<<<<<<< HEAD
-  "Throws {:type ::unsupported-database :current version :oldest version} if
-  the current database is not supported."
-  [context config service get-registered-endpoints upgrade-and-exit?]
-=======
   "Throws {:kind ::unsupported-database :current version :oldest version} if
   the current database is not supported. If a database setting is configured
   incorrectly, throws {:kind ::invalid-database-configuration :failed-validation failed-map}"
-  [context config service get-registered-endpoints]
->>>>>>> fb8d8a03
+  [context config service get-registered-endpoints upgrade-and-exit?]
   {:pre [(map? context)
          (map? config)]
    :post [(map? %)]}
@@ -580,10 +574,9 @@
         msg (case kind
               ::unsupported-database (db-unsupported-msg (:current data) (:oldest data))
               ::invalid-database-configuration (invalid-conf-msg (:failed-validation data))
-              (trs "Unkown fatal start error {0}" e))
-        attn (utils/attention-msg msg)]
-    (utils/println-err attn)
-    (log/error attn)
+              (trs "Unkown fatal start error {0}" e))]
+    (utils/println-err msg)
+    (log/error msg)
     msg))
 
 (defprotocol PuppetDBServer
@@ -634,8 +627,7 @@
                  ;; https://bugs.openjdk.java.net/browse/JDK-8176254
                  :stop-status (atom #{}))))
   (start [this context]
-<<<<<<< HEAD
-         (try+
+         (try
           (let [config (get-config)
                 upgrade? (get-in config [:global :upgrade-and-exit?])
                 context (start-puppetdb context config this
@@ -645,18 +637,8 @@
               ;; all we needed to do.
               (request-shutdown))
             context)
-          (catch [:type ::unsupported-database] {:keys [current oldest]}
-            (let [msg (db-unsupported-msg current oldest)]
-              (utils/println-err (str (trs "error: ") msg))
-              (log/error msg)
-              ;; Until TK-445 is resolved, we won't be able to avoid the
-              ;; backtrace on exit this causes.
-=======
-         (try
-          (start-puppetdb context (get-config) this get-registered-endpoints)
           (catch clojure.lang.ExceptionInfo e
             (let [msg (log-start-error e)]
->>>>>>> fb8d8a03
               (shutdown-on-error (service-id this)
                                  #(throw (Exception. msg)))))))
 
