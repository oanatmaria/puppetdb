(ns puppetlabs.puppetdb.cli.services
  "Main entrypoint

   PuppetDB consists of several, cooperating components:

   * Command processing

     PuppetDB uses a CQRS pattern for making changes to its domain
     objects (facts, catalogs, etc). Instead of simply submitting data
     to PuppetDB and having it figure out the intent, the intent
     needs to explicitly be codified as part of the operation. This is
     known as a \"command\" (e.g. \"replace the current facts for node
     X\").

     Commands are processed asynchronously, however we try to do our
     best to ensure that once a command has been accepted, it will
     eventually be executed. Ordering is also preserved. To do this,
     all incoming commands are placed in a message queue which the
     command processing subsystem reads from in FIFO order.

     Refer to `puppetlabs.puppetdb.command` for more details.

   * Message queue

     We use stockpile to durably store commands. The \"in memory\"
     representation of that queue is a core.async channel.

   * REST interface

     All interaction with PuppetDB is conducted via its REST API. We
     embed an instance of Jetty to handle web server duties. Commands
     that come in via REST are relayed to the message queue. Read-only
     requests are serviced synchronously.

   * Database sweeper

     As catalogs are modified, unused records may accumulate and stale
     data may linger in the database. We periodically sweep the
     database, compacting it and performing regular cleanup so we can
     maintain acceptable performance."
  (:refer-clojure :exclude (with-open))
  (:require [clojure.java.io :as io]
            [clojure.string :as str]
            [clojure.tools.logging :as log]
            [compojure.core :as compojure]
            [metrics.counters :as counters :refer [counter inc!]]
            [metrics.gauges :refer [gauge-fn]]
            [metrics.timers :refer [time! timer]]
            [metrics.reporters.jmx :as jmx-reporter]
            [overtone.at-at :refer [mk-pool every interspaced stop-and-reset-pool!]]
            [puppetlabs.i18n.core :refer [trs tru]]
            [puppetlabs.kitchensink.core :as kitchensink]
            [puppetlabs.puppetdb.cheshire :as json]
            [puppetlabs.puppetdb.cli.tk-util :refer [run-tk-cli-cmd]]
            [puppetlabs.puppetdb.cli.util :refer [exit]]
            [puppetlabs.puppetdb.command.constants :refer [command-names]]
            [puppetlabs.puppetdb.command.dlo :as dlo]
            [puppetlabs.puppetdb.config :as conf]
            [puppetlabs.puppetdb.http.server :as server]
            [puppetlabs.puppetdb.jdbc :as jdbc]
            [puppetlabs.puppetdb.meta.version :as version]
            [puppetlabs.puppetdb.metrics.core :as metrics
             :refer [metrics-registries]]
            [puppetlabs.puppetdb.mq :as mq]
            [puppetlabs.puppetdb.nio :refer [get-path]]
            [puppetlabs.puppetdb.query-eng :as qeng]
            [puppetlabs.puppetdb.query.population :as pop]
            [puppetlabs.puppetdb.scf.migrate
             :refer [migrate! indexes! pending-migrations
                     require-valid-schema desired-schema-version]]
            [puppetlabs.puppetdb.scf.storage :as scf-store]
            [puppetlabs.puppetdb.scf.storage-utils :as sutils]
            [puppetlabs.puppetdb.schema :as pls :refer [defn-validated]]
            [puppetlabs.puppetdb.time :refer [ago to-seconds to-millis parse-period
                                              format-period period?]]
            [puppetlabs.puppetdb.utils :as utils]
            [puppetlabs.trapperkeeper.core :refer [defservice] :as tk]
            [puppetlabs.trapperkeeper.services :refer [service-id service-context]]
            [robert.hooke :as rh]
            [schema.core :as s]
            [slingshot.slingshot :refer [throw+]]
            [clojure.core.async :as async]
            [puppetlabs.puppetdb.command :as cmd]
            [puppetlabs.puppetdb.queue :as queue]
            [puppetlabs.puppetdb.withopen :refer [with-open]])
  (:import
   (clojure.lang ExceptionInfo)
   (java.io Closeable)
   [java.util.concurrent.locks ReentrantLock]
   [org.joda.time Period]))

(def database-metrics-registry (get-in metrics/metrics-registries [:database :registry]))

(def clean-options
  #{"expire_nodes" "purge_nodes" "purge_reports" "gc_packages" "purge_resource_events" "other"})

(def purge-nodes-opts-schema {:batch_limit s/Int})

(def clean-request-schema
  ;; i.e. a possibly empty collection of elements, each of which must
  ;; either be a string from clean-options or a purge_nodes command
  ;; with an options map.
  [(s/if string?
     (apply s/enum clean-options)
     [(s/one (s/eq "purge_nodes") "command")
      (s/one purge-nodes-opts-schema "options")])])

(defn reduce-clean-request [request]
  "Converts the incoming vector of requests to a map of requests to
  their options, where the last one of each kind wins.
  e.g. [\"purge_nodes\" \"purge_reports\" {\"purge_nodes\" {...}}]
  becomes #{{\"purge_reports\" true} {\"purge_nodes\" {...}}}."
  (into {} (map (fn [x]
                  (if (string? x)
                    [x true]
                    x))
            request)))

(defn reduced-clean-request->status [request]
  (->> request keys sort
       (map {"expire_nodes" "expiring-nodes"
             "purge_nodes" "purging-nodes"
             "purge_reports" "purging-reports"
             "purge_resource_events" "purging-resource-events"
             "gc_packages" "package-gc"
             "other" "other"})
       (str/join " ")))

(defn auto-expire-nodes!
  "Expire nodes which haven't had any activity (catalog/fact submission)
  for more than `node-ttl`."
  [node-ttl db]
  {:pre [(map? db)
         (period? node-ttl)]}
  (try
    (kitchensink/demarcate
     (format "sweep of stale nodes (threshold: %s)"
             (format-period node-ttl))
     (jdbc/with-transacted-connection db
       (doseq [node (scf-store/expire-stale-nodes node-ttl)]
         (log/info (trs "Auto-expired node {0}" node)))))
    (catch Exception e
      (log/error e (trs "Error while deactivating stale nodes")))))

(defn-validated purge-nodes!
  "Deletes nodes which have been *deactivated or expired* longer than
  node-purge-ttl.  Deletes at most batch_limit nodes if opts is a map,
  all relevant nodes otherwise."
  [node-purge-ttl :- (s/pred period?)
   opts :- (s/if map? purge-nodes-opts-schema (s/eq true))
   db :- (s/pred map?)]
  (try
    (kitchensink/demarcate
     (format "purge deactivated and expired nodes (threshold: %s)"
             (format-period node-purge-ttl))
     (let [horizon (ago node-purge-ttl)]
       (jdbc/with-transacted-connection db
         (if-let [limit (and (map? opts) (:batch_limit opts))]
           (scf-store/purge-deactivated-and-expired-nodes! horizon limit)
           (scf-store/purge-deactivated-and-expired-nodes! horizon)))))
    (catch Exception e
      (log/error e (trs "Error while purging deactivated and expired nodes")))))

(defn sweep-reports!
  "Delete reports which are older than than `report-ttl`."
  [report-ttl db]
  {:pre [(map? db)
         (period? report-ttl)]}
  (try
    (kitchensink/demarcate
     (format "sweep of stale reports (threshold: %s)"
             (format-period report-ttl))
     (jdbc/with-transacted-connection db
       (scf-store/delete-reports-older-than! (ago report-ttl))))
    (catch Exception e
      (log/error e (trs "Error while sweeping reports")))))

(defn gc-packages! [db]
  {:pre [(map? db)]}
  (try
    (kitchensink/demarcate (trs "gc packages")
      (jdbc/with-transacted-connection db
        (scf-store/delete-unassociated-packages!)))
    (catch Exception e
      (log/error e (trs "Error while running package gc")))))

(defn gc-resource-events!
  "Delete resource-events entries which are older than than `resource-events-ttl`."
  [resource-events-ttl db]
  {:pre [(map? db)
         (period? resource-events-ttl)]}
  ;; apply a day floor on this - we can't be more granular than a day here.
  (let [rounded-date (-> (ago resource-events-ttl)
                         (.dayOfYear)
                         (.roundFloorCopy))]
   (try
     (kitchensink/demarcate
      (format "sweep of stale resource events (threshold: %s)"
              rounded-date)
      (jdbc/with-transacted-connection db
                                       (scf-store/delete-resource-events-older-than! rounded-date)))
     (catch Exception e
       (log/error e (trs "Error while sweeping resource events"))))))

(defn garbage-collect!
  "Perform garbage collection on `db`, which means deleting any orphaned data.
  This basically just wraps the corresponding scf.storage function with some
  logging and other ceremony. Exceptions are logged but otherwise ignored."
  [db]
  {:pre [(map? db)]}
  (try
    (kitchensink/demarcate
      (trs "database garbage collection")
      (scf-store/garbage-collect! db))
    (catch Exception e
      (log/error e (trs "Error during garbage collection")))))

(def admin-metrics-registry
  (get-in metrics/metrics-registries [:admin :registry]))

(def clean-status (atom ""))

(def admin-metrics
  {;;"expiring-nodes" | "expiring-nodes purging-reports" | ...
   :cleaning (gauge-fn admin-metrics-registry ["cleaning"]
                       #(deref clean-status))

   :node-expirations (counter admin-metrics-registry "node-expirations")
   :node-purges (counter admin-metrics-registry "node-purges")
   :report-purges (counter admin-metrics-registry "report-purges")
   :resource-events-purges (counter admin-metrics-registry "resource-event-purges")
   :package-gcs (counter admin-metrics-registry "package-gcs")
   :other-cleans (counter admin-metrics-registry "other-cleans")

   :node-expiration-time (timer admin-metrics-registry ["node-expiration-time"])
   :node-purge-time (timer admin-metrics-registry ["node-purge-time"])
   :report-purge-time (timer admin-metrics-registry ["report-purge-time"])
   :resource-events-purge-time (timer admin-metrics-registry ["resource-events-purge-time"])
   :package-gc-time (timer admin-metrics-registry "package-gc-time")
   :other-clean-time (timer admin-metrics-registry ["other-clean-time"])})

(defn- clear-clean-status!
  "Clears the clean status (as a separate function to support tests)."
  []
  (reset! clean-status ""))

(defn-validated clean-up
  "Cleans up the resources specified by request, or everything if
  request is empty?."
  [db
   lock :- ReentrantLock
   {:keys [node-ttl node-purge-ttl
           report-ttl resource-events-ttl]} :- {:node-ttl Period
                                                :node-purge-ttl Period
                                                :report-ttl Period
                                                :resource-events-ttl Period
                                                s/Keyword s/Any}
   ;; Later, the values might be maps, i.e. {:limit 1000}
   request :- clean-request-schema]
  (when-not (.isHeldByCurrentThread lock)
    (throw (IllegalStateException. (tru "cleanup lock is not already held"))))
  (let [request (reduce-clean-request (if (empty? request)
                                        clean-options  ; clean everything
                                        request))
        status (reduced-clean-request->status request)]
    (try
      (reset! clean-status status)
      (when (request "expire_nodes")
        (time! (:node-expiration-time admin-metrics)
               (auto-expire-nodes! node-ttl db))
        (counters/inc! (:node-expirations admin-metrics)))
      (when-let [opts (request "purge_nodes")]
        (time! (:node-purge-time admin-metrics)
               (purge-nodes! node-purge-ttl opts db))
        (counters/inc! (:node-purges admin-metrics)))
      (when (request "purge_reports")
        (time! (:report-purge-time admin-metrics)
               (sweep-reports! report-ttl db))
        (counters/inc! (:report-purges admin-metrics)))
      (when (request "gc_packages")
        (time! (:package-gc-time admin-metrics)
               (gc-packages! db))
        (counters/inc! (:package-gcs admin-metrics)))
      (when (request "purge_resource_events")
        (time! (:resource-events-purge-time admin-metrics)
               (gc-resource-events! resource-events-ttl db))
        (counters/inc! (:resource-events-purges admin-metrics)))
      ;; It's important that this go last to ensure anything referencing
      ;; an env or resource param is purged first.
      (when (request "other")
        (time! (:other-clean-time admin-metrics)
               (garbage-collect! db))
        (counters/inc! (:other-cleans admin-metrics)))
      (finally
        (clear-clean-status!)))))

(defn- clean-puppetdb
  "Implements the PuppetDBServer clean method, see the protocol for
  further information."
  [context config what]
  (let [lock (:clean-lock context)]
    (when (.tryLock lock)
      (try
        (clean-up (get-in context [:shared-globals :scf-write-db])
                  lock
                  (:database config)
                  what)
        true
        (finally
          (.unlock lock))))))

(defn- delete-node-from-puppetdb [context certname]
  "Implements the PuppetDBServer delete-node method, see the protocol
   for further information"
  (jdbc/with-transacted-connection (get-in context [:shared-globals :scf-write-db])
    (scf-store/delete-certname! certname)))

(defn maybe-check-for-updates
  [config read-db job-pool]
  (if (conf/foss? config)
    (let [checkin-interval-millis (* 1000 60 60 24)] ; once per day
      (every checkin-interval-millis #(-> config
                                          conf/update-server
                                          (version/check-for-updates! read-db))
             job-pool
             :desc "A reoccuring job to checkin the PuppetDB version"))
    (log/debug (trs "Skipping update check on Puppet Enterprise"))))

(def stop-gc-wait-ms (constantly 5000))

(defn stop-puppetdb
  "Shuts down PuppetDB, releasing resources when possible.  If this is
  not a normal shutdown, emergency? must be set, which currently just
  produces a fatal level level log message, instead of info."
  [{:keys [stop-status] :as context}]
  (log/info (trs "Shutdown request received; puppetdb exiting."))
  (when-let [pool (:job-pool context)]
    (stop-and-reset-pool! pool))
  ;; Wait up to ~5s for https://bugs.openjdk.java.net/browse/JDK-8176254
  (swap! stop-status #(conj % :stopping))
  (if (utils/wait-for-ref-state stop-status (stop-gc-wait-ms) #(= % #{:stopping}))
    (log/info (trs "Periodic activities halted"))
    (log/info (trs "Forcibly terminating periodic activities")))
  (when-let [ds (get-in context [:shared-globals :scf-write-db :datasource])]
    (.close ^Closeable ds))
  (when-let [ds (get-in context [:shared-globals :scf-read-db :datasource])]
    (.close ^Closeable ds))
  (when-let [command-loader (:command-loader context)]
    (future-cancel command-loader))
  context)

;; A map of required postgres settings and their expected value.
;; PuppetDB will refuse to start unless ALL of these values
;; match the actual database configuration settings.
(def required-pg-settings
  {:standard_conforming_strings "on"})

(defn verify-database-setting
  "Given m, a map of database settings, verify 'expected', which has the form
  [setting-name expected-value]."
  [m [setting value]]
  (let [map-path [setting :setting]]
    (when-not (= (get-in m map-path) value)
      {setting {:expected value :actual (get-in m map-path)}})))

(defn request-database-settings []
  (jdbc/query "show all;"))

(defn verify-database-settings
  "Ensure the database configuration does not have any settings known
  to break PuppetDB. If an invalid database configuration is found, throws
  {:kind ::invalid-database-configuration :failed-validation failed-map}"
  [database-settings]
  (let [munged-settings (apply merge
                               (map (fn [h]
                                      {(keyword (:name h)) (dissoc h :name)})
                                    database-settings))
        invalid-settings (remove nil? (map #(verify-database-setting munged-settings %) required-pg-settings))]
    (when (seq invalid-settings)
      (throw (ex-info "One or more postgres settings failed validation"
                      {:kind ::invalid-database-configuration
                       :failed-validation (apply merge invalid-settings)})))))

(defn verify-database-version
  "Verifies that the available database version is acceptable.  Throws
  {:kind ::unsupported-database :current version :oldest version} if
  the current database is not supported."
  [config]
  (let [current (:version @sutils/db-metadata)
        oldest (get-in config [:database :min-required-version]
                       scf-store/oldest-supported-db)]
    (when (neg? (compare current oldest))
      (throw (ex-info "Database version too old"
                      {:kind ::unsupported-database
                       :current current
                       :oldest oldest})))
    @sutils/db-metadata))

(defn require-valid-db
  [config]
  (verify-database-version config)
  (verify-database-settings (request-database-settings)))

(defn initialize-schema
  "Ensures the database is migrated to the latest version, and returns
  true iff any migrations were run.  Assumes the database status,
  version, etc. has already been validated."
  [config]
  (let [migrated? (migrate!)]
    (indexes! config)
    migrated?))

(defn require-current-schema
  []
  (require-valid-schema)
  (when-let [pending (seq (pending-migrations))]
    (let [m (str
             (trs "Database is not fully migrated and migration is disallowed.")
             (trs "  Missing migrations: {0}" (mapv first pending)))]
      (throw (ex-info m {:kind ::migration-required
                         :pending pending})))))

(defn prep-db
  [datasource config]
  (jdbc/with-db-connection datasource
    (require-valid-db config)
    (if (get-in config [:database :migrate?])
      (initialize-schema config)
      (require-current-schema))))

(defn init-with-db
  "Performs all initialization operations requiring a database
  connection using a transient connection pool derived from the
  `write-db-config`.  Blocks until the initialization is complete, and
  then returns an unspecified value.  Throws exceptions on errors.
  Throws {:kind ::unsupported-database :current version :oldest
  version} if the current database is not supported. Throws
  {:kind ::invalid-database-configuration :failed-validation failed-map}
  if the database contains a disallowed setting."
  [write-db-config config]
  ;; A C-c (SIGINT) will close the pool via the shutdown hook, which
  ;; will then cause the pool connection to throw a (generic)
  ;; SQLException.
  (with-open [db-pool (-> (assoc write-db-config
                                 :pool-name "PDBMigrationsPool"
                                 :connection-timeout 3000
                                 :rewrite-batched-inserts "true")
                          (jdbc/make-connection-pool database-metrics-registry))]
    (let [runtime (Runtime/getRuntime)
          on-shutdown (doto (Thread.
                             #(try
                                (.close ^Closeable db-pool)
                                (catch Exception ex
                                  ;; Nothing to do but log it...
                                  (log/error ex (trs "Unable to close migration pool")))))
                        (.setName "PuppetDB migration pool closer"))]
      (.addShutdownHook runtime on-shutdown)
      (try
        (loop [i 0
               last-ex nil]
          (let [result (try
                         (prep-db {:datasource db-pool} config)
                         true
                         (catch java.sql.SQLTransientConnectionException ex
                           ;; When coupled with the 3000ms timout, this
                           ;; is intended to log a duplicate message no
                           ;; faster than once per minute.
                           (when (or (not= (str ex) (str last-ex))
                                     (zero? (mod i 20)))
                             (log/error (str (trs "Will retry database connection after temporary failure: ")
                                             ex)))
                           ex))]
            (if (true? result)
              result
              (recur (inc i) result))))
        (finally
          (try
            (.removeShutdownHook runtime on-shutdown)
            (catch IllegalStateException ex
              ;; Ignore, because we're already shutting down.
              nil)))))))

(defn db-config->clean-request
  [config]
  (let [seconds-pos? (comp pos? to-seconds)]
    (filter identity
            [(when (some-> (:node-ttl config) seconds-pos?)
               "expire_nodes")
             (when (some-> (:node-purge-ttl config) seconds-pos?)
               (let [limit (:node-purge-gc-batch-limit config)]
                 (if (zero? limit)
                            "purge_nodes"
                            ["purge_nodes" {:batch_limit limit}])))
             (when (some-> (:report-ttl config) seconds-pos?)
               "purge_reports")
             (when (some-> (:resource-events-ttl config) seconds-pos?)
               "purge_resource_events")
             "gc_packages"
             "other"])))

(defn collect-garbage
  [db clean-lock config clean-request]
  (.lock clean-lock)
  (try
    (try
      (clean-up db clean-lock config clean-request)
      (catch Exception ex
        (log/error ex)))
    (finally
      (.unlock clean-lock))))

(defn coordinate-gc-with-shutdown
  [write-db clean-lock database request stop-status]
  ;; This function assumes it will never be called concurrently with
  ;; itself, so that it's ok to just conj/disj below, instead of
  ;; tracking an atomic count or similar.
  (let [update-if-not-stopping #(if (:stopping %)
                                  %
                                  (conj % :collecting-garbage))]
    (try
      (when (:collecting-garbage (swap! stop-status update-if-not-stopping))
        (collect-garbage write-db clean-lock database request))
      (finally
        (swap! stop-status disj :collecting-garbage)))))

(defn maybe-send-cmd-event!
  "Put a map with identifying information about an enqueued command on the
   cmd-event-chan. Valid :kind values are: ::command/ingested ::command/processed"
  [emit-cmd-events? cmd-event-ch cmdref kind]
  (when emit-cmd-events?
    (async/>!! cmd-event-ch (queue/make-cmd-event cmdref kind))))

(defn check-schema-version
  [desired-schema-version context db service shutdown-on-error]
  {:pre [(integer? desired-schema-version)]}
  (when-not (= #{:stopping} @(:stop-status context))
    (let [schema-version (-> (jdbc/with-transacted-connection db
                               (jdbc/query "select max(version) from schema_migrations"))
                             first
                             :max)]
      (when-not (= schema-version desired-schema-version)
        (let [ex-msg (cond
                       (> schema-version desired-schema-version)
                       (str
                        (trs "Please upgrade PuppetDB: ")
                        (trs "your database contains schema migration {0} which is too new for this version of PuppetDB."
                             schema-version))

                       (< schema-version desired-schema-version)
                       (str
                        (trs "Please run PuppetDB with the migrate? option set to true to upgrade your database. ")
                        (trs "The detected migration level {0} is out of date." schema-version))

                       :else
                       (throw (Exception. "Unknown state when checking schema versions")))]
          (shutdown-on-error (service-id service)
                             #(throw (ex-info ex-msg {:kind ::schema-mismatch}))))))))

(defn start-puppetdb
  "Throws {:kind ::unsupported-database :current version :oldest version} if
  the current database is not supported. If a database setting is configured
  incorrectly, throws {:kind ::invalid-database-configuration :failed-validation failed-map}"
<<<<<<< HEAD
  [context config service get-registered-endpoints upgrade-and-exit?]

  (let [{:keys [database developer read-database emit-cmd-events?]} config
        {:keys [cmd-event-mult cmd-event-ch]} context
        emit-cmd-events? (or (conf/pe? config) emit-cmd-events?)
        maybe-send-cmd-event! (partial maybe-send-cmd-event! emit-cmd-events? cmd-event-ch)
        write-db (-> (assoc database :pool-name "PDBWritePool")
                     (jdbc/pooled-datasource database-metrics-registry))
        read-db (-> (assoc read-database
                           :pool-name "PDBReadPool"
                           :read-only? true)
                    (jdbc/pooled-datasource database-metrics-registry))
        globals {:scf-read-db read-db
                 :scf-write-db write-db
                 :pretty-print (:pretty-print developer)
                 :node-purge-ttl (:node-purge-ttl database)
                 :cmd-event-mult cmd-event-mult
                 :maybe-send-cmd-event! maybe-send-cmd-event!}]
=======
  [context config service get-registered-endpoints shutdown-on-error]
  (let [{:keys [developer jetty
                database read-database
                puppetdb command-processing
                emit-cmd-events?]} config
        {:keys [pretty-print max-enqueued]} developer
        {:keys [gc-interval node-purge-ttl schema-check-interval]} database
        {:keys [disable-update-checking]} puppetdb
        {:keys [cmd-event-mult cmd-event-ch]} context

        write-db (jdbc/pooled-datasource (assoc database
                                                :pool-name "PDBWritePool"
                                                :expected-schema desired-schema-version)
                                         database-metrics-registry)
        read-db (jdbc/pooled-datasource (assoc read-database
                                               :read-only? true
                                               :pool-name "PDBReadPool"
                                               :expected-schema desired-schema-version)
                                        database-metrics-registry)]
>>>>>>> 7dfb61f7

    (when-let [v (version/version)]
      (log/info (trs "PuppetDB version {0}" v)))
    (init-with-db database config)

<<<<<<< HEAD
    (if upgrade-and-exit?
      (assoc context :shared-globals globals)
      (do
        (let [population-registry (get-in metrics/metrics-registries [:population :registry])]
          (pop/initialize-population-metrics! population-registry read-db))

        ;; Error handling here?
        (let [stockdir (conf/stockpile-dir config)
              command-chan (async/chan
                            (queue/sorted-command-buffer
                             (:max-enqueued developer)
                             (fn [cmd ver] (cmd/update-counter! :invalidated cmd ver inc!))
                             (fn [cmd ver] (cmd/update-counter! :ignored cmd ver inc!))))
              [q load-messages] (queue/create-or-open-stockpile (conf/stockpile-dir config)
                                                                maybe-send-cmd-event!
                                                                cmd-event-ch)
              globals (assoc globals
                             :q q
                             :dlo (dlo/initialize (get-path stockdir "discard")
                                                  (get-in metrics-registries
                                                          [:dlo :registry]))
                             :command-chan command-chan)
              clean-lock (ReentrantLock.)
              command-loader (when load-messages
                               (future
                                 (load-messages command-chan cmd/inc-cmd-depth)))]

          ;; send the queue-loaded cmd-event if the command-loader didn't
          (when-not command-loader
            (async/>!! cmd-event-ch {:kind ::queue/queue-loaded}))

          ;; Pretty much this helper just knows our job-pool and gc-interval
          (let [job-pool (mk-pool)
                gc-interval-millis (to-millis (:gc-interval database))]
            (when-not (get-in config [:puppetdb :disable-update-checking])
              (maybe-check-for-updates config read-db job-pool))
            (when (pos? gc-interval-millis)
              (let [request (db-config->clean-request database)]
                (interspaced gc-interval-millis
                             #(coordinate-gc-with-shutdown write-db clean-lock
                                                           database request
                                                           (:stop-status context))
                             job-pool)))
            (assoc context
                   :job-pool job-pool
                   :shared-globals globals
                   :clean-lock clean-lock
                   :command-loader command-loader)))))))
=======
    (let [population-registry (get-in metrics/metrics-registries [:population :registry])]
      (pop/initialize-population-metrics! population-registry read-db))

    ;; Error handling here?
    (let [stockdir (conf/stockpile-dir config)
          command-chan (async/chan
                         (queue/sorted-command-buffer
                          max-enqueued
                          (fn [cmd ver] (cmd/update-counter! :invalidated cmd ver inc!))
                          (fn [cmd ver] (cmd/update-counter! :ignored cmd ver inc!))))
          emit-cmd-events? (or (conf/pe? config) emit-cmd-events?)
          maybe-send-cmd-event! (partial maybe-send-cmd-event! emit-cmd-events? cmd-event-ch)
          [q load-messages] (queue/create-or-open-stockpile (conf/stockpile-dir config)
                                                            maybe-send-cmd-event!
                                                            cmd-event-ch)
          globals {:scf-read-db read-db
                   :scf-write-db write-db
                   :pretty-print pretty-print
                   :q q
                   :dlo (dlo/initialize (get-path stockdir "discard")
                                        (get-in metrics-registries
                                                [:dlo :registry]))
                   :node-purge-ttl node-purge-ttl
                   :command-chan command-chan
                   :cmd-event-mult cmd-event-mult
                   :maybe-send-cmd-event! maybe-send-cmd-event!}
          clean-lock (ReentrantLock.)
          command-loader (when load-messages
                           (future
                             (load-messages command-chan cmd/inc-cmd-depth)))]

      ;; send the queue-loaded cmd-event if the command-loader didn't
      (when-not command-loader
        (async/>!! cmd-event-ch {:kind ::queue/queue-loaded}))

      ;; Pretty much this helper just knows our job-pool and gc-interval
      (let [job-pool (mk-pool)
            gc-interval-millis (to-millis gc-interval)]
        (when-not disable-update-checking
          (maybe-check-for-updates config read-db job-pool))
        (when (pos? schema-check-interval)
          (interspaced schema-check-interval
                       #(check-schema-version desired-schema-version
                                              context
                                              (:scf-read-db globals)
                                              service
                                              shutdown-on-error)
                       job-pool))
        (when (pos? gc-interval-millis)
          (let [request (db-config->clean-request database)]
            (interspaced gc-interval-millis
                         #(coordinate-gc-with-shutdown write-db clean-lock
                                                       database request
                                                       (:stop-status context))
                         job-pool)))
        (assoc context
               :job-pool job-pool
               :shared-globals globals
               :clean-lock clean-lock
               :command-loader command-loader)))))
>>>>>>> 7dfb61f7

(defn db-unsupported-msg
    "Returns a message describing which databases are supported."
    [current oldest]
    (trs "PostgreSQL {0}.{1} is no longer supported.  Please upgrade to {2}.{3}."
         (first current)
         (second current)
         (first oldest)
         (second oldest)))

(defn invalid-conf-msg
  [invalid-settings]
  (str (trs "Invalid database configuration settings: ")
       (str/join ", "
                  ;; This is used to construct a list of invalid database settings
                  ;;
                  ;; 0 : The name of a database setting
                  ;; 1 : The expected value of that database setting
                  ;; 2 : The actual value of that database setting
                  (map (fn [[k v]] (trs "''{0}'' (expected ''{1}'', got ''{2}'')" (name k) (:expected v) (:actual v)))
                       invalid-settings))))

(defn start-puppetdb-or-shutdown
  [context config service get-registered-endpoints
   request-shutdown shutdown-on-error]
  {:pre [(map? context)
         (map? config)]
   :post [(map? %)]}
  (try
<<<<<<< HEAD
    (let [upgrade? (get-in config [:global :upgrade-and-exit?])
          context (start-puppetdb context config service
                                  get-registered-endpoints
                                  (get-in config [:global :upgrade-and-exit?]))]
      (when upgrade?
        (request-shutdown))
      context)
=======
    (start-puppetdb context config service get-registered-endpoints shutdown-on-error)
>>>>>>> 7dfb61f7
    (catch ExceptionInfo ex
      (let [{:keys [kind] :as data} (ex-data ex)
            stop (fn [msg]
                   (utils/println-err (str (trs "error: ") msg))
                   (log/error msg)
                   ;; This will become a custom exit request once
                   ;; trapperkeeper supports it.
                   (shutdown-on-error
                    (service-id service)
                    #(throw ex)))]
        (case kind
          ::unsupported-database
          (stop (db-unsupported-msg (:current data) (:oldest data)))

          ::invalid-database-configuration
          (stop (invalid-conf-msg (:failed-validation data)))

          ::migration-required
          (stop (.getMessage ex))

          ;; Unrecognized -- pass it on.
          (throw ex))))))

(defprotocol PuppetDBServer
  (shared-globals [this])
  (set-url-prefix [this url-prefix])
  (query [this version query-expr paging-options row-callback-fn]
    "Call `row-callback-fn' for matching rows.  The `paging-options' should
    be a map containing :order_by, :offset, and/or :limit.")
  (clean [this] [this what]
    "Performs maintenance.  If specified, what requests a subset of
    the normal operations, and must itself be a subset of
    #{\"expire_nodes\" \"purge_nodes\" \"purge_reports\" \"other\"}.
    If what is not specified or is empty, performs all maintenance.
    Returns false if some kind of maintenance was already in progress,
    true otherwise.  Although the latter does not imply that all of
    the operations were successful; consult the logs for more
    information.")
  (cmd-event-mult [this]
    "Returns a core.async mult to which
     {:kind <::ingested|::processed|::queue/queue-loaded>} maps are sent
     when emit-cmd-events? is set to true. In the case of
     {:kind <::ingested|::processed>} the map will contain :entity, :certname,
     and :producer-ts entries for each command PDB has either ingested or
     finished processing. The {:kind ::queue/queue-loaded} map is used to
     indicate that the queue/message-loader has finished loading any existing
     commands from the stockpile queue when PDB starts up.")
  (delete-node [this certname]
    "Immediately delete all data for the provided certname"))

(defservice puppetdb-service
  "Defines a trapperkeeper service for PuppetDB; this service is responsible
  for initializing all of the PuppetDB subsystems and registering shutdown hooks
  that trapperkeeper will call on exit."
  PuppetDBServer
  [[:DefaultedConfig get-config]
   [:WebroutingService add-ring-handler get-registered-endpoints]
   [:ShutdownService request-shutdown shutdown-on-error]]
  (init [this context]

        (doseq [{:keys [reporter]} (vals metrics/metrics-registries)]
          (jmx-reporter/start reporter))
        (let [cmd-event-ch (async/chan 1000)
              cmd-event-mult (async/mult cmd-event-ch)]
          (assoc context
                 :cmd-event-ch cmd-event-ch
                 :cmd-event-mult cmd-event-mult
                 :url-prefix (atom nil)
                 ;; This coordination is needed until we no longer
                 ;; support jdk < 10.
                 ;; https://bugs.openjdk.java.net/browse/JDK-8176254
                 :stop-status (atom #{}))))
  (start
   [this context]
   (start-puppetdb-or-shutdown context (get-config) this
                               get-registered-endpoints
                               request-shutdown
                               shutdown-on-error))

  (stop [this context]
        (doseq [{:keys [reporter]} (vals metrics/metrics-registries)]
          (jmx-reporter/stop reporter))
        (let [{:keys [cmd-event-mult cmd-event-ch]} context]
          (when cmd-event-mult
            (async/untap-all cmd-event-mult))
          (when cmd-event-ch
            (async/close! cmd-event-ch)))
        (stop-puppetdb context))

  (set-url-prefix [this url-prefix]
                  (let [old-url-prefix (:url-prefix (service-context this))]
                    (when-not (compare-and-set! old-url-prefix nil url-prefix)
                      (throw+ {:url-prefix old-url-prefix
                               :new-url-prefix url-prefix
                               :type ::url-prefix-already-set}
                              (format "Attempt to set url-prefix to %s when it's already been set to %s" url-prefix @old-url-prefix)))))
  (shared-globals [this]
                  (:shared-globals (service-context this)))
  (query [this version query-expr paging-options row-callback-fn]
         (let [sc (service-context this)
               query-options (-> (get sc :shared-globals)
                                 (select-keys [:scf-read-db :warn-experimental :node-purge-ttl])
                                 (assoc :url-prefix @(get sc :url-prefix)))]
           (qeng/stream-query-result version
                                     query-expr
                                     paging-options query-options
                                     row-callback-fn)))

  (clean [this] (clean this #{}))
  (clean [this what] (clean-puppetdb (service-context this) (get-config) what))

  (delete-node [this certname]
               (delete-node-from-puppetdb (service-context this) certname))

  (cmd-event-mult [this] (-> this service-context :cmd-event-mult)))

(defn provide-services
  "Starts PuppetDB as a service via Trapperkeeper.  Augments TK's normal
  config parsing a bit."
  ([args] (provide-services args nil))
  ([args {:keys [upgrade-and-exit?]}]
   (let [hook (if upgrade-and-exit?
                (fn [f args]
                  (assoc-in (#'conf/hook-tk-parse-config-data f args)
                            [:global :upgrade-and-exit?]
                            true))
                #'conf/hook-tk-parse-config-data)]
     (rh/add-hook #'puppetlabs.trapperkeeper.config/parse-config-data hook))
   (apply tk/main args)
   0))

(defn cli
  "Runs the services command as directed by the command line args and
  returns an appropriate exit status."
  ([args] (cli args nil))
  ([args {:keys [upgrade-and-exit?] :as opts}]
   (run-tk-cli-cmd #(provide-services args opts))))

(defn -main [& args]
  (exit (provide-services args)))<|MERGE_RESOLUTION|>--- conflicted
+++ resolved
@@ -560,17 +560,19 @@
   "Throws {:kind ::unsupported-database :current version :oldest version} if
   the current database is not supported. If a database setting is configured
   incorrectly, throws {:kind ::invalid-database-configuration :failed-validation failed-map}"
-<<<<<<< HEAD
-  [context config service get-registered-endpoints upgrade-and-exit?]
+  [context config service get-registered-endpoints shutdown-on-error upgrade-and-exit?]
 
   (let [{:keys [database developer read-database emit-cmd-events?]} config
         {:keys [cmd-event-mult cmd-event-ch]} context
         emit-cmd-events? (or (conf/pe? config) emit-cmd-events?)
         maybe-send-cmd-event! (partial maybe-send-cmd-event! emit-cmd-events? cmd-event-ch)
-        write-db (-> (assoc database :pool-name "PDBWritePool")
+        write-db (-> (assoc database
+                            :pool-name "PDBWritePool"
+                            :expected-schema desired-schema-version)
                      (jdbc/pooled-datasource database-metrics-registry))
         read-db (-> (assoc read-database
                            :pool-name "PDBReadPool"
+                           :expected-schema desired-schema-version
                            :read-only? true)
                     (jdbc/pooled-datasource database-metrics-registry))
         globals {:scf-read-db read-db
@@ -579,33 +581,11 @@
                  :node-purge-ttl (:node-purge-ttl database)
                  :cmd-event-mult cmd-event-mult
                  :maybe-send-cmd-event! maybe-send-cmd-event!}]
-=======
-  [context config service get-registered-endpoints shutdown-on-error]
-  (let [{:keys [developer jetty
-                database read-database
-                puppetdb command-processing
-                emit-cmd-events?]} config
-        {:keys [pretty-print max-enqueued]} developer
-        {:keys [gc-interval node-purge-ttl schema-check-interval]} database
-        {:keys [disable-update-checking]} puppetdb
-        {:keys [cmd-event-mult cmd-event-ch]} context
-
-        write-db (jdbc/pooled-datasource (assoc database
-                                                :pool-name "PDBWritePool"
-                                                :expected-schema desired-schema-version)
-                                         database-metrics-registry)
-        read-db (jdbc/pooled-datasource (assoc read-database
-                                               :read-only? true
-                                               :pool-name "PDBReadPool"
-                                               :expected-schema desired-schema-version)
-                                        database-metrics-registry)]
->>>>>>> 7dfb61f7
 
     (when-let [v (version/version)]
       (log/info (trs "PuppetDB version {0}" v)))
     (init-with-db database config)
 
-<<<<<<< HEAD
     (if upgrade-and-exit?
       (assoc context :shared-globals globals)
       (do
@@ -639,9 +619,18 @@
 
           ;; Pretty much this helper just knows our job-pool and gc-interval
           (let [job-pool (mk-pool)
-                gc-interval-millis (to-millis (:gc-interval database))]
+                gc-interval-millis (to-millis (:gc-interval database))
+                schema-check-interval (:schema-check-interval database)]
             (when-not (get-in config [:puppetdb :disable-update-checking])
               (maybe-check-for-updates config read-db job-pool))
+            (when (pos? schema-check-interval)
+              (interspaced schema-check-interval
+                           #(check-schema-version desired-schema-version
+                                                  context
+                                                  (:scf-read-db globals)
+                                                  service
+                                                  shutdown-on-error)
+                           job-pool))
             (when (pos? gc-interval-millis)
               (let [request (db-config->clean-request database)]
                 (interspaced gc-interval-millis
@@ -654,68 +643,6 @@
                    :shared-globals globals
                    :clean-lock clean-lock
                    :command-loader command-loader)))))))
-=======
-    (let [population-registry (get-in metrics/metrics-registries [:population :registry])]
-      (pop/initialize-population-metrics! population-registry read-db))
-
-    ;; Error handling here?
-    (let [stockdir (conf/stockpile-dir config)
-          command-chan (async/chan
-                         (queue/sorted-command-buffer
-                          max-enqueued
-                          (fn [cmd ver] (cmd/update-counter! :invalidated cmd ver inc!))
-                          (fn [cmd ver] (cmd/update-counter! :ignored cmd ver inc!))))
-          emit-cmd-events? (or (conf/pe? config) emit-cmd-events?)
-          maybe-send-cmd-event! (partial maybe-send-cmd-event! emit-cmd-events? cmd-event-ch)
-          [q load-messages] (queue/create-or-open-stockpile (conf/stockpile-dir config)
-                                                            maybe-send-cmd-event!
-                                                            cmd-event-ch)
-          globals {:scf-read-db read-db
-                   :scf-write-db write-db
-                   :pretty-print pretty-print
-                   :q q
-                   :dlo (dlo/initialize (get-path stockdir "discard")
-                                        (get-in metrics-registries
-                                                [:dlo :registry]))
-                   :node-purge-ttl node-purge-ttl
-                   :command-chan command-chan
-                   :cmd-event-mult cmd-event-mult
-                   :maybe-send-cmd-event! maybe-send-cmd-event!}
-          clean-lock (ReentrantLock.)
-          command-loader (when load-messages
-                           (future
-                             (load-messages command-chan cmd/inc-cmd-depth)))]
-
-      ;; send the queue-loaded cmd-event if the command-loader didn't
-      (when-not command-loader
-        (async/>!! cmd-event-ch {:kind ::queue/queue-loaded}))
-
-      ;; Pretty much this helper just knows our job-pool and gc-interval
-      (let [job-pool (mk-pool)
-            gc-interval-millis (to-millis gc-interval)]
-        (when-not disable-update-checking
-          (maybe-check-for-updates config read-db job-pool))
-        (when (pos? schema-check-interval)
-          (interspaced schema-check-interval
-                       #(check-schema-version desired-schema-version
-                                              context
-                                              (:scf-read-db globals)
-                                              service
-                                              shutdown-on-error)
-                       job-pool))
-        (when (pos? gc-interval-millis)
-          (let [request (db-config->clean-request database)]
-            (interspaced gc-interval-millis
-                         #(coordinate-gc-with-shutdown write-db clean-lock
-                                                       database request
-                                                       (:stop-status context))
-                         job-pool)))
-        (assoc context
-               :job-pool job-pool
-               :shared-globals globals
-               :clean-lock clean-lock
-               :command-loader command-loader)))))
->>>>>>> 7dfb61f7
 
 (defn db-unsupported-msg
     "Returns a message describing which databases are supported."
@@ -745,17 +672,14 @@
          (map? config)]
    :post [(map? %)]}
   (try
-<<<<<<< HEAD
     (let [upgrade? (get-in config [:global :upgrade-and-exit?])
           context (start-puppetdb context config service
                                   get-registered-endpoints
+                                  shutdown-on-error
                                   (get-in config [:global :upgrade-and-exit?]))]
       (when upgrade?
         (request-shutdown))
       context)
-=======
-    (start-puppetdb context config service get-registered-endpoints shutdown-on-error)
->>>>>>> 7dfb61f7
     (catch ExceptionInfo ex
       (let [{:keys [kind] :as data} (ex-data ex)
             stop (fn [msg]
