(ns puppetlabs.puppetdb.config
  "Centralized place for reading a user-defined config INI file, validating,
   defaulting and converting into a format that can startup a PuppetDB instance.

   The schemas in this file define what is expected to be present in the INI file
   and the format expected by the rest of the application."
  (:import [java.security KeyStore]
           [org.joda.time Minutes Days Period]
           [java.util.regex PatternSyntaxException Pattern])
  (:require [puppetlabs.i18n.core :refer [trs]]
            [clojure.tools.logging :as log]
            [puppetlabs.kitchensink.core :as kitchensink]
            [puppetlabs.trapperkeeper.bootstrap :as tk-bootstrap]
            [clojure.java.io :as io]
            [me.raynes.fs :as fs]
            [clojure.string :as str]
            [schema.core :as s]
            [slingshot.slingshot :refer [throw+]]
            [puppetlabs.puppetdb.schema :as pls]
            [puppetlabs.puppetdb.utils :as utils]
            [puppetlabs.trapperkeeper.core :as tk]
            [puppetlabs.trapperkeeper.services :refer [service-id service-context]]))

;;;;;;;;;;;;;;;;;;;;;;;;;;;;;;;;;;;;;;;;;;;;;;;;;;;;;;;;;;;;;;;;;;;;;;;;;;;;;;;
;;; Schemas

;; The config is currently broken into the sections that are defined
;; in the INI file. When the schema defaulting code gets changed to
;; support defaulting/converting nested maps, these configs can be put
;; together in a single schema that defines the config for PuppetDB

(defn warn-unknown-keys
  [schema data]
  (doseq [k (pls/unknown-keys schema data)]
    (log/warn
     (trs "The configuration item `{0}` does not exist and should be removed from the config." k))))

(defn warn-and-validate
  "Warns a user about unknown configurations items, removes them and validates the config."
  [schema data]
  (warn-unknown-keys schema data)
  (->> (pls/strip-unknown-keys schema data)
       (s/validate schema)))

(defn all-optional
  "Returns a schema map with all the keys made optional"
  [map-schema]
  (kitchensink/mapkeys s/optional-key map-schema))

(def database-config-in
  "Schema for incoming database config (user defined)"
  (all-optional
    {:conn-max-age (pls/defaulted-maybe s/Int 60)
     :conn-lifetime (s/maybe s/Int)
     :maximum-pool-size (pls/defaulted-maybe s/Int 25)
     :subname (s/maybe String)
     :username String
     :user String
     :password String
     :syntax_pgs String
     :read-only? (pls/defaulted-maybe String "false")
     :partition-conn-min (pls/defaulted-maybe s/Int 1)
     :partition-conn-max (pls/defaulted-maybe s/Int 25)
     :partition-count (pls/defaulted-maybe s/Int 1)
     :stats (pls/defaulted-maybe String "true")
     :log-statements (pls/defaulted-maybe String "true")
     :connection-timeout (pls/defaulted-maybe s/Int 3000)
     :facts-blacklist pls/Blacklist
     :facts-blacklist-type (pls/defaulted-maybe (s/enum "literal" "regex") "literal")
     ;; completely retired (ignored)
     :classname (pls/defaulted-maybe String "org.postgresql.Driver")
     :conn-keep-alive s/Int
     :log-slow-statements s/Int
     :statements-cache-size s/Int
     :subprotocol (pls/defaulted-maybe String "postgresql")}))

(def write-database-config-in
  "Includes the common database config params, also the write-db specific ones"
  (merge database-config-in
         (all-optional
           {:gc-interval (pls/defaulted-maybe s/Int 60)
            :report-ttl (pls/defaulted-maybe String "14d")
            :node-purge-ttl (pls/defaulted-maybe String "14d")
            :node-purge-gc-batch-limit (pls/defaulted-maybe s/Int 25)
            :node-ttl (pls/defaulted-maybe String "7d")
<<<<<<< HEAD
            :resource-events-ttl (pls/defaulted-maybe String "14d")})))
=======
            :migrate? (pls/defaulted-maybe String "true")})))
>>>>>>> 80f1de6d

(def database-config-out
  "Schema for parsed/processed database config"
  {:subname String
   :conn-max-age Minutes
   :read-only? Boolean
   :partition-conn-min s/Int
   :partition-conn-max s/Int
   :partition-count s/Int
   :stats Boolean
   :log-statements Boolean
   :connection-timeout s/Int
   :maximum-pool-size s/Int
   (s/optional-key :conn-lifetime) (s/maybe Minutes)
   (s/optional-key :username) String
   (s/optional-key :user) String
   (s/optional-key :password) String
   (s/optional-key :syntax_pgs) String
   (s/optional-key :facts-blacklist) clojure.lang.PersistentVector
   :facts-blacklist-type String
   ;; completely retired (ignored)
   :classname String
   (s/optional-key :conn-keep-alive) Minutes
   (s/optional-key :log-slow-statements) Days
   (s/optional-key :statements-cache-size) s/Int
   :subprotocol String})

(def write-database-config-out
  "Schema for parsed/processed database config that includes write database params"
  (merge database-config-out
         {:gc-interval Minutes
          :report-ttl Period
          :node-purge-ttl Period
          :node-purge-gc-batch-limit (s/constrained s/Int (complement neg?))
          :node-ttl Period
<<<<<<< HEAD
          :resource-events-ttl Period}))
=======
          :migrate? Boolean}))
>>>>>>> 80f1de6d

(defn half-the-cores*
  "Function for computing half the cores of the system, useful
   for testing."
  []
  (-> (kitchensink/num-cpus)
      (/ 2)
      int
      (max 1)))

(def half-the-cores
  "Half the number of CPU cores, used for defaulting the number of
   command processors"
  (half-the-cores*))

(defn default-max-command-size
  "Returns the max command size relative to the current max heap. This
  number was reached through testing of large catalogs and 1/205 was
  the largest catalog that could be processed without GC or out of
  memory errors"
  []
  (-> (Runtime/getRuntime)
      .maxMemory
      (/ 205)
      long))

(def command-processing-in
  "Schema for incoming command processing config (user defined) - currently incomplete"
  (all-optional
    {:threads (pls/defaulted-maybe s/Int half-the-cores)
     :max-command-size (pls/defaulted-maybe s/Int (default-max-command-size))
     :reject-large-commands (pls/defaulted-maybe String "false")
     :concurrent-writes (pls/defaulted-maybe s/Int (min half-the-cores 4))

     ;; Deprecated
     :max-frame-size (pls/defaulted-maybe s/Int 209715200)
     :store-usage s/Int
     :temp-usage s/Int
     :memory-usage s/Int}))

(def command-processing-out
  "Schema for parsed/processed command processing config - currently incomplete"
  {:threads s/Int
   :max-command-size s/Int
   :reject-large-commands Boolean
   :concurrent-writes s/Int

   ;; Deprecated
   :max-frame-size s/Int
   (s/optional-key :memory-usage) s/Int
   (s/optional-key :store-usage) s/Int
   (s/optional-key :temp-usage) s/Int})

(def puppetdb-config-in
  "Schema for validating the incoming [puppetdb] block"
  (all-optional
    {:certificate-whitelist s/Str
     :historical-catalogs-limit (pls/defaulted-maybe s/Int 0)
     :disable-update-checking (pls/defaulted-maybe String "false")}))

(def puppetdb-config-out
  "Schema for validating the parsed/processed [puppetdb] block"
  {(s/optional-key :certificate-whitelist) s/Str
   :historical-catalogs-limit s/Int
   :disable-update-checking Boolean})

(def developer-config-in
  (all-optional
   {:pretty-print (pls/defaulted-maybe String "false")
    :max-enqueued (pls/defaulted-maybe s/Int 1000000)}))

(def developer-config-out
  {:pretty-print Boolean
   :max-enqueued s/Int})

;;;;;;;;;;;;;;;;;;;;;;;;;;;;;;;;;;;;;;;;;;;;;;;;;;;;;;;;;;;;;;;;;;;;;;;;;;;;;;;
;;; Database config

(defn validate-db-settings
  "Throws a {:type ::cli-error :message m} exception describing the
  required additions if the [database] configuration doesn't specify a
  subname."
  [{db-config :database :or {db-config {}} :as config}]
  (when (str/blank? (:subname db-config))
    (throw+
     {:type ::cli-error
      :message
      (str "PuppetDB requires PostgreSQL."
           "  The [database] section must contain an appropriate"
           " \"//host:port/database\" subname setting.")}))
  config)

(defn check-fact-regex [fact]
  (try
    (re-pattern fact)
    (catch PatternSyntaxException e
      (.getMessage e))))

(defn convert-blacklist-config
  "Validate and convert facts blacklist section of db-config to runtime format.
  Throws a {:type ::cli-error :message m} exception describing errors when compiling
  facts-blacklist regex patterns if :facts-blacklist-type is set to \"regex\"."
  [{db-config :database :or {db-config {}} :as config}]
  (if (= "regex" (:facts-blacklist-type db-config))
    (let [patts (->> db-config
                     :facts-blacklist
                     pls/blacklist->vector
                     (mapv check-fact-regex))]
      (when-let [errors (seq (filter string? patts))]
        (throw+
         {:type ::cli-error
          :message
          (apply str "Unable to parse facts-blacklist patterns:\n"
                 (interpose "\n" errors))}))
      (assoc-in config [:database :facts-blacklist] patts))
    config))

(defn convert-section-config
  "validates and converts a `section-config` to `section-schema-out` using defaults from `section-schema-in`."
  [section-schema-in section-schema-out section-config]
  (->> section-config
       (warn-and-validate section-schema-in)
       (pls/defaulted-data section-schema-in)
       (pls/convert-to-schema section-schema-out)))

(defn configure-section
  [config section section-schema-in section-schema-out]
  (->> (get config section {})
       (convert-section-config section-schema-in section-schema-out)
       (s/validate section-schema-out)
       (assoc config section)))

(defn configure-read-db
  "Wrapper for configuring the read-database section of the config.
  We rely on the fact that the database section has already been configured
  using `configure-section`."
  [{:keys [database read-database] :as config}]
  (if read-database
    (configure-section config :read-database database-config-in database-config-out)
    (->> (assoc database :read-only? true)
         (pls/strip-unknown-keys database-config-out)
         (s/validate database-config-out)
         (assoc config :read-database))))

(defn configure-puppetdb
  "Validates the [puppetdb] section of the config"
  [{:keys [puppetdb] :as config :or {puppetdb {}}}]
  (configure-section config :puppetdb puppetdb-config-in puppetdb-config-out))

(defn configure-developer
  [{:keys [developer] :as config :or {developer {}}}]
  (configure-section config :developer developer-config-in developer-config-out))

(def retired-cmd-proc-keys
  [:store-usage :max-frame-size :temp-usage :memory-usage])

(defn warn-command-processing-retirements
  [config]
  (doseq [cmd-proc-key retired-cmd-proc-keys]
    (when (get-in config [:command-processing cmd-proc-key])
      (utils/println-err
       (str (trs "The configuration item `{0}` in the [command-processing] section is retired, please remove this item from your config."
                 (name cmd-proc-key))
            " "
            (trs "Consult the documentation for more details."))))))

(defn configure-command-processing
  [config]
  (warn-command-processing-retirements config)
  (configure-section config :command-processing command-processing-in command-processing-out))

(defn convert-config
  "Given a `config` map (created from the user defined config), validate, default and convert it
   to the internal Clojure format that PuppetDB expects"
  [config]
  (-> config
      (configure-section :database write-database-config-in write-database-config-out)
      configure-read-db
      configure-command-processing
      configure-puppetdb))

;;;;;;;;;;;;;;;;;;;;;;;;;;;;;;;;;;;;;;;;;;;;;;;;;;;;;;;;;;;;;;;;;;;;;;;;;;;;;;;
;;; Global Config

(defn validate-vardir
  "Checks that `vardir` is specified, exists, and is writeable, throwing
  appropriate exceptions if any condition is unmet."
  [config]
  (let [vardir (some-> (get-in config [:global :vardir])
                       io/file
                       kitchensink/absolute-path
                       fs/file)]
    (cond
     (nil? vardir)
     (throw (IllegalArgumentException.
             (format "%s %s"
                     (trs "Required setting ''vardir'' is not specified.")
                     (trs "Please set it to a writable directory."))))

     (not (.isAbsolute vardir))
     (throw (IllegalArgumentException.
             (trs "Vardir {0} must be an absolute path." vardir)))

     (not (.exists vardir))
     (throw (java.io.FileNotFoundException.
             (format "%s %s"
                     (trs "Vardir {0} does not exist." vardir)
                     (trs "Please create it and ensure it is writable."))))

     (not (.isDirectory vardir))
     (throw (java.io.FileNotFoundException.
             (trs "Vardir {0} is not a directory." vardir)))

     (not (.canWrite vardir))
     (throw (java.io.FileNotFoundException.
             (trs "Vardir {0} is not writable." vardir)))

     :else
     config)))

(defn normalize-product-name
  "Checks that `product-name` is specified as a legal value, throwing an
  exception if not. Returns `product-name` if it's okay."
  [product-name]
  {:pre [(string? product-name)]
   :post [(= (str/lower-case product-name) %)]}
  (let [lower-product-name (str/lower-case product-name)]
    (when-not (#{"puppetdb" "pe-puppetdb"} lower-product-name)
      (throw (IllegalArgumentException.
              (trs "product-name {0} is illegal; either puppetdb or pe-puppetdb are allowed" product-name))))
    lower-product-name))

(defn configure-globals
  "Configures the global properties from the user defined config"
  [config]
  (update config :global
          #(-> %
               (utils/assoc-when :product-name "puppetdb")
               (update :product-name normalize-product-name)
               (utils/assoc-when :update-server "https://updates.puppetlabs.com/check-for-updates"))))

(defn warn-retirements
  "Warns about configuration retirements.  Abruptly exits the entire
  process if a [global] url-prefix is found."
  [config-data]

  (doseq [[section opt] [[:command-processing :max-frame-size]
                         [:command-processing :memory-usage]
                         [:command-processing :store-usage]
                         [:command-processing :temp-usage]
                         [:database :classname]
                         [:database :conn-keep-alive]
                         [:database :log-slow-statements]
                         [:database :statements-cache-size]
                         [:database :subprotocol]
                         [:read-database :classname]
                         [:read-database :conn-keep-alive]
                         [:read-database :log-slow-statements]
                         [:read-database :statements-cache-size]
                         [:read-database :subprotocol]
                         [:global :catalog-hash-conflict-debugging]]]
    (when (contains? (config-data section) opt)
      (utils/println-err
       (trs "The [{0}] {1} config option has been retired and will be ignored."
            (name section) (name opt)))))

  (when (get-in config-data [:repl])
    (utils/println-err (format "%s %s %s"
                               (trs "The configuration block [repl] is now retired and will be ignored.")
                               (trs "Use [nrepl] instead.")
                               (trs "Consult the documentation for more details."))))

  (when (get-in config-data [:global :url-prefix])
    (utils/println-err (format "%s %s %s"
                               (trs "The configuration item `url-prefix` in the [global] section is retired, please remove this item from your config.")
                               (trs "PuppetDB has a non-configurable context route of `/pdb`.")
                               (trs "Consult the documentation for more details.")))
    (utils/flush-and-exit 1)) ; cf. PDB-2053
  config-data)

(def default-web-router-config
  {:puppetlabs.trapperkeeper.services.metrics.metrics-service/metrics-webservice
   {:route "/metrics"
    :server "default"}
   :puppetlabs.trapperkeeper.services.status.status-service/status-service
   {:route "/status"
    :server "default"}
   :puppetlabs.puppetdb.pdb-routing/pdb-routing-service
   {:route "/pdb"
    :server "default"}
   :puppetlabs.puppetdb.dashboard/dashboard-redirect-service
   {:route "/"
    :server "default"}})

(defn filter-out-non-tk-config [config-data]
  (select-keys config-data
               [:debug :bootstrap-config :config :plugins :help]))

(defn add-web-routing-service-config
  [config-data]
  (let [bootstrap-cfg (->> (tk-bootstrap/find-bootstrap-configs (filter-out-non-tk-config config-data))
                           (mapcat tk-bootstrap/read-config)
                           set)
        ;; If a user didn't specify one of the services in their bootstrap.cfg
        ;; we remove the web-router-config for that service
        filtered-web-router-config (into {} (for [[svc route] default-web-router-config
                                                  :when (contains? bootstrap-cfg (utils/kwd->str svc))]
                                              [svc route]))]
    (doseq [[svc route] filtered-web-router-config]
      (when (get-in config-data [:web-router-service svc])
        (utils/println-err
         (trs "Configuring the route for `{0}` is not allowed. The default route is `{1}` and server is `{2}`."
              svc (:route route) (:server route)))))
    ;; We override the users settings as to make the above routes *not*
    ;; configurable
    (-> config-data
        (assoc-in [:metrics :reporters :jmx :enabled] true)
        (update :web-router-service merge filtered-web-router-config))))

;;;;;;;;;;;;;;;;;;;;;;;;;;;;;;;;;;;;;;;;;;;;;;;;;;;;;;;;;;;;;;;;;;;;;;;;;;;;;;;
;;; Public

(def adjust-and-validate-tk-config
  (comp add-web-routing-service-config
        warn-retirements
        validate-db-settings
        convert-blacklist-config))

(defn hook-tk-parse-config-data
  "This is a robert.hooke compatible hook that is designed to intercept
   trapperkeeper configuration before it is used, so that we may munge &
   customize it.  It may throw {:type ::cli-error :message m}."
  [f args]
  (adjust-and-validate-tk-config (f args)))

(defn process-config!
  "Accepts a map containing all of the user-provided configuration values
  and configures the various PuppetDB subsystems."
  [config]
  (-> config
      configure-globals
      configure-developer
      validate-vardir
      convert-config))

(defn foss? [config]
  (= "puppetdb" (get-in config [:global :product-name])))

(defn pe? [config]
  (= "pe-puppetdb" (get-in config [:global :product-name])))

(defn update-server [config]
  (get-in config [:global :update-server]))

(defn mq-thread-count
  "Returns the desired number of MQ listener threads."
  [config]
  (get-in config [:command-processing :threads]))

(defn reject-large-commands?
  [config]
  (get-in config [:command-processing :reject-large-commands]))

(defn max-command-size
  [config]
  (get-in config [:command-processing :max-command-size]))

(defn stockpile-dir [config]
  (str (io/file (get-in config [:global :vardir]) "stockpile")))

(defprotocol DefaultedConfig
  (get-config [this]))

(defn create-defaulted-config-service [config-transform-fn]
  (tk/service
   DefaultedConfig
   [[:ConfigService get-config]]
   (init [this context]
         (assoc context :config (config-transform-fn (get-config))))
   (get-config [this]
               (:config (service-context this)))))

(def config-service
  (create-defaulted-config-service process-config!))<|MERGE_RESOLUTION|>--- conflicted
+++ resolved
@@ -83,11 +83,8 @@
             :node-purge-ttl (pls/defaulted-maybe String "14d")
             :node-purge-gc-batch-limit (pls/defaulted-maybe s/Int 25)
             :node-ttl (pls/defaulted-maybe String "7d")
-<<<<<<< HEAD
-            :resource-events-ttl (pls/defaulted-maybe String "14d")})))
-=======
+            :resource-events-ttl (pls/defaulted-maybe String "14d")
             :migrate? (pls/defaulted-maybe String "true")})))
->>>>>>> 80f1de6d
 
 (def database-config-out
   "Schema for parsed/processed database config"
@@ -123,11 +120,8 @@
           :node-purge-ttl Period
           :node-purge-gc-batch-limit (s/constrained s/Int (complement neg?))
           :node-ttl Period
-<<<<<<< HEAD
-          :resource-events-ttl Period}))
-=======
+          :resource-events-ttl Period
           :migrate? Boolean}))
->>>>>>> 80f1de6d
 
 (defn half-the-cores*
   "Function for computing half the cores of the system, useful
