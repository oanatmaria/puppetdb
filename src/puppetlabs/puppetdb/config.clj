--- conflicted
+++ resolved
@@ -297,7 +297,6 @@
 
 (defn configure-db
   [config]
-<<<<<<< HEAD
   (letfn [(default-events-ttl [config]
             (if (get-in config [:database :resource-events-ttl])
               config
@@ -309,10 +308,6 @@
             (let [username (get-in config
                                    [:database :username]
                                    (get-in config [:database :user]))]
-=======
-  (letfn [(ensure-migrator-info [config]
-            (let [username (get-in config [:database :username])]
->>>>>>> 7714941b
               (-> config
                   (update-in [:database :migrator-username] #(or % username))
                   (update-in [:database :migrator-password]
@@ -321,11 +316,8 @@
         (configure-section :database
                            write-database-config-in
                            write-database-config-out)
-<<<<<<< HEAD
         default-events-ttl
-=======
         prefer-db-user-on-username-mismatch
->>>>>>> 7714941b
         ensure-migrator-info
         configure-read-db)))
 
