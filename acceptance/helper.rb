--- conflicted
+++ resolved
@@ -249,10 +249,6 @@
     result.exit_code == 0
   end
 
-<<<<<<< HEAD
-
-=======
->>>>>>> 3ec98673
   def current_time_on(host)
     result = on host, %Q|date --rfc-2822|
     CGI.escape(Time.rfc2822(result.stdout).iso8601)
