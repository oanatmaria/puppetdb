require 'cgi'
require 'beaker/dsl/install_utils'
require 'beaker/dsl/helpers'
require 'beaker-puppet'
require 'open3'
require 'pp'
require 'set'
require 'test/unit/assertions'
require 'json'
require 'inifile'

module PuppetDBExtensions
  include Test::Unit::Assertions

  GitReposDir = Beaker::DSL::InstallUtils::FOSSUtils::SourcePath

  # We include the Puppet path here so we can use the Puppet ecosystem when
  # using rake, which needs the facter gem to work - AIO ruby contains this
  # by default.
  LeinCommandPrefix = "cd #{GitReposDir}/puppetdb; LEIN_ROOT=true LEIN_SNAPSHOTS_IN_RELEASE=true PATH=/opt/puppetlabs/puppet/bin:$PATH"

  def self.initialize_test_config(options, os_families)

    base_dir = File.join(File.dirname(__FILE__), '..')

    install_type = get_option_value(options[:puppetdb_install_type],
      [:git, :package, :pe], "install type", "PUPPETDB_INSTALL_TYPE", :git)

    install_mode =
        get_option_value(options[:install_type],
                         [:install, :upgrade_latest, :upgrade_oldest], "install type",
                         "INSTALL_TYPE", :install)

    validate_package_version =
        get_option_value(options[:puppetdb_validate_package_version],
            [:true, :false], "'validate package version'",
            "PUPPETDB_VALIDATE_PACKAGE_VERSION", :true)

    expected_rpm_version =
        get_option_value(options[:puppetdb_expected_rpm_version],
            nil, "'expected RPM package version'",
            "PUPPETDB_EXPECTED_RPM_VERSION", nil)

    expected_deb_version =
        get_option_value(options[:puppetdb_expected_deb_version],
                         nil, "'expected DEB package version'",
                         "PUPPETDB_EXPECTED_DEB_VERSION", nil)

    use_proxies =
        get_option_value(options[:puppetdb_use_proxies],
          [:true, :false], "'use proxies'", "PUPPETDB_USE_PROXIES", :false)

    purge_after_run =
        get_option_value(options[:puppetdb_purge_after_run],
          [:true, :false],
          "'purge packages and perform exhaustive cleanup after run'",
          "PUPPETDB_PURGE_AFTER_RUN", :false)

    skip_presuite_provisioning =
        get_option_value(options[:puppetdb_skip_presuite_provisioning],
          [:true, :false],
          "'skip installation steps",
          "PUPPETDB_SKIP_PRESUITE_PROVISIONING", :false)

    package_build_host =
        get_option_value(options[:puppetdb_package_build_host],
          nil,
          "'hostname for package build output'",
          "PUPPETDB_PACKAGE_BUILD_HOST",
          "builds.delivery.puppetlabs.net")

    package_repo_host =
        get_option_value(options[:puppetdb_package_repo_host],
          nil,
          "'hostname for yum/apt repos'",
          "PUPPETDB_PACKAGE_REPO_HOST",
          "builds.delivery.puppetlabs.net")

    package_repo_url =
        get_option_value(options[:puppetdb_package_repo_url],
          nil,
          "'base URL for yum/apt repos'",
          "PUPPETDB_PACKAGE_REPO_URL",
          "http://#{package_repo_host}/dev/puppetdb/master")

    package_build_version =
      get_option_value(options[:puppetdb_package_build_version],
        nil, "'package build version'",
        "PUPPETDB_PACKAGE_BUILD_VERSION", nil)

    puppetdb_repo_puppet = get_option_value(options[:puppetdb_repo_puppet],
      nil, "git repo for puppet source installs", "PUPPETDB_REPO_PUPPET", nil)

    puppetdb_repo_hiera = get_option_value(options[:puppetdb_repo_hiera],
      nil, "git repo for hiera source installs", "PUPPETDB_REPO_HIERA", nil)

    puppetdb_repo_facter = get_option_value(options[:puppetdb_repo_facter],
      nil, "git repo for facter source installs", "PUPPETDB_REPO_FACTER", nil)

    puppetdb_git_ref = get_option_value(options[:puppetdb_git_ref],
      nil, "git revision of puppetdb to test against", "REF", nil)

    nightly = get_option_value(options[:nightly], [:true, :false],
      "source puppet-agent and puppetserver from nightly builds", "NIGHTLY", :false)

    @config = {
      :base_dir => base_dir,
      :acceptance_data_dir => File.join(base_dir, "acceptance", "data"),
      :os_families => os_families,
      :install_type => install_type,
      :install_mode => install_mode,
      :validate_package_version => validate_package_version == :true,
      :expected_rpm_version => expected_rpm_version,
      :expected_deb_version => expected_deb_version,
      :use_proxies => use_proxies == :true,
      :purge_after_run => purge_after_run == :true,
      :package_build_host => package_build_host,
      :package_repo_host => package_repo_host,
      :package_repo_url => package_repo_url,
      :package_build_version => package_build_version,
      :repo_puppet => puppetdb_repo_puppet,
      :repo_hiera => puppetdb_repo_hiera,
      :repo_facter => puppetdb_repo_facter,
      :git_ref => puppetdb_git_ref,
      :skip_presuite_provisioning => skip_presuite_provisioning == :true,
      :nightly => nightly == :true
    }

    pp_config = PP.pp(@config, "")

    Beaker::Log.notify "PuppetDB Acceptance Configuration:\n\n#{pp_config}\n\n"
  end

  class << self
    attr_reader :config
  end

  def self.get_option_value(value, legal_values, description,
    env_var_name = nil, default_value = nil)

    # we give precedence to any value explicitly specified in an options file,
    #  but we also allow environment variables to be used for
    #  puppetdb-specific settings
    value = (value || (env_var_name && ENV[env_var_name]) || default_value)
    if value
      value = value.to_sym
    end

    unless legal_values.nil? or legal_values.include?(value)
      raise ArgumentError, "Unsupported #{description} '#{value}'"
    end

    value
  end

  # Return the configuration hash initialized at the start with
  # initialize_test_config
  #
  # @return [Hash] configuration hash
  def test_config
    PuppetDBExtensions.config
  end

  # Return the fact set for a given hostname
  #
  # Relies on populate_facts to be ran first.
  #
  # @param host [String] hostname to retrieve facts for
  # @return [Hash] facts hash
  def facts(host)
    test_config[:facts][host]
  end

  # Populate the facts storage area of test_config
  #
  # @return [void]
  def populate_facts
    fact_data = hosts.inject({}) do |result, host|
      facts_raw = on host, "facter -y"
      facts = YAML.load(facts_raw.stdout)
      result[host.name] = facts
      result
    end

    test_config[:facts] = fact_data
    nil
  end

  def get_os_family(host)
    on(host, "which yum", :silent => true)
    if result.exit_code == 0
      on(host, "ls /etc/fedora-release", :silent => true)
      if result.exit_code == 2
        :redhat
      else
        :fedora
      end
    else
      :debian
    end
  end

  def aio_pathing_exists?(host)
    result = on host, %Q|if [ -e /etc/puppetlabs/puppetdb ]; then echo aio; fi|
    result.stdout.strip == "aio"
  end

  def puppetdb_confdir(host, legacy=false)
    if aio_pathing_exists?(host)
      "/etc/puppetlabs/puppetdb"
    else
      "/etc/puppetdb"
    end
  end

  def puppetdb_bin_dir(host)
    "/opt/puppetlabs/server/bin"
  end

  def puppetdb_log_dir(host)
    "/var/log/puppetlabs/puppetdb"
  end

  def puppetdb_pids(host)
    java_bin = "java"
    jar_file = "puppetdb.jar"
    result = on host, %Q(ps -ef | grep "#{java_bin}" | grep "#{jar_file}" | grep " services -c " | awk '{print $2}')
    pids = result.stdout.chomp.split("\n")
    Beaker::Log.notify "PuppetDB PIDs appear to be: '#{pids}'"
    pids
  end

  def start_puppetdb(host)
    step "Starting PuppetDB" do
      on host, "service puppetdb start"
      sleep_until_started(host)
    end
  end

  # Display the last few log lines for debugging purposes
  #
  # @param host Hostname to display results for
  # @return [void]
  # @api private
  def display_last_logs(host)
    on host, "tail -n 100 #{puppetdb_log_dir(host)}/puppetdb-daemon.log", :acceptable_exit_codes => [0,1]
    on host, "tail -n 100 #{puppetdb_log_dir(host)}/puppetdb.log", :acceptable_exit_codes => [0,1]
  end

  # Sleep until PuppetDB is completely started
  #
  # @param host Hostname to test for PuppetDB availability
  # @return [void]
  # @api public
  def sleep_until_started(host)
    # Hit an actual endpoint to ensure PuppetDB is up and not just the webserver.
    # Retry until an HTTP response code of 200 is received.
    test_route = aio_pathing_exists?(host) ? "pdb/meta/v1/version" : "v4/version"
    curl_with_retries("start puppetdb", host,
                      "-s -w '%{http_code}' http://localhost:8080/#{test_route} -o /dev/null",
                      0, 120, 1, /200/)
    curl_with_retries("start puppetdb (ssl)", host,
                      "https://#{host.node_name}:8081/#{test_route}", [35, 60])
  rescue RuntimeError => e
    display_last_logs(host)
    raise
  end

  def is_bionic()
    return test_config[:os_families].has_key? 'ubuntu1804-64-1'
  end

  def is_rhel8()
    return test_config[:os_families].has_key? 'redhat8-64-1'
  end

  def oldest_supported
<<<<<<< HEAD
    # account for special case where bionic doesn't have builds before 5.2.4
    return is_bionic ? '5.2.4' : '5.1.1'
=======
    # account for bionic/rhel8 not having build before certian versions
    if is_bionic
      '5.2.4'
    elsif is_rhel8
      '5.2.8'
    else
      '4.2.3.8'
    end
>>>>>>> 12c49e9d
  end

  def get_testing_branch(version)
    branch_name = /^((?:\d+\.)*)\d+/.match(version)[1] + 'x'
    if branch_name.chars.first.to_i > 5
      branch_name = 'master'
    end
    return branch_name
  end

  def get_latest_released(version)
    cloned = system('git clone https://github.com/puppetlabs/puppetdb.git')
    if cloned.nil?
      raise 'error cloning puppetdb repo'
    end
    branch_name = get_testing_branch(version)
    stdout, status = Open3.capture2('git', '-C', 'puppetdb', 'describe', '--tags', '--abbrev=0', "origin/#{branch_name}")
    if status.exitstatus != 0
      raise "error getting most recent tagged release. status: #{status}"
    end
    return stdout.delete!("\n")
  end

  def get_package_version(host, version = nil)
    if version == 'latest'
      return 'latest'
    elsif version.nil?
      version = PuppetDBExtensions.config[:package_build_version].to_s
      # If no version was defined, default to latest.
      if version == ''
        return 'latest'
      end
    end

    # version can look like:
    #   3.0.0
    #   3.0.0.SNAPSHOT.2015.07.08T0945

    # Rewrite version if its a SNAPSHOT in rc form
    if version.include?("SNAPSHOT")
      version = version.sub(/^(.*)\.(SNAPSHOT\..*)$/, "\\1-0.1\\2")
    else
      version = version + "-1"
    end

    ## These 'platform' values come from the acceptance config files, so
    ## we're relying entirely on naming conventions here.  Would be nicer
    ## to do this using lsb_release or something, but...
    if host['platform'].include?('el-5')
      "#{version}.el5"
    elsif host['platform'].include?('el-6')
      "#{version}.el6"
    elsif host['platform'].include?('el-7')
      "#{version}.el7"
    elsif host['platform'].include?('el-8')
      "#{version}.el8"
    elsif host['platform'].include?('fedora')
      version_tag = host['platform'].match(/^fedora-(\d+)/)[1]
      "#{version}.fc#{version_tag}"
    elsif host['platform'].include?('ubuntu-16.04')
      "#{version}xenial"
    elsif host['platform'].include?('ubuntu-18.04')
      "#{version}bionic"
    elsif host['platform'].include?('debian-8')
      "#{version}jessie"
    elsif host['platform'].include?('debian-9')
      "#{version}stretch"
    else
      raise ArgumentError, "Unsupported platform: '#{host['platform']}'"
    end
  end

  def install_puppetdb(host, version=nil)
    manifest = <<-EOS
    class { 'puppetdb::globals':
      version => '#{get_package_version(host, version)}'
    }
    class { 'puppetdb::server':
      manage_firewall => false,
      disable_update_checking => true,
    }
    #{postgres_manifest}
    Postgresql::Server::Db['puppetdb'] -> Class['puppetdb::server']
    EOS
    apply_manifest_on(host, manifest)
    print_ini_files(host)
    sleep_until_started(host)
  end

  def validate_package_version(host)
    step "Verifying package version" do
      os = PuppetDBExtensions.config[:os_families][host.name]
      installed_version =
        case os
          when :debian
            result = on host, "dpkg-query --showformat \"\\${Version}\" --show puppetdb"
            result.stdout.strip
          when :redhat, :fedora
            result = on host, "rpm -q puppetdb --queryformat \"%{VERSION}-%{RELEASE}\""
            result.stdout.strip
          else
            raise ArgumentError, "Unsupported OS family: '#{os}'"
        end
      expected_version = get_package_version(host)

      Beaker::Log.notify "Expecting package version: '#{expected_version}', actual version: '#{installed_version}'"
      if installed_version != expected_version and expected_version != 'latest'
        raise RuntimeError, "Installed version '#{installed_version}' did not match expected version '#{expected_version}'"
      end
    end
  end

  def install_puppetdb_termini(host, databases, version=nil)
    # We pass 'restart_puppet' => false to prevent the module from trying to
    # manage the puppet master service, which isn't actually installed on the
    # acceptance nodes (they run puppet master from the CLI).
    server_urls = databases.map {|db| "https://#{db.node_name}:8081"}.join(',')
    manifest = <<-EOS
    class { 'puppetdb::globals':
      version => '#{get_package_version(host, version)}'
    }
    class { 'puppetdb::master::config':
      puppetdb_startup_timeout => 120,
      manage_report_processor  => true,
      enable_reports           => true,
      strict_validation        => true,
      restart_puppet           => false,
    }
    ini_setting {'server_urls':
      ensure  => present,
      section => 'main',
      path    => "${puppetdb::params::puppet_confdir}/puppetdb.conf",
      setting => 'server_urls',
      value   => '#{server_urls}',
    }
    EOS
    apply_manifest_on(host, manifest)
  end

  def print_ini_files(host)
    confdir = "#{puppetdb_confdir(host)}/conf.d"
    step "Print out jetty.ini for posterity" do
      on host, "cat #{confdir}/jetty.ini"
    end
    step "Print out database.ini for posterity" do
      on host, "cat #{confdir}/database.ini"
    end
  end

  def current_time_on(host)
    result = on host, %Q|date --rfc-2822|
    CGI.escape(Time.rfc2822(result.stdout).iso8601)
  end

  def enable_https_apt_sources(host)
    manifest = <<-EOS
      if ($facts['osfamily'] == 'Debian') {
        package { 'apt-transport-https': ensure => installed }
      }
    EOS

    apply_manifest_on(host, manifest)
  end

  def postgres_manifest
    manifest = <<-EOS
      # get the pg server up and running
      class { 'postgresql::globals':
          manage_package_repo => true,
          version             => '9.6',
      }->
      class { '::postgresql::server':
        ip_mask_allow_all_users => '0.0.0.0/0',
        listen_addresses        => 'localhost',
      }
      # create the puppetdb database
      postgresql::server::db { 'puppetdb':
        user     => 'puppetdb',
        password => 'puppetdb',
        grant    => 'all',
      }
    EOS
    manifest
  end

  def install_postgres(host)
    Beaker::Log.notify "Installing postgres on #{host}"
    apply_manifest_on(host, postgres_manifest)
  end

  # Restart postgresql using Puppet, by notifying the postgresql::server::service
  # class, which should cause the service to restart.
  def restart_postgres(host)
    manifest = <<-EOS
      notify { 'restarting postgresql': }~>
      Class['postgresql::server::service']
      #{postgres_manifest}
    EOS
    apply_manifest_on(host, manifest)
  end

  # Prepare host's global git configuration so git tag will just work
  # later on.
  #
  # @param host [String] host to execute on
  # @return [void]
  # @api private
  def prepare_git_author(host)
    on host, 'git config --global user.email "beaker@localhost"'
    on host, 'git config --global user.name "Beaker"'
  end

  # Install puppetdb using `rake install` methodology, which works
  # without packages today.
  #
  # @param host [String] host to execute on
  # @return [void]
  # @api public
  def install_puppetdb_via_rake(host)
    # Uncomment for pinning against a particular ezbake revision
    #ezbake_dev_build("git@github.com:kbarber/ezbake.git", "pdb-1455")

    install_from_ezbake host

    step "Configure database.ini file" do
      manifest = "
        class { 'puppetdb::server::database_ini': }"

      apply_manifest_on(host, manifest)
    end

    print_ini_files(host)
  end

  def install_puppetdb_termini_via_rake(host, databases)
    # Uncomment for pinning against a particular ezbake revision
    #ezbake_dev_build("git@github.com:kbarber/ezbake.git", "pdb-1455")

    install_termini_from_ezbake host

    server_urls = databases.map {|db| "https://#{db.node_name}:8081"}.join(',')
    manifest = <<-EOS
      class { 'puppetdb::globals':
        version => '#{get_package_version(host)}'
      }
      include puppetdb::master::routes
      include puppetdb::master::storeconfigs
      class { 'puppetdb::master::report_processor':
        enable => true,
      }
      ini_setting {'server_urls':
        ensure => present,
        section => 'main',
        path => "${puppetdb::params::puppet_confdir}/puppetdb.conf",
        setting => 'server_urls',
        value => '#{server_urls}',
      }
    EOS
    apply_manifest_on(host, manifest)
  end

  def stop_puppetdb(host)
    pids = puppetdb_pids(host)

    on host, "service puppetdb stop"

    sleep_until_stopped(host, pids)
  end

  def sleep_until_stopped(host, pids)
    curl_with_retries("stop puppetdb", host, "http://localhost:8080", 7)
    stopped = false
    while (! stopped)
      Beaker::Log.notify("Waiting for pids #{pids} to exit")
      exit_codes = pids.map do |pid|
        result = on host, %Q(ps -p #{pid}), :acceptable_exit_codes => [0, 1]
        result.exit_code
      end
      stopped = exit_codes.all? { |x| x == 1}
    end
  end

  def restart_puppetdb(host)
    stop_puppetdb(host)
    start_puppetdb(host)
  end

  def clear_and_restart_puppetdb(host)
    stop_puppetdb(host)
    clear_database(host)
    start_puppetdb(host)
  end

  def sleep_until_queue_empty(host, timeout=60)
    metric = "puppetlabs.puppetdb.mq:name=global.depth"
    queue_size = nil

    begin
      Timeout.timeout(timeout) do
        until queue_size == 0
          result = on host, %Q(curl http://localhost:8080/metrics/v1/mbeans/#{CGI.escape(metric)} 2> /dev/null | python -c "import sys, json; print json.load(sys.stdin)['Count']")
          queue_size = Integer(result.stdout.chomp)
        end
      end
    rescue Timeout::Error => e
      raise "Queue took longer than allowed #{timeout} seconds to empty"
    end
  end

  # Queries the metrics endpoint for command processing results, return a hash
  # of results.
  def command_processing_stats(host, counter = "processed")
    metric = "puppetlabs.puppetdb.command:type=global,name=discarded"

    result = on host, %Q(curl http://localhost:8080/metrics/v1/mbeans/#{CGI.escape(metric)})

    begin
      JSON.parse(result.stdout)
    rescue JSON::ParserError => e
      Beaker::Log.notify "Invalid JSON response: #{result.stdout}"
      raise e
    end
  end

  def apply_manifest_on(host, manifest_content)
    manifest_path = host.tmpfile("puppetdb_manifest.pp")
    create_remote_file(host, manifest_path, manifest_content)
    Beaker::Log.notify "Applying manifest on #{host}:\n\n#{manifest_content}"
    on host, puppet_apply("--detailed-exitcodes #{manifest_path}"), :acceptable_exit_codes => [0,2]
  end

  def modify_config_setting(host, config_file_name, section, setting, value)
    manifest_content = <<EOS
ini_setting {'puppetdb-config-#{setting}':
    path => '#{puppetdb_confdir(host)}/conf.d/#{config_file_name}',
    section => '#{section}',
    setting => '#{setting}',
    value => '#{value}'
}
EOS
    apply_manifest_on(host, manifest_content)
  end

  # Keep curling until the required condition is met
  #
  # Condition can be a desired_exit code, and/or expected_output, and it will
  # keep executing the curl command until one of these conditions are met
  # or the max_retries is reached.
  #
  # @param desc [String] descriptive name for this cycling
  # @param host [String] host to execute retry on
  # @param curl_args [String] the curl_args to use for testing
  # @param desired_exit_codes [Number,Array<Number>] a desired exit code, or array of exist codes
  # @param max_retries [Number] maximum number of retries before failing
  # @param retry_interval [Number] time in secs to wait before next try
  # @param expected_output [Regexp] a regexp to use for matching the output
  # @return [void]
  def curl_with_retries(desc, host, curl_args, desired_exit_codes, max_retries = 60, retry_interval = 1, expected_output = /.*/)
    command = "curl --tlsv1 #{curl_args}"
    log_prefix = host.log_prefix
    logger.debug "\n#{log_prefix} #{Time.new.strftime('%H:%M:%S')}$ #{command}"
    logger.debug "  Trying command #{max_retries} times."
    logger.debug ".", add_newline=false

    desired_exit_codes = [desired_exit_codes].flatten
    result = on host, command, :acceptable_exit_codes => (0...127), :silent => true
    num_retries = 0
    until desired_exit_codes.include?(exit_code) and (result.stdout =~ expected_output)
      sleep retry_interval
      result = on host, command, :acceptable_exit_codes => (0...127), :silent => true
      num_retries += 1
      logger.debug ".", add_newline=false
      if (num_retries > max_retries)
        logger.debug "  Command \`#{command}\` failed."
        fail("Command \`#{command}\` failed. Unable to #{desc}.")
      end
    end
    logger.debug "\n#{log_prefix} #{Time.new.strftime('%H:%M:%S')}$ #{command} ostensibly successful."
  end

  def clear_database(host)
    on host, 'su postgres -c "dropdb puppetdb"'
    install_postgres(host)
  end

  ############################################################################
  # NOTE: This code was merged into beaker, however it does not work as desired.
  #   We need to get the version in beaker working as expected and then we can
  #   remove this version.
  #
  #   Temp copy of Justins new Puppet Master Methods
  ############################################################################

  # Restore puppet.conf from backup, if puppet.conf.bak exists.
  #
  # @api private
  def restore_puppet_conf host
    confdir = host.puppet['confdir']
    on host, "if [ -f #{confdir}/puppet.conf.bak ]; then " +
               "cat #{confdir}/puppet.conf.bak > " +
               "#{confdir}/puppet.conf; " +
               "rm -rf #{confdir}/puppet.conf.bak; " +
             "fi"
  end

  ##############################################################################
  # END_OF Temp Copy of Justins new Puppet Master Methods
  ##############################################################################

  def parse_json_with_error(input)
    begin
      facts = JSON.parse(input)
    rescue Exception => e
      facts = "#{e.message} on input '#{input}'"
    end
    return facts
  end

  ##############################################################################
  # Object diff functions
  ##############################################################################
  # This is horrible and really doesn't belong here, but I'm not sure where
  # else to put it.  I need a way to do a recursive diff of a hash (which may
  # contain nested objects whose type can be any of Hash, Array, Set, or a
  # scalar).  The hashes may be absolutely gigantic, so if they don't match,
  # I need a way to be able to show a small enough diff so that the user can
  # actually figure out what's going wrong (rather than dumping out the entire
  # gigantic string).  I searched for gems that could handle this and tried
  # 4 or 5 different things, and couldn't find anything that suited the task,
  # so I had to write my own.  This could use improvement, relocation, or
  # replacement with a gem if we ever find a suitable one.
  #
  # UPDATE: chatted with Justin about this and he suggests creating a special
  # puppetlabs-test-utils repo or similar and have that pulled down via
  # bundler, once the acceptance harness is accessible as a gem.  You know,
  # in "The Future".

  # JSON gem doesn't have native support for Set objects, so we have to
  # add this hack.
  class ::Set
    def to_json(arg)
      to_a.to_json(arg)
    end
  end

  def hash_diff(obj1, obj2)
    result =
      (obj1.keys | obj2.keys).inject({}) do |diff, k|
        if obj1[k] != obj2[k]
          objdiff = object_diff(obj1[k], obj2[k])
          if (objdiff)
            diff[k] = objdiff
          end
        end
        diff
      end
    (result == {}) ? nil : result
  end

  def array_diff(arr1, arr2)
    (0..([arr1.length, arr2.length].max)).inject([]) do |diff, i|
      objdiff = object_diff(arr1[i], arr2[i])
      if (objdiff)
        diff << objdiff
      end
      diff
    end
  end

  def set_diff(set1, set2)
    diff1 = set1 - set2
    diff2 = set2 - set1
    unless (diff1.empty? and diff2.empty?)
      [diff1, diff2]
    end
  end

  def object_diff(obj1, obj2)
    if (obj1.class != obj2.class)
      [obj1, obj2]
    else
      case obj1
        when Hash
          hash_diff(obj1, obj2)
        when Array
          array_diff(obj1, obj2)
        when Set
          set_diff(obj1, obj2)
        else
          (obj1 == obj2) ? nil : [obj1, obj2]
      end
    end
  end

  ##############################################################################
  # End Object diff functions
  ##############################################################################

  def initialize_repo_on_host(host, os, nightly)
    case os
    when :debian

      # For openjdk8
      if host['platform'].version == '8'
        create_remote_file(host,
                          "/etc/apt/sources.list.d/jessie-backports.list",
                          "deb http://httpredir.debian.org/debian jessie-backports main")
      end

      if options[:type] == 'aio' then
        if nightly
          ## puppet6 repos
          on host, "curl -O http://nightlies.puppetlabs.com/apt/puppet6-nightly-release-$(lsb_release -sc).deb"
          on host, "dpkg -i puppet6-nightly-release-$(lsb_release -sc).deb"

        else
          on host, "curl -O http://apt.puppetlabs.com/puppet-release-$(lsb_release -sc).deb"
          on host, "dpkg -i puppet-release-$(lsb_release -sc).deb"
        end
      else
        on host, "curl -O http://apt.puppetlabs.com/puppetlabs-release-$(lsb_release -sc).deb"
        on host, "dpkg -i puppetlabs-release-$(lsb_release -sc).deb"
      end
      on host, "apt-get update"
      on host, "apt-get install debian-archive-keyring"
    when :redhat
      if options[:type] == 'aio' then
        /^(el|centos)-(\d+)-(.+)$/.match(host.platform)
        variant = ($1 == 'centos') ? 'el' : $1
        version = $2
        arch = $3

        if nightly
          ## puppet6 repos
          on host, "curl -O http://yum.puppetlabs.com/puppet6-nightly/puppet6-nightly-release-#{variant}-#{version}.noarch.rpm"
          on host, "rpm -i puppet6-nightly-release-#{variant}-#{version}.noarch.rpm"

        else
          on host, "curl -O http://yum.puppetlabs.com/puppet/puppet-release-#{variant}-#{version}.noarch.rpm"
          on host, "rpm -i puppet-release-#{variant}-#{version}.noarch.rpm"
        end
      else
        on host, "yum clean all -y"
        on host, "yum upgrade -y"
        create_remote_file host, '/etc/yum.repos.d/puppetlabs-dependencies.repo', <<-REPO.gsub(' '*8, '')
  [puppetlabs-dependencies]
  name=Puppet Labs Dependencies - $basearch
  baseurl=http://yum.puppetlabs.com/el/$releasever/dependencies/$basearch
  gpgkey=http://yum.puppetlabs.com/RPM-GPG-KEY-puppetlabs
  enabled=1
  gpgcheck=1
        REPO

        create_remote_file host, '/etc/yum.repos.d/puppetlabs-products.repo', <<-REPO.gsub(' '*8, '')
  [puppetlabs-products]
  name=Puppet Labs Products - $basearch
  baseurl=http://yum.puppetlabs.com/el/$releasever/products/$basearch
  gpgkey=http://yum.puppetlabs.com/RPM-GPG-KEY-puppetlabs
  enabled=1
  gpgcheck=1
        REPO

        create_remote_file host, '/etc/yum.repos.d/epel.repo', <<-REPO
  [epel]
  name=Extra Packages for Enterprise Linux $releasever - $basearch
  baseurl=http://download.fedoraproject.org/pub/epel/$releasever/$basearch
  mirrorlist=https://mirrors.fedoraproject.org/metalink?repo=epel-$releasever&arch=$basearch
  failovermethod=priority
  enabled=1
  gpgcheck=0
        REPO
      end
    when :fedora
      create_remote_file host, '/etc/yum.repos.d/puppetlabs-dependencies.repo', <<-REPO.gsub(' '*8, '')
  [puppetlabs-dependencies]
  name=Puppet Labs Dependencies - $basearch
  baseurl=http://yum.puppetlabs.com/fedora/f$releasever/dependencies/$basearch
  gpgkey=http://yum.puppetlabs.com/RPM-GPG-KEY-puppetlabs
  enabled=1
  gpgcheck=1
      REPO

      create_remote_file host, '/etc/yum.repos.d/puppetlabs-products.repo', <<-REPO.gsub(' '*8, '')
  [puppetlabs-products]
  name=Puppet Labs Products - $basearch
  baseurl=http://yum.puppetlabs.com/fedora/f$releasever/products/$basearch
  gpgkey=http://yum.puppetlabs.com/RPM-GPG-KEY-puppetlabs
  enabled=1
  gpgcheck=1
      REPO
    else
      raise ArgumentError, "Unsupported OS '#{os}'"
    end
  end

  def install_puppet_from_package
    hosts.each do |host|
      install_puppet_agent_on(host, {:puppet_collection => "puppet6"})
      on( host, puppet('resource', 'host', 'updates.puppetlabs.com', 'ensure=present', "ip=127.0.0.1") )
      install_package(host, 'puppetserver')
    end
  end

  # This helper has been grabbed from beaker, and overriden with the opts
  # component so I can add a new 'refspec' functionality to allow a custom
  # refspec if required.
  #
  # Once this methodology is confirmed we should merge it back upstream.
  def install_from_git(host, path, repository, opts = {})
    name   = repository[:name]
    repo   = repository[:path]
    rev    = repository[:rev]

    target = "#{path}/#{name}"

    step "Clone #{repo} if needed" do
      on host, "test -d #{path} || mkdir -p #{path}"
      on host, "test -d #{target} || git clone #{repo} #{target}"
    end

    step "Update #{name} and check out revision #{rev}" do
      commands = ["cd #{target}",
                  "remote rm origin",
                  "remote add origin #{repo}",
                  "fetch origin #{opts[:refspec]}",
                  "clean -fdx",
                  "checkout -f #{rev}"]
      on host, commands.join(" && git ")
    end

    step "Install #{name} on the system" do
      # The solaris ruby IPS package has bindir set to /usr/ruby/1.8/bin.
      # However, this is not the path to which we want to deliver our
      # binaries. So if we are using solaris, we have to pass the bin and
      # sbin directories to the install.rb
      install_opts = ''
      install_opts = '--bindir=/usr/bin --sbindir=/usr/sbin' if
        host['platform'].include? 'solaris'

        on host,  "cd #{target} && " +
                  "if [ -f install.rb ]; then " +
                  "ruby ./install.rb #{install_opts}; " +
                  "else true; fi"
    end
  end

  def install_puppet_from_source
    os_families = test_config[:os_families]

    extend Beaker::DSL::InstallUtils

    source_path = Beaker::DSL::InstallUtils::SourcePath
    git_uri     = Beaker::DSL::InstallUtils::GitURI
    github_sig  = Beaker::DSL::InstallUtils::GitHubSig

    tmp_repositories = []

    repos = Hash[*test_config.select {|k, v| k =~ /^repo_/}.flatten].values

    repos.each do |uri|
      raise(ArgumentError, "#{uri} is not recognized.") unless(uri =~ git_uri)
      tmp_repositories << extract_repo_info_from(uri)
    end

    repositories = order_packages(tmp_repositories)

    hosts.each_with_index do |host, index|
      os = os_families[host.name]

      case os
      when :redhat, :fedora
        install_pacakge(host, 'ruby')
        install_pacakge(host, 'git-core')
      when :debian
        install_pacakge(host, 'ruby')
        install_pacakge(host, 'git-core')
      else
        raise "OS #{os} not supported"
      end

      on host, "echo #{github_sig} >> $HOME/.ssh/known_hosts"

      repositories.each do |repository|
        step "Install #{repository[:name]}"
        install_from_git host, source_path, repository,
          :refspec => '+refs/pull/*:refs/remotes/origin/pr/*'
      end

      on host, "getent group puppet || groupadd puppet"
      on host, "getent passwd puppet || useradd puppet -g puppet -G puppet"
      on host, "mkdir -p /var/run/puppet"
      on host, "chown puppet:puppet /var/run/puppet"
    end
  end

  def install_puppet_conf
    hosts.each do |host|
      hostname = fact_on(host, "hostname")
      fqdn = fact_on(host, "fqdn")

      confdir = host.puppet['confdir']
      on host, "mkdir -p #{confdir}"


      puppetconf = File.join(confdir, 'puppet.conf')
      pidfile = '/var/run/puppetlabs/puppetserver/puppetserver.pid'
      conf = IniFile.new
      conf['agent']['server'] = master
      conf['master']['pidfile'] = pidfile
      conf['master']['dns_alt_names']="puppet,#{hostname},#{fqdn},#{host.hostname}"
      create_remote_file(host, puppetconf, conf.to_s)
    end
  end

  def install_puppet
    hosts.each do |host|
      if host['platform'].variant == 'debian' &&
         host['platform'].version == '8'
        on host, "apt-get install -y -t jessie-backports openjdk-8-jre-headless"
      end
    end
    # If our :install_type is :pe then the harness has already installed puppet.
    case test_config[:install_type]
    when :package
      install_puppet_from_package
    when :git
      if test_config[:repo_puppet] then
        install_puppet_from_source
      else
        install_puppet_from_package
      end
    end
    install_puppet_conf
  end

  def create_remote_site_pp(host, manifest)
    testdir = host.tmpdir("remote-site-pp")
    manifest_file = "#{testdir}/environments/production/manifests/site.pp"
    apply_manifest_on(host, <<-PP)
    File {
      ensure => directory,
      mode => "0750",
      owner => #{master.puppet['user']},
      group => #{master.puppet['group']},
    }

    file {
      '#{testdir}':;
      '#{testdir}/environments':;
      '#{testdir}/environments/production':;
      '#{testdir}/environments/production/manifests':;
      '#{testdir}/environments/production/modules':;
    }
PP
    create_remote_file(host, manifest_file, manifest)
    remote_path = "#{testdir}/environments"
    on host, "chmod -R +rX #{testdir}"
    on host, "chown -R #{master.puppet['user']}:#{master.puppet['user']} #{testdir}"
    remote_path
  end

  def run_agents_with_new_site_pp(host, manifest, env_vars = {}, extra_cli_args = "")

    manifest_path = create_remote_site_pp(host, manifest)
    with_puppet_running_on host, {
      'master' => {
        'storeconfigs' => 'true',
        'storeconfigs_backend' => 'puppetdb',
        'autosign' => 'true',
      },
      'main' => {
        'environmentpath' => manifest_path,
      }} do
      #only some of the opts work on puppet_agent, acceptable exit codes does not
      agents.each{ |agent| on agent, puppet_agent("--test --server #{host} #{extra_cli_args}",
                                                  { 'ENV' => env_vars }), :acceptable_exit_codes => [0,2] }

    end
  end

  def databases
    extend Beaker::DSL::Roles
    hosts_as(:database).sort_by {|db| db.to_str}
  end

  def database
    # primary database must be numbered lowest
    databases[0]
  end
end

# oh dear.
Beaker::TestCase.send(:include, PuppetDBExtensions)<|MERGE_RESOLUTION|>--- conflicted
+++ resolved
@@ -275,10 +275,6 @@
   end
 
   def oldest_supported
-<<<<<<< HEAD
-    # account for special case where bionic doesn't have builds before 5.2.4
-    return is_bionic ? '5.2.4' : '5.1.1'
-=======
     # account for bionic/rhel8 not having build before certian versions
     if is_bionic
       '5.2.4'
@@ -287,7 +283,6 @@
     else
       '4.2.3.8'
     end
->>>>>>> 12c49e9d
   end
 
   def get_testing_branch(version)
