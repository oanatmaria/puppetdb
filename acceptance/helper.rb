require 'cgi'
require 'beaker/dsl/install_utils'
require 'pp'
require 'set'
require 'test/unit/assertions'
require 'json'
require 'inifile'

module PuppetDBExtensions
  include Test::Unit::Assertions

  GitReposDir = Beaker::DSL::InstallUtils::SourcePath

  LeinCommandPrefix = "cd #{GitReposDir}/puppetdb; LEIN_ROOT=true"

  def self.initialize_test_config(options, os_families)

    base_dir = File.join(File.dirname(__FILE__), '..')

    install_type = get_option_value(options[:puppetdb_install_type],
      [:git, :package, :pe], "install type", "PUPPETDB_INSTALL_TYPE", :git)

    install_mode =
        get_option_value(options[:puppetdb_install_mode],
                         [:install, :upgrade], "install mode",
                         "PUPPETDB_INSTALL_MODE", :install)

    database =
        get_option_value(options[:puppetdb_database],
            [:postgres, :embedded], "database", "PUPPETDB_DATABASE", :postgres)

    validate_package_version =
        get_option_value(options[:puppetdb_validate_package_version],
            [:true, :false], "'validate package version'",
            "PUPPETDB_VALIDATE_PACKAGE_VERSION", :true)

    expected_rpm_version =
        get_option_value(options[:puppetdb_expected_rpm_version],
            nil, "'expected RPM package version'",
            "PUPPETDB_EXPECTED_RPM_VERSION", nil)

    expected_deb_version =
        get_option_value(options[:puppetdb_expected_deb_version],
                         nil, "'expected DEB package version'",
                         "PUPPETDB_EXPECTED_DEB_VERSION", nil)

    use_proxies =
        get_option_value(options[:puppetdb_use_proxies],
          [:true, :false], "'use proxies'", "PUPPETDB_USE_PROXIES", :false)

    purge_after_run =
        get_option_value(options[:puppetdb_purge_after_run],
          [:true, :false],
          "'purge packages and perform exhaustive cleanup after run'",
          "PUPPETDB_PURGE_AFTER_RUN", :false)

    package_repo_url =
        get_option_value(options[:puppetdb_package_repo_url],
          nil,
          "'base URL for yum/apt repos'",
          "PUPPETDB_PACKAGE_REPO_URL",
          "http://neptune.puppetlabs.lan/dev/puppetdb/master")

    puppetdb_repo_puppet = get_option_value(options[:puppetdb_repo_puppet],
      nil, "git repo for puppet source installs", "PUPPETDB_REPO_PUPPET", nil)

    puppetdb_repo_hiera = get_option_value(options[:puppetdb_repo_hiera],
      nil, "git repo for hiera source installs", "PUPPETDB_REPO_HIERA", nil)

    puppetdb_repo_facter = get_option_value(options[:puppetdb_repo_facter],
      nil, "git repo for facter source installs", "PUPPETDB_REPO_FACTER", nil)

    puppetdb_repo_puppetdb = get_option_value(options[:puppetdb_repo_puppetdb],
      nil, "git repo for puppetdb source installs", "PUPPETDB_REPO_PUPPETDB", nil)

    @config = {
      :base_dir => base_dir,
      :acceptance_data_dir => File.join(base_dir, "acceptance", "data"),
      :os_families => os_families,
      :install_type => install_type,
      :install_mode => install_mode,
      :database => database,
      :validate_package_version => validate_package_version == :true,
      :expected_rpm_version => expected_rpm_version,
      :expected_deb_version => expected_deb_version,
      :use_proxies => use_proxies == :true,
      :purge_after_run => purge_after_run == :true,
      :package_repo_url => package_repo_url,
      :repo_puppet => puppetdb_repo_puppet,
      :repo_hiera => puppetdb_repo_hiera,
      :repo_facter => puppetdb_repo_facter,
      :repo_puppetdb => puppetdb_repo_puppetdb,
    }

    pp_config = PP.pp(@config, "")

    Beaker::Log.notify "PuppetDB Acceptance Configuration:\n\n#{pp_config}\n\n"
  end

  class << self
    attr_reader :config
  end


  def self.get_option_value(value, legal_values, description,
    env_var_name = nil, default_value = nil)

    # we give precedence to any value explicitly specified in an options file,
    #  but we also allow environment variables to be used for
    #  puppetdb-specific settings
    value = (value || (env_var_name && ENV[env_var_name]) || default_value)
    if value
      value = value.to_sym
    end

    unless legal_values.nil? or legal_values.include?(value)
      raise ArgumentError, "Unsupported #{description} '#{value}'"
    end

    value
  end

  # Return the configuration hash initialized at the start with
  # initialize_test_config
  #
  # @return [Hash] configuration hash
  def test_config
    PuppetDBExtensions.config
  end

  def get_os_family(host)
    on(host, "which yum", :silent => true)
    if result.exit_code == 0
      :redhat
    else
      :debian
    end
  end


  def puppetdb_confdir(host)
    if host.is_pe?
      "/etc/puppetlabs/puppetdb"
    else
      "/etc/puppetdb"
    end
  end

  def puppetdb_sharedir(host)
    if host.is_pe?
      "/opt/puppet/share/puppetdb"
    else
      "/usr/share/puppetdb"
    end
  end

  def puppetdb_sbin_dir(host)
    if host.is_pe?
      "/opt/puppet/sbin"
    else
      "/usr/sbin"
    end
  end

  def start_puppetdb(host)
    step "Starting PuppetDB" do
      if host.is_pe?
        on host, "service pe-puppetdb start"
      else
        on host, "service puppetdb start"
      end
      sleep_until_started(host)
    end
  end

  def sleep_until_started(host)
    curl_with_retries("start puppetdb", host, "http://localhost:8080", 0, 120)
    curl_with_retries("start puppetdb (ssl)",
                      host, "https://#{host.node_name}:8081", [35, 60])
  end

  def get_package_version(host, version = nil)
    return version unless version.nil?

    ## These 'platform' values come from the acceptance config files, so
    ## we're relying entirely on naming conventions here.  Would be nicer
    ## to do this using lsb_release or something, but...
    if host['platform'].include?('el-5')
      "#{PuppetDBExtensions.config[:expected_rpm_version]}.el5"
    elsif host['platform'].include?('el-6')
      "#{PuppetDBExtensions.config[:expected_rpm_version]}.el6"
    elsif host['platform'].include?('ubuntu') or host['platform'].include?('debian')
      "#{PuppetDBExtensions.config[:expected_deb_version]}"
    else
      raise ArgumentError, "Unsupported platform: '#{host['platform']}'"
    end

  end


  def install_puppetdb(host, db, version=nil)
    manifest = <<-EOS
    class { 'puppetdb':
      database               => '#{db}',
      open_ssl_listen_port   => false,
      open_postgres_port     => false,
      puppetdb_version       => '#{get_package_version(host, version)}',
    }
    EOS
    apply_manifest_on(host, manifest)
    print_ini_files(host)
    sleep_until_started(host)
  end


  def validate_package_version(host)
    step "Verifying package version" do
      os = PuppetDBExtensions.config[:os_families][host.name]
      installed_version =
        case os
          when :debian
            result = on host, "dpkg-query --showformat \"\\${Version}\" --show puppetdb"
            result.stdout.strip
          when :redhat
            result = on host, "rpm -q puppetdb --queryformat \"%{VERSION}-%{RELEASE}\""
            result.stdout.strip
          else
            raise ArgumentError, "Unsupported OS family: '#{os}'"
        end
      expected_version = get_package_version(host)

      Beaker::Log.notify "Expecting package version: '#{expected_version}', actual version: '#{installed_version}'"
      if installed_version != expected_version
        raise RuntimeError, "Installed version '#{installed_version}' did not match expected version '#{expected_version}'"
      end
    end
  end


  def install_puppetdb_termini(host, database, version=nil)
    # We pass 'restart_puppet' => false to prevent the module from trying to
    # manage the puppet master service, which isn't actually installed on the
    # acceptance nodes (they run puppet master from the CLI).
    manifest = <<-EOS
    class { 'puppetdb::master::config':
      puppetdb_server           => '#{database.node_name}',
      puppetdb_version          => '#{get_package_version(host, version)}',
      puppetdb_startup_timeout  => 120,
      manage_report_processor   => true,
      enable_reports            => true,
      restart_puppet            => false,
    }
    EOS
    apply_manifest_on(host, manifest)
  end


  def print_ini_files(host)
    step "Print out jetty.ini for posterity" do
      on host, "cat /etc/puppetdb/conf.d/jetty.ini"
    end
    step "Print out database.ini for posterity" do
      on host, "cat /etc/puppetdb/conf.d/database.ini"
    end
  end

  def is_gem_installed_on?(host, gem)
    # Include a trailing space when grep'ing to force an exact match of the gem name,
    # so, for example, when checking for 'rspec' we don't match with 'rspec-core'.
    result = on host, "gem list #{gem} | grep \"#{gem} \"", :acceptable_exit_codes => [0,1]
    result.exit_code == 0
  end

  def current_time_on(host)
    result = on host, %Q|date --rfc-2822|
    CGI.escape(Time.rfc2822(result.stdout).iso8601)
  end

  ############################################################################
  # NOTE: the following methods should only be called during run-from-source
  #  acceptance test runs.
  ############################################################################

  def install_postgres(host)
    Beaker::Log.notify "Installing postgres on #{host}"


    ############################################################################
    # NOTE: A lot of the differences between the PE and FOSS manifests here is 
    #   only necessary because the puppetdb::database::postgresql module
    #   doesn't parameterize things like the service name. It would be nice
    #   to simplify this once we've added more paramters to the module.
    ############################################################################

    if host.is_pe?
      service_name = "pe-postgresql"
      db_name = "pe-puppetdb"
      db_user = "mYpdBu3r"
      db_pass = '~!@#$%^*-/ aZ'
      manifest = <<-EOS
      # get the pg server up and running
      $version = '9.2'
      class { 'postgresql':
        client_package_name => 'pe-postgresql',
        server_package_name => 'pe-postgresql-server',
        devel_package_name  => 'pe-postgresql-devel',
        java_package_name   => 'pe-postgresql-jdbc',
        datadir             => "/opt/puppet/var/lib/pgsql/${version}/data",
        confdir             => "/opt/puppet/var/lib/pgsql/${version}/data",
        bindir              => '/opt/puppet/bin',
        service_name        => 'pe-postgresql',
        user                => 'pe-postgres',
        group               => 'pe-postgres',
        locale              => 'en_US.UTF8',
        charset             => 'UTF8',
        run_initdb          => true,
        version             => $version
      } ->
      class { '::postgresql::server':
        service_name => #{service_name},
        config_hash => {
          # TODO: make this stuff configurable
          'ip_mask_allow_all_users' => '0.0.0.0/0',
          'manage_redhat_firewall'  => false,
        },
      }
      # create the puppetdb database
      class { 'puppetdb::database::postgresql_db': 
        database_name     => #{db_name},
        database_username => #{db_user},
        database_password => '#{db_pass}',
      }
      EOS
    else
      manifest = <<-EOS
      class { 'puppetdb::database::postgresql':
        manage_redhat_firewall => false,
      }
      EOS
    end
    apply_manifest_on(host, manifest)
  end

  def install_puppetdb_via_rake(host)
    os = PuppetDBExtensions.config[:os_families][host.name]
    case os
      when :debian
        preinst = "debian/puppetdb.preinst install"
        postinst = "debian/puppetdb.postinst"
      when :redhat
        preinst = "dev/redhat/redhat_dev_preinst install"
        postinst = "dev/redhat/redhat_dev_postinst install"
      else
        raise ArgumentError, "Unsupported OS family: '#{os}'"
    end

    on host, "rm -rf /etc/puppetdb/ssl"
    on host, "#{LeinCommandPrefix} rake package:bootstrap"
    on host, "#{LeinCommandPrefix} rake template"
    on host, "sh #{GitReposDir}/puppetdb/ext/files/#{preinst}"
    on host, "#{LeinCommandPrefix} rake install"
    on host, "sh #{GitReposDir}/puppetdb/ext/files/#{postinst}"

    step "Configure database.ini file" do
      manifest = <<-EOS
  $database = '#{PuppetDBExtensions.config[:database]}'

  class { 'puppetdb::server::database_ini':
      database      => $database,
  }
      EOS

      apply_manifest_on(host, manifest)
    end

    print_ini_files(host)
  end

  def install_puppetdb_termini_via_rake(host, database)
    on host, "#{LeinCommandPrefix} rake sourceterminus"

    manifest = <<-EOS
<<<<<<< HEAD
    include puppetdb::master::storeconfigs
    class { 'puppetdb::master::puppetdb_conf':
      server => '#{database.node_name}',
    }
    class { 'puppetdb::master::report_processor':
      enable => true,
    }
    include puppetdb::master::routes
=======
      include puppetdb::master::storeconfigs
      class { 'puppetdb::master::puppetdb_conf':
        server => '#{database.node_name}',
      }
      include puppetdb::master::routes
      class { 'puppetdb::master::report_processor':
        enable => true,
      }
>>>>>>> 4b45e69c
    EOS
    apply_manifest_on(host, manifest)
  end

  ###########################################################################


  def stop_puppetdb(host)
    if host.is_pe?
      on host, "service pe-puppetdb stop"
    else
      on host, "service puppetdb stop"
    end
    sleep_until_stopped(host)
  end

  def sleep_until_stopped(host)
    curl_with_retries("stop puppetdb", host, "http://localhost:8080", 7)
  end

  def restart_puppetdb(host)
    stop_puppetdb(host)
    start_puppetdb(host)
  end

  def clear_and_restart_puppetdb(host)
    stop_puppetdb(host)
    clear_database(host)
    start_puppetdb(host)
  end

  def sleep_until_queue_empty(host, timeout=nil)
    metric = "org.apache.activemq:BrokerName=localhost,Type=Queue,Destination=com.puppetlabs.puppetdb.commands"
    queue_size = nil

    begin
      Timeout.timeout(timeout) do
        until queue_size == 0
          result = on host, %Q(curl http://localhost:8080/v2/metrics/mbean/#{CGI.escape(metric)} 2> /dev/null |awk -F"," '{for (i = 1; i <= NF; i++) { print $i } }' |grep QueueSize |awk -F ":" '{ print $2 }')
          queue_size = Integer(result.stdout.chomp)
        end
      end
    rescue Timeout::Error => e
      raise "Queue took longer than allowed #{timeout} seconds to empty"
    end
  end

  def apply_manifest_on(host, manifest_content)
    manifest_path = host.tmpfile("puppetdb_manifest.pp")
    create_remote_file(host, manifest_path, manifest_content)
    Beaker::Log.notify "Applying manifest on #{host}:\n\n#{manifest_content}"
    on host, puppet_apply("--detailed-exitcodes #{manifest_path}"), :acceptable_exit_codes => [0,2]
  end

  def curl_with_retries(desc, host, url, desired_exit_codes, max_retries = 60, retry_interval = 1)
    desired_exit_codes = [desired_exit_codes].flatten
    on host, "curl #{url}", :acceptable_exit_codes => (0...127)
    num_retries = 0
    until desired_exit_codes.include?(exit_code)
      sleep retry_interval
      on host, "curl #{url}", :acceptable_exit_codes => (0...127)
      num_retries += 1
      if (num_retries > max_retries)
        fail("Unable to #{desc}")
      end
    end
  end

  def clear_database(host)
    case PuppetDBExtensions.config[:database]
      when :postgres
        if host.is_pe?
          on host, 'su - pe-postgres -s "/bin/bash" -c "/opt/puppet/bin/dropdb pe-puppetdb"'
        else
          on host, 'su postgres -c "dropdb puppetdb"'
        end
        install_postgres(host)
      when :embedded
        on host, "rm -rf #{puppetdb_sharedir(host)}/db/*"
      else
        raise ArgumentError, "Unsupported database: '#{PuppetDBExtensions.config[:database]}'"
    end
  end

  #########################################################
  # PuppetDB export utility functions
  #########################################################
  # These are for comparing puppetdb export tarballs.
  # This seems like a pretty ridiculous place to define them,
  # but there are no other obvious choices that I see at the
  # moment.  Should consider moving them to a ruby utility
  # code folder in the main PuppetDB source tree if such a
  # thing ever materializes.

  # @param export_file1 [String] path to first export file
  # @param export_file2 [String] path to second export file
  # @param opts [Hash] comparison options
  # @option opts [Boolean] :catalogs compare catalog? defaults to true
  # @option opts [Boolean] :metadata compare metadata? defaults to true
  # @option opts [Boolean] :reports compare reports? defaults to true
  def compare_export_data(export_file1, export_file2, opts={})
    # Apply defaults
    opts = {
      :catalogs => true,
      :metadata => true,
      :reports => true,
    }.merge(opts)

    # NOTE: I'm putting this tmpdir inside of cwd because I expect for that to
    #  be inside of the jenkins workspace, which I'm hoping means that it will
    #  be cleaned up regularly if we accidentally leave anything lying around
    tmpdir = "./puppetdb_export_test_tmp"
    FileUtils.rm_rf(tmpdir)
    export_dir1 = File.join(tmpdir, "export1", File.basename(export_file1, ".tar.gz"))
    export_dir2 = File.join(tmpdir, "export2", File.basename(export_file2, ".tar.gz"))
    FileUtils.mkdir_p(export_dir1)
    FileUtils.mkdir_p(export_dir2)

    `tar zxvf #{export_file1} -C #{export_dir1}`
    `tar zxvf #{export_file2} -C #{export_dir2}`

    export1_files = Set.new()
    Dir.glob("#{export_dir1}/**/*") do |f|
      relative_path = f.sub(/^#{export_dir1}\//, "")
      export1_files.add(relative_path)
      expected_path = File.join(export_dir2, relative_path)
      assert(File.exists?(expected_path), "Export file '#{export_file2}' is missing entry '#{relative_path}'")
      puts "Comparing file '#{relative_path}'"
      next if File.directory?(f)
      export_entry_type = get_export_entry_type(relative_path)
      case export_entry_type
        when :catalog
          compare_catalog(f, expected_path) if opts[:catalogs]
        when :metadata
          compare_metadata(f, expected_path) if opts[:metadata]
        when :report
          compare_report(f, expected_path) if opts[:reports]
        when :unknown
          fail("Unrecognized file found in archive: '#{relative_path}'")
      end
    end

    export2_files = Set.new(
      Dir.glob("#{export_dir2}/**/*").map { |f| f.sub(/^#{Regexp.escape(export_dir2)}\//, "") })
    diff = export2_files - export1_files

    assert(diff.empty?, "Export file '#{export_file2}' contains extra file entries: '#{diff.to_a.join("', '")}'")

    FileUtils.rm_rf(tmpdir)
  end

  def get_export_entry_type(path)
    case path
      when "puppetdb-bak/export-metadata.json"
        :metadata
      when /^puppetdb-bak\/catalogs\/.*\.json$/
        :catalog
      when /^puppetdb-bak\/reports\/.*\.json$/
        :report
      else
        :unknown
    end
  end


  def compare_catalog(cat1_path, cat2_path)
    cat1 = munge_catalog_for_comparison(cat1_path)
    cat2 = munge_catalog_for_comparison(cat2_path)

    diff = hash_diff(cat1, cat2)
    if (diff)
      diff = JSON.pretty_generate(diff)
    end

    assert(diff == nil, "Catalogs '#{cat1_path}' and '#{cat2_path}' don't match!' Diff:\n#{diff}")
  end

  def compare_report(cat1_path, cat2_path)
    cat1 = munge_report_for_comparison(cat1_path)
    cat2 = munge_report_for_comparison(cat2_path)

    diff = hash_diff(cat1, cat2)
    if (diff)
      diff = JSON.pretty_generate(diff)
    end

    assert(diff == nil, "Reports '#{cat1_path}' and '#{cat2_path}' don't match!' Diff:\n#{diff}")
  end

  def compare_metadata(meta1_path, meta2_path)
    meta1 = munge_metadata_for_comparison(meta1_path)
    meta2 = munge_metadata_for_comparison(meta2_path)

    diff = hash_diff(meta1, meta2)

    assert(diff == nil, "Export metadata does not match!  Diff\n#{diff}")
  end

  def munge_metadata_for_comparison(meta_path)
    meta = JSON.parse(File.read(meta_path))
    meta.delete("timestamp")
    meta
  end

  def munge_resource_for_comparison(resource)
    resource['tags'] = Set.new(resource['tags'])
    resource
  end

  def munge_catalog_for_comparison(cat_path)
    meta = JSON.parse(File.read(cat_path))
    munged_resources = meta["data"]["resources"].map { |resource| munge_resource_for_comparison(resource) }
    meta["data"]["resources"] = Set.new(munged_resources)
    meta["data"]["edges"] = Set.new(meta["data"]["edges"])
    meta
  end

  def munge_report_for_comparison(cat_path)
    JSON.parse(File.read(cat_path))
  end


  ############################################################################
  # NOTE: This code was merged into beaker, however it does not work as desired.
  #   We need to get the version in beaker working as expected and then we can
  #   remove this version.
  #
  #   Temp copy of Justins new Puppet Master Methods
  ############################################################################

  def puppet_conf_for host
    puppetconf = on( host, "cat #{host['puppetpath']}/puppet.conf" ).stdout
    IniFile.new( puppetconf )
  end

  # Restore puppet.conf from backup, if puppet.conf.bak exists.
  #
  # @api private
  def restore_puppet_conf host
    on host, "if [ -f #{host['puppetpath']}/puppet.conf.bak ]; then " +
               "cat #{host['puppetpath']}/puppet.conf.bak > " +
               "#{host['puppetpath']}/puppet.conf; " +
               "rm -rf #{host['puppetpath']}/puppet.conf.bak; " +
             "fi"
  end

  def with_puppet_running_on host, conf_opts, testdir = host.tmpdir(File.basename(@path)), &block
    new_conf = puppet_conf_for( host )
    new_conf.each_section do |key|
      new_conf[key].merge!( conf_opts.delete( key ) ) if conf_opts[key]
    end
    new_conf.merge!( conf_opts )
    create_remote_file host, "#{testdir}/puppet.conf", new_conf.to_s

    begin
      on host, "cp #{host['puppetpath']}/puppet.conf #{host['puppetpath']}/puppet.conf.bak"
      on host, "cat #{testdir}/puppet.conf > #{host['puppetpath']}/puppet.conf", :silent => true
      on host, "cat #{host['puppetpath']}/puppet.conf"
      if host.is_pe?
        on host, '/etc/init.d/pe-httpd restart' # we work with PE yo!
      else
        on host, puppet( 'master' ) # maybe we even work with FOSS?!?!??
        require 'socket'
        inc = 0
        logger.debug 'Waiting for the puppet master to start'
        begin
          h = host['ip'] || host.to_s
          p = 8140
          logger.debug "Attempt to connect to #{h} on port #{p}: #{inc}"
          TCPSocket.new(h, p).close
        rescue Errno::ECONNREFUSED
          sleep 1
          inc += 1
          retry unless inc >= 9
          raise 'Puppet master did not start in a timely fashion'
        end
      end

      yield self if block_given?
    ensure
      if host.is_pe?
        restore_puppet_conf host
        on host, '/etc/init.d/pe-httpd restart'
      else
        on host, 'kill $(cat `puppet master --configprint pidfile`)'
        restore_puppet_conf host
      end
    end
  end

  ##############################################################################
  # END_OF Temp Copy of Justins new Puppet Master Methods
  ##############################################################################

  ##############################################################################
  # Object diff functions
  ##############################################################################
  # This is horrible and really doesn't belong here, but I'm not sure where
  # else to put it.  I need a way to do a recursive diff of a hash (which may
  # contain nested objects whose type can be any of Hash, Array, Set, or a
  # scalar).  The hashes may be absolutely gigantic, so if they don't match,
  # I need a way to be able to show a small enough diff so that the user can
  # actually figure out what's going wrong (rather than dumping out the entire
  # gigantic string).  I searched for gems that could handle this and tried
  # 4 or 5 different things, and couldn't find anything that suited the task,
  # so I had to write my own.  This could use improvement, relocation, or
  # replacement with a gem if we ever find a suitable one.
  #
  # UPDATE: chatted with Justin about this and he suggests creating a special
  # puppetlabs-test-utils repo or similar and have that pulled down via
  # bundler, once the acceptance harness is accessible as a gem.  You know,
  # in "The Future".

  # JSON gem doesn't have native support for Set objects, so we have to
  # add this hack.
  class ::Set
    def to_json(arg)
      to_a.to_json(arg)
    end
  end


  def hash_diff(obj1, obj2)
    result =
      (obj1.keys | obj2.keys).inject({}) do |diff, k|
        if obj1[k] != obj2[k]
          objdiff = object_diff(obj1[k], obj2[k])
          if (objdiff)
            diff[k] = objdiff
          end
        end
        diff
      end
    (result == {}) ? nil : result
  end

  def array_diff(arr1, arr2)
    (0..([arr1.length, arr2.length].max)).inject([]) do |diff, i|
      objdiff = object_diff(arr1[i], arr2[i])
      if (objdiff)
        diff << objdiff
      end
      diff
    end
  end

  def set_diff(set1, set2)
    diff1 = set1 - set2
    diff2 = set2 - set1
    unless (diff1.empty? and diff2.empty?)
      [diff1, diff2]
    end
  end

  def object_diff(obj1, obj2)
    if (obj1.class != obj2.class)
      [obj1, obj2]
    else
      case obj1
        when Hash
          hash_diff(obj1, obj2)
        when Array
          array_diff(obj1, obj2)
        when Set
          set_diff(obj1, obj2)
        else
          (obj1 == obj2) ? nil : [obj1, obj2]
      end
    end
  end

  ##############################################################################
  # End Object diff functions
  ##############################################################################

  def install_puppet_from_package
    os_families = test_config[:os_families]
    hosts.each do |host|
      os = os_families[host.name]

      case os
      when :debian
        on host, "apt-get install -y puppet puppetmaster-common"
      when :redhat
        on host, "yum install -y puppet"
      else
        raise ArgumentError, "Unsupported OS '#{os}'"
      end
    end
  end

  def install_puppet_from_source
    os_families = test_config[:os_families]

    extend Beaker::DSL::InstallUtils

    source_path = Beaker::DSL::InstallUtils::SourcePath
    git_uri     = Beaker::DSL::InstallUtils::GitURI
    github_sig  = Beaker::DSL::InstallUtils::GitHubSig

    tmp_repositories = []

    repos = Hash[*test_config.select {|k, v| k =~ /^repo_/ and k != 'repo_puppetdb' }.flatten].values

    repos.each do |uri|
      raise(ArgumentError, "#{uri} is not recognized.") unless(uri =~ git_uri)
      tmp_repositories << extract_repo_info_from(uri)
    end

    repositories = order_packages(tmp_repositories)

    hosts.each_with_index do |host, index|
      os = os_families[host.name]

      case os
      when :redhat
        on host, "yum install -y git-core ruby"
      when :debian
        on host, "apt-get install -y git ruby"
      else
        raise "OS #{os} not supported"
      end

      on host, "echo #{github_sig} >> $HOME/.ssh/known_hosts"

      repositories.each do |repository|
        step "Install #{repository[:name]}"
        install_from_git host, source_path, repository
      end

      on host, "getent group puppet || groupadd puppet"
      on host, "getent passwd puppet || useradd puppet -g puppet -G puppet"
      on host, "mkdir -p /var/run/puppet"
      on host, "chown puppet:puppet /var/run/puppet"
    end
  end

  def install_puppet_conf
    hosts.each do |host|
      puppetconf = File.join(host['puppetpath'], 'puppet.conf')

      on host, "mkdir -p #{host['puppetpath']}"

      conf = IniFile.new
      conf['agent'] = {
        'server' => master,
      }
      conf['master'] = {
        'pidfile' => '/var/run/puppet/master.pid',
      }
      create_remote_file host, puppetconf, conf.to_s
    end
  end

  def install_puppet
    # If our :install_type is :pe then the harness has already installed puppet.
    case test_config[:install_type]
    when :package
      install_puppet_from_package
      install_puppet_conf
    when :git
      if test_config[:repo_puppet] then
        install_puppet_from_source
      else
        install_puppet_from_package
      end
      install_puppet_conf
    end
  end

end

# oh dear.
Beaker::TestCase.send(:include, PuppetDBExtensions)<|MERGE_RESOLUTION|>--- conflicted
+++ resolved
@@ -380,16 +380,6 @@
     on host, "#{LeinCommandPrefix} rake sourceterminus"
 
     manifest = <<-EOS
-<<<<<<< HEAD
-    include puppetdb::master::storeconfigs
-    class { 'puppetdb::master::puppetdb_conf':
-      server => '#{database.node_name}',
-    }
-    class { 'puppetdb::master::report_processor':
-      enable => true,
-    }
-    include puppetdb::master::routes
-=======
       include puppetdb::master::storeconfigs
       class { 'puppetdb::master::puppetdb_conf':
         server => '#{database.node_name}',
@@ -398,7 +388,6 @@
       class { 'puppetdb::master::report_processor':
         enable => true,
       }
->>>>>>> 4b45e69c
     EOS
     apply_manifest_on(host, manifest)
   end
