#!/usr/bin/env ruby

require 'cgi'
require 'lib/puppet_acceptance/dsl/install_utils'
require 'pp'
require 'set'
require 'test/unit/assertions'
require 'json'

module PuppetDBExtensions
  include PuppetAcceptance::Assertions

  GitReposDir = PuppetAcceptance::DSL::InstallUtils::SourcePath

  LeinCommandPrefix = "cd #{GitReposDir}/puppetdb; LEIN_ROOT=true"

  def self.initialize_test_config(options, os_families)

    base_dir = File.join(File.dirname(__FILE__), '..')

    install_type =
        get_option_value(options[:type], [:git, :manual, :pe], "install type")

    install_mode =
        get_option_value(options[:puppetdb_install_mode],
                         [:install, :upgrade], "install mode",
                         "PUPPETDB_INSTALL_MODE", :install)

    database =
        get_option_value(options[:puppetdb_database],
            [:postgres, :embedded], "database", "PUPPETDB_DATABASE", :postgres)

    validate_package_version =
        get_option_value(options[:puppetdb_validate_package_version],
            [:true, :false], "'validate package version'",
            "PUPPETDB_VALIDATE_PACKAGE_VERSION", :true)

    expected_rpm_version =
        get_option_value(options[:puppetdb_expected_rpm_version],
            nil, "'expected RPM package version'",
            "PUPPETDB_EXPECTED_RPM_VERSION", nil)

    expected_deb_version =
        get_option_value(options[:puppetdb_expected_deb_version],
                         nil, "'expected DEB package version'",
                         "PUPPETDB_EXPECTED_DEB_VERSION", nil)

    use_proxies =
        get_option_value(options[:puppetdb_use_proxies],
          [:true, :false], "'use proxies'", "PUPPETDB_USE_PROXIES", :true)

    purge_after_run =
        get_option_value(options[:puppetdb_purge_after_run],
          [:true, :false],
          "'purge packages and perform exhaustive cleanup after run'",
          "PUPPETDB_PURGE_AFTER_RUN", :false)

    package_repo_url =
        get_option_value(options[:puppetdb_package_repo_url],
          nil,
          "'base URL for yum/apt repos'",
          "PUPPETDB_PACKAGE_REPO_URL",
          "http://neptune.puppetlabs.lan/dev/puppetdb/master")


    @config = {
        :base_dir => base_dir,
        :acceptance_data_dir => File.join(base_dir, "acceptance", "data"),
        :os_families => os_families,
        :install_type => install_type == :manual ? :package : install_type,
        :install_mode => install_mode,
        :database => database,
        :validate_package_version => validate_package_version == :true,
        :expected_rpm_version => expected_rpm_version,
        :expected_deb_version => expected_deb_version,
        :use_proxies => use_proxies == :true,
        :purge_after_run => purge_after_run == :true,
        :package_repo_url => package_repo_url,
    }

    pp_config = PP.pp(@config, "")

    PuppetAcceptance::Log.notify "PuppetDB Acceptance Configuration:\n\n#{pp_config}\n\n"
  end

  class << self
    attr_reader :config
  end


  def self.get_option_value(value, legal_values, description,
      env_var_name = nil, default_value = nil)

    # we give precedence to any value explicitly specified in an options file,
    #  but we also allow environment variables to be used for
    #  puppetdb-specific settings
    value = (value || (env_var_name && ENV[env_var_name]) || default_value)
    if value
      value = value.to_sym
    end

    unless legal_values.nil? or legal_values.include?(value)
      raise ArgumentError, "Unsupported #{description} '#{value}'"
    end

    value
  end

  def get_os_family(host)
    on(host, "which yum", :silent => true)
    if result.exit_code == 0
      :redhat
    else
      :debian
    end
  end


  def puppetdb_confdir(host)
    if host.is_pe?
      "/etc/puppetlabs/puppetdb"
    else
      "/etc/puppetdb"
    end
  end

  def puppetdb_sharedir(host)
    if host.is_pe?
      "/opt/puppet/share/puppetdb"
    else
      "/usr/share/puppetdb"
    end
  end

  def puppetdb_sbin_dir(host)
    if host.is_pe?
      "/opt/puppet/sbin"
    else
      "/usr/sbin"
    end
  end

  def start_puppetdb(host)
    step "Starting PuppetDB" do
      if host.is_pe?
        on host, "service pe-puppetdb start"
      else
        on host, "service puppetdb start"
      end
      sleep_until_started(host)
    end
  end

  def sleep_until_started(host)
    curl_with_retries("start puppetdb", host, "http://localhost:8080", 0, 120)
    curl_with_retries("start puppetdb (ssl)",
                      host, "https://#{host.node_name}:8081", [35, 60])
  end

  def get_package_version(host, version = nil)
    return version unless version.nil?

    ## These 'platform' values come from the acceptance config files, so
    ## we're relying entirely on naming conventions here.  Would be nicer
    ## to do this using lsb_release or something, but...
    if host['platform'].include?('el-5')
      "#{PuppetDBExtensions.config[:expected_rpm_version]}.el5"
    elsif host['platform'].include?('el-6')
      "#{PuppetDBExtensions.config[:expected_rpm_version]}.el6"
    elsif host['platform'].include?('ubuntu') or host['platform'].include?('debian')
      "#{PuppetDBExtensions.config[:expected_deb_version]}"
    else
      raise ArgumentError, "Unsupported platform: '#{host['platform']}'"
    end

  end


  def install_puppetdb(host, db, version=nil)
    manifest = <<-EOS
    class { 'puppetdb':
      database               => '#{db}',
      open_ssl_listen_port   => false,
      open_postgres_port     => false,
      puppetdb_version       => '#{get_package_version(host, version)}',
    }
    EOS
    apply_manifest_on(host, manifest)
    print_ini_files(host)
    sleep_until_started(host)
  end


  def validate_package_version(host)
    step "Verifying package version" do
      os = PuppetDBExtensions.config[:os_families][host.name]
      installed_version =
        case os
          when :debian
            result = on host, "dpkg-query --showformat \"\\${Version}\" --show puppetdb"
            result.stdout.strip
          when :redhat
            result = on host, "rpm -q puppetdb --queryformat \"%{VERSION}-%{RELEASE}\""
            result.stdout.strip
          else
            raise ArgumentError, "Unsupported OS family: '#{os}'"
        end
      expected_version = get_package_version(host)

      PuppetAcceptance::Log.notify "Expecting package version: '#{expected_version}', actual version: '#{installed_version}'"
      if installed_version != expected_version
        raise RuntimeError, "Installed version '#{installed_version}' did not match expected version '#{expected_version}'"
      end
    end
  end


  def install_puppetdb_termini(host, database, version=nil)
    # We pass 'restart_puppet' => false to prevent the module from trying to
    # manage the puppet master service, which isn't actually installed on the
    # acceptance nodes (they run puppet master from the CLI).
    manifest = <<-EOS
    class { 'puppetdb::master::config':
      puppetdb_server           => '#{database.node_name}',
      puppetdb_version          => '#{get_package_version(host, version)}',
      puppetdb_startup_timeout  => 120,
      manage_report_processor   => true,
      enable_reports            => true,
      restart_puppet            => false,
    }
    EOS
    apply_manifest_on(host, manifest)
  end


  def print_ini_files(host)
    step "Print out jetty.ini for posterity" do
      on host, "cat /etc/puppetdb/conf.d/jetty.ini"
    end
    step "Print out database.ini for posterity" do
      on host, "cat /etc/puppetdb/conf.d/database.ini"
    end
  end

<<<<<<< HEAD

  def is_gem_installed_on?(host, gem)
    # Include a trailing space when grep'ing to force an exact match of the gem name,
    # so, for example, when checking for 'rspec' we don't match with 'rspec-core'.
    result = on host, "gem list #{gem} | grep \"#{gem} \"", :acceptable_exit_codes => [0,1]
    result.exit_code == 0
=======
  def current_time_on(host)
    result = on host, %Q|date --rfc-2822|
    CGI.escape(Time.rfc2822(result.stdout).iso8601)
>>>>>>> 0c0389d8
  end

  ############################################################################
  # NOTE: the following methods should only be called during run-from-source
  #  acceptance test runs.
  ############################################################################

  def install_postgres(host)
    PuppetAcceptance::Log.notify "Installing postgres on #{host}"


    ############################################################################
    # NOTE: A lot of the differences between the PE and FOSS manifests here is 
    #   only necessary because the puppetdb::database::postgresql module
    #   doesn't parameterize things like the service name. It would be nice
    #   to simplify this once we've added more paramters to the module.
    ############################################################################

    if host.is_pe?
      service_name = "pe-postgresql"
      db_name = "pe-puppetdb"
      db_user = "pe-puppetdb"
      db_pass = "pe-puppetdb"
      manifest = <<-EOS
      # get the pg server up and running
      $version = '9.2'
      class { 'postgresql':
        client_package_name => 'pe-postgresql',
        server_package_name => 'pe-postgresql-server',
        devel_package_name  => 'pe-postgresql-devel',
        java_package_name   => 'pe-postgresql-jdbc',
        datadir             => "/opt/puppet/var/lib/pgsql/${version}/data",
        confdir             => "/opt/puppet/var/lib/pgsql/${version}/data",
        bindir              => '/opt/puppet/bin',
        service_name        => 'pe-postgresql',
        user                => 'pe-postgres',
        group               => 'pe-postgres',
        locale              => 'en_US.UTF8',
        charset             => 'UTF8',
        run_initdb          => true,
        version             => $version
      } ->
      class { '::postgresql::server':
        service_name => #{service_name},
        config_hash => {
          # TODO: make this stuff configurable
          'ip_mask_allow_all_users' => '0.0.0.0/0',
          'manage_redhat_firewall'  => false,
        },
      }
      # create the puppetdb database
      class { 'puppetdb::database::postgresql_db': 
        database_name     => #{db_name},
        database_username => #{db_user},
        database_password => #{db_pass},
      }
      EOS
    else
      manifest = <<-EOS
      class { 'puppetdb::database::postgresql':
        manage_redhat_firewall => false,
      }
      EOS
    end
    apply_manifest_on(host, manifest)
  end

  def install_puppetdb_via_rake(host)
    os = PuppetDBExtensions.config[:os_families][host.name]
    case os
      when :debian
        preinst = "debian/puppetdb.preinst install"
        postinst = "debian/puppetdb.postinst"
      when :redhat
        preinst = "dev/redhat/redhat_dev_preinst install"
        postinst = "dev/redhat/redhat_dev_postinst install"
      else
        raise ArgumentError, "Unsupported OS family: '#{os}'"
    end

    on host, "rm -rf /etc/puppetdb/ssl"
    on host, "#{LeinCommandPrefix} rake package:bootstrap"
    on host, "#{LeinCommandPrefix} rake template"
    on host, "sh #{GitReposDir}/puppetdb/ext/files/#{preinst}"
    on host, "#{LeinCommandPrefix} rake install"
    on host, "sh #{GitReposDir}/puppetdb/ext/files/#{postinst}"

    step "Configure database.ini file" do
      manifest = <<-EOS
  $database = '#{PuppetDBExtensions.config[:database]}'

  class { 'puppetdb::server::database_ini':
      database      => $database,
  }
      EOS

      apply_manifest_on(host, manifest)
    end

    print_ini_files(host)
  end

  def install_puppetdb_termini_via_rake(host, database)
    on host, "#{LeinCommandPrefix} rake sourceterminus"

    manifest = <<-EOS
    include puppetdb::master::storeconfigs
    class { 'puppetdb::master::puppetdb_conf':
      server => '#{database.node_name}',
    }
    class { 'puppetdb::master::report_processor':
      enable => true,
    }
    include puppetdb::master::routes
    EOS
    apply_manifest_on(host, manifest)
  end

  ###########################################################################


  def stop_puppetdb(host)
    if host.is_pe?
      on host, "service pe-puppetdb stop"
    else
      on host, "service puppetdb stop"
    end
    sleep_until_stopped(host)
  end

  def sleep_until_stopped(host)
    curl_with_retries("stop puppetdb", host, "http://localhost:8080", 7)
  end

  def restart_puppetdb(host)
    stop_puppetdb(host)
    start_puppetdb(host)
  end

  def clear_and_restart_puppetdb(host)
    stop_puppetdb(host)
    clear_database(host)
    start_puppetdb(host)
  end

  def sleep_until_queue_empty(host, timeout=nil)
    metric = "org.apache.activemq:BrokerName=localhost,Type=Queue,Destination=com.puppetlabs.puppetdb.commands"
    queue_size = nil

    begin
      Timeout.timeout(timeout) do
        until queue_size == 0
          result = on host, %Q(curl http://localhost:8080/v2/metrics/mbean/#{CGI.escape(metric)} 2> /dev/null |awk -F"," '{for (i = 1; i <= NF; i++) { print $i } }' |grep QueueSize |awk -F ":" '{ print $2 }')
          queue_size = Integer(result.stdout.chomp)
        end
      end
    rescue Timeout::Error => e
      raise "Queue took longer than allowed #{timeout} seconds to empty"
    end
  end

  def apply_manifest_on(host, manifest_content)
    manifest_path = host.tmpfile("puppetdb_manifest.pp")
    create_remote_file(host, manifest_path, manifest_content)
    PuppetAcceptance::Log.notify "Applying manifest on #{host}:\n\n#{manifest_content}"
    on host, puppet_apply("--detailed-exitcodes #{manifest_path}"), :acceptable_exit_codes => [0,2]
  end

  def curl_with_retries(desc, host, url, desired_exit_codes, max_retries = 60, retry_interval = 1)
    desired_exit_codes = [desired_exit_codes].flatten
    on host, "curl #{url}", :acceptable_exit_codes => (0...127)
    num_retries = 0
    until desired_exit_codes.include?(exit_code)
      sleep retry_interval
      on host, "curl #{url}", :acceptable_exit_codes => (0...127)
      num_retries += 1
      if (num_retries > max_retries)
        fail("Unable to #{desc}")
      end
    end
  end

  def clear_database(host)
    case PuppetDBExtensions.config[:database]
      when :postgres
        if host.is_pe?
          on host, 'su pe-postgres -c "/opt/puppet/bin/dropdb pe-puppetdb"'
        else
          on host, 'su postgres -c "dropdb puppetdb"'
        end
        install_postgres(host)
      when :embedded
        on host, "rm -rf #{puppetdb_sharedir(host)}/db/*"
      else
        raise ArgumentError, "Unsupported database: '#{PuppetDBExtensions.config[:database]}'"
    end
  end

  #########################################################
  # PuppetDB export utility functions
  #########################################################
  # These are for comparing puppetdb export tarballs.
  # This seems like a pretty ridiculous place to define them,
  # but there are no other obvious choices that I see at the
  # moment.  Should consider moving them to a ruby utility
  # code folder in the main PuppetDB source tree if such a
  # thing ever materializes.

  # @param export_file1 [String] path to first export file
  # @param export_file2 [String] path to second export file
  # @param opts [Hash] comparison options
  # @option opts [Boolean] :catalogs compare catalog? defaults to true
  # @option opts [Boolean] :metadata compare metadata? defaults to true
  # @option opts [Boolean] :reports compare reports? defaults to true
  def compare_export_data(export_file1, export_file2, opts={})
    # Apply defaults
    opts = {
      :catalogs => true,
      :metadata => true,
      :reports => true,
    }.merge(opts)

    # NOTE: I'm putting this tmpdir inside of cwd because I expect for that to
    #  be inside of the jenkins workspace, which I'm hoping means that it will
    #  be cleaned up regularly if we accidentally leave anything lying around
    tmpdir = "./puppetdb_export_test_tmp"
    FileUtils.rm_rf(tmpdir)
    export_dir1 = File.join(tmpdir, "export1", File.basename(export_file1, ".tar.gz"))
    export_dir2 = File.join(tmpdir, "export2", File.basename(export_file2, ".tar.gz"))
    FileUtils.mkdir_p(export_dir1)
    FileUtils.mkdir_p(export_dir2)

    `tar zxvf #{export_file1} -C #{export_dir1}`
    `tar zxvf #{export_file2} -C #{export_dir2}`

    export1_files = Set.new()
    Dir.glob("#{export_dir1}/**/*") do |f|
      relative_path = f.sub(/^#{export_dir1}\//, "")
      export1_files.add(relative_path)
      expected_path = File.join(export_dir2, relative_path)
      assert(File.exists?(expected_path), "Export file '#{export_file2}' is missing entry '#{relative_path}'")
      puts "Comparing file '#{relative_path}'"
      next if File.directory?(f)
      export_entry_type = get_export_entry_type(relative_path)
      case export_entry_type
        when :catalog
          compare_catalog(f, expected_path) if opts[:catalogs]
        when :metadata
          compare_metadata(f, expected_path) if opts[:metadata]
        when :report
          compare_report(f, expected_path) if opts[:reports]
        when :unknown
          fail("Unrecognized file found in archive: '#{relative_path}'")
      end
    end

    export2_files = Set.new(
      Dir.glob("#{export_dir2}/**/*").map { |f| f.sub(/^#{Regexp.escape(export_dir2)}\//, "") })
    diff = export2_files - export1_files

    assert(diff.empty?, "Export file '#{export_file2}' contains extra file entries: '#{diff.to_a.join("', '")}'")

    FileUtils.rm_rf(tmpdir)
  end

  def get_export_entry_type(path)
    case path
      when "puppetdb-bak/export-metadata.json"
        :metadata
      when /^puppetdb-bak\/catalogs\/.*\.json$/
        :catalog
      when /^puppetdb-bak\/reports\/.*\.json$/
        :report
      else
        :unknown
    end
  end


  def compare_catalog(cat1_path, cat2_path)
    cat1 = munge_catalog_for_comparison(cat1_path)
    cat2 = munge_catalog_for_comparison(cat2_path)

    diff = hash_diff(cat1, cat2)
    if (diff)
      diff = JSON.pretty_generate(diff)
    end

    assert(diff == nil, "Catalogs '#{cat1_path}' and '#{cat2_path}' don't match!' Diff:\n#{diff}")
  end

  def compare_report(cat1_path, cat2_path)
    cat1 = munge_report_for_comparison(cat1_path)
    cat2 = munge_report_for_comparison(cat2_path)

    diff = hash_diff(cat1, cat2)
    if (diff)
      diff = JSON.pretty_generate(diff)
    end

    assert(diff == nil, "Reports '#{cat1_path}' and '#{cat2_path}' don't match!' Diff:\n#{diff}")
  end

  def compare_metadata(meta1_path, meta2_path)
    meta1 = munge_metadata_for_comparison(meta1_path)
    meta2 = munge_metadata_for_comparison(meta2_path)

    diff = hash_diff(meta1, meta2)

    assert(diff == nil, "Export metadata does not match!  Diff\n#{diff}")
  end

  def munge_metadata_for_comparison(meta_path)
    meta = JSON.parse(File.read(meta_path))
    meta.delete("timestamp")
    meta
  end

  def munge_resource_for_comparison(resource)
    resource['tags'] = Set.new(resource['tags'])
    resource
  end

  def munge_catalog_for_comparison(cat_path)
    meta = JSON.parse(File.read(cat_path))
    munged_resources = meta["data"]["resources"].map { |resource| munge_resource_for_comparison(resource) }
    meta["data"]["resources"] = Set.new(munged_resources)
    meta["data"]["edges"] = Set.new(meta["data"]["edges"])
    meta
  end

  def munge_report_for_comparison(cat_path)
    JSON.parse(File.read(cat_path))
  end


  ############################################################################
  # NOTE: This code should be merged into the harness before long, and when
  #   that happens, we should get rid of this and use their version.
  #
  #   Temp copy of Justins new Puppet Master Methods
  ############################################################################

  class IniFile
    attr_accessor :contents
    def initialize file_as_string
      @contents = parse( file_as_string )
      @contents['main'] ||= {}
      @contents['master'] ||= {}
      @contents['agent'] ||= {}
    end

    def method_missing( meth, *args )
      if @contents.respond_to? meth
        @contents.send( meth, *args )
      else
        super
      end
    end

    def parse file_as_string
      accumulator = Hash.new
      accumulator[:global] = Hash.new
      section = :global
      file_as_string.each_line do |line|
        case line
        when /^\s*\[\S+\]/
          # We've got a section header
          match = line.match(/^\s*\[(\S+)\].*/)
          section = match[1]
          accumulator[section] = Hash.new
        when /^\s*\S+\s*=\s*\S/
          # add a key value pair to the current section
          # will add it to the :global section if before a section header
          # note: in line comments are not support in puppet.conf
          raw_key, raw_value = line.split( '=' )
          key = raw_key.strip
          value = raw_value.strip
          accumulator[section][key] = value
        end
        # comments, whitespace and lines without an '=' pass through
      end

      return accumulator
    end

    def to_s
      string = ''
      @contents.each_pair do |header, values|
        if header == :global
          values.each_pair do |key, value|
            next if value.nil?
            string << "#{key} = #{value}\n"
          end
          string << "\n"
        else
          string << "[#{header}]\n"
          values.each_pair do |key, value|
            next if value.nil?
            string << " #{key} = #{value}\n"
          end
          string << "\n"
        end
      end
      return string
    end
  end

  def puppet_conf_for host
    puppetconf = on( host, "cat #{host['puppetpath']}/puppet.conf" ).stdout
    IniFile.new( puppetconf )
  end

  def with_puppet_running_on host, conf_opts, testdir = host.tmpdir(File.basename(@path)), &block
    new_conf = puppet_conf_for( host )
    new_conf.contents.each_key do |key|
      new_conf.contents[key].merge!( conf_opts.delete( key ) ) if conf_opts[key]
    end
    new_conf.contents.merge!( conf_opts )
    create_remote_file host, "#{testdir}/puppet.conf", new_conf.to_s
    # puts "#########################"
    # puts "New conf = #{new_conf.to_s}"

    begin
      on host, "cp #{host['puppetpath']}/puppet.conf #{host['puppetpath']}/puppet.conf.bak"
      on host, "cat #{testdir}/puppet.conf > #{host['puppetpath']}/puppet.conf", :silent => true
      on host, "cat #{host['puppetpath']}/puppet.conf"
      if host.is_pe?
        on host, '/etc/init.d/pe-httpd restart' # we work with PE yo!
      else
        on host, puppet( 'master' ) # maybe we even work with FOSS?!?!??
        require 'socket'
        inc = 0
        logger.debug 'Waiting for the puppet master to start'
        begin
          TCPSocket.new(host['ip'] || host.to_s, 8140).close
        rescue Errno::ECONNREFUSED
          sleep 1
          inc += 1
          retry unless inc >= 9
          raise 'Puppet master did not start in a timely fashion'
        end
      end

      yield self if block_given?
    ensure
      on host, "if [ -f #{host['puppetpath']}/puppet.conf.bak ]; then " +
                 "cat #{host['puppetpath']}/puppet.conf.bak > " +
                 "#{host['puppetpath']}/puppet.conf; " +
                 "rm -rf #{host['puppetpath']}/puppet.conf.bak; " +
               "fi"
      if host.is_pe?
        on host, '/etc/init.d/pe-httpd restart'
      else
        on host, 'kill $(cat `puppet master --configprint pidfile`)'
      end
    end
  end

  ##############################################################################
  # END_OF Temp Copy of Justins new Puppet Master Methods
  ##############################################################################

  ##############################################################################
  # Object diff functions
  ##############################################################################
  # This is horrible and really doesn't belong here, but I'm not sure where
  # else to put it.  I need a way to do a recursive diff of a hash (which may
  # contain nested objects whose type can be any of Hash, Array, Set, or a
  # scalar).  The hashes may be absolutely gigantic, so if they don't match,
  # I need a way to be able to show a small enough diff so that the user can
  # actually figure out what's going wrong (rather than dumping out the entire
  # gigantic string).  I searched for gems that could handle this and tried
  # 4 or 5 different things, and couldn't find anything that suited the task,
  # so I had to write my own.  This could use improvement, relocation, or
  # replacement with a gem if we ever find a suitable one.
  #
  # UPDATE: chatted with Justin about this and he suggests creating a special
  # puppetlabs-test-utils repo or similar and have that pulled down via
  # bundler, once the acceptance harness is accessible as a gem.  You know,
  # in "The Future".

  # JSON gem doesn't have native support for Set objects, so we have to
  # add this hack.
  class ::Set
    def to_json(arg)
      to_a.to_json(arg)
    end
  end


  def hash_diff(obj1, obj2)
    result =
      (obj1.keys | obj2.keys).inject({}) do |diff, k|
        if obj1[k] != obj2[k]
          objdiff = object_diff(obj1[k], obj2[k])
          if (objdiff)
            diff[k] = objdiff
          end
        end
        diff
      end
    (result == {}) ? nil : result
  end

  def array_diff(arr1, arr2)
    (0..([arr1.length, arr2.length].max)).inject([]) do |diff, i|
      objdiff = object_diff(arr1[i], arr2[i])
      if (objdiff)
        diff << objdiff
      end
      diff
    end
  end

  def set_diff(set1, set2)
    diff1 = set1 - set2
    diff2 = set2 - set1
    unless (diff1.empty? and diff2.empty?)
      [diff1, diff2]
    end
  end

  def object_diff(obj1, obj2)
    if (obj1.class != obj2.class)
      [obj1, obj2]
    else
      case obj1
        when Hash
          hash_diff(obj1, obj2)
        when Array
          array_diff(obj1, obj2)
        when Set
          set_diff(obj1, obj2)
        else
          (obj1 == obj2) ? nil : [obj1, obj2]
      end
    end
  end

  ##############################################################################
  # End Object diff functions
  ##############################################################################

end

# oh dear.
PuppetAcceptance::TestCase.send(:include, PuppetDBExtensions)<|MERGE_RESOLUTION|>--- conflicted
+++ resolved
@@ -242,18 +242,16 @@
     end
   end
 
-<<<<<<< HEAD
-
   def is_gem_installed_on?(host, gem)
     # Include a trailing space when grep'ing to force an exact match of the gem name,
     # so, for example, when checking for 'rspec' we don't match with 'rspec-core'.
     result = on host, "gem list #{gem} | grep \"#{gem} \"", :acceptable_exit_codes => [0,1]
     result.exit_code == 0
-=======
+  end
+
   def current_time_on(host)
     result = on host, %Q|date --rfc-2822|
     CGI.escape(Time.rfc2822(result.stdout).iso8601)
->>>>>>> 0c0389d8
   end
 
   ############################################################################
