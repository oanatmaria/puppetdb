--- conflicted
+++ resolved
@@ -1,9 +1,5 @@
 ---
-<<<<<<< HEAD
-title: "PuppetDB: Debugging with remote REPL"
-=======
 title: "Debugging with remote REPL"
->>>>>>> 3dd75353
 layout: default
 canonical: "/puppetdb/latest/repl.html"
 ---
