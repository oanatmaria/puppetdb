--- conflicted
+++ resolved
@@ -107,21 +107,12 @@
       "logs" : <expanded logs>
     }
 
-<<<<<<< HEAD
-=======
 > **Note: The `resources` field is Puppet Enterprise (PE) only**
 >
 > The response format in PE contains an additional field, `resources`, which
 > contains all the resource statuses for the Puppet run corresponding to the
 > `report`, both changed and unchanged resources.
 
-
-> **Note: Expansion and the `data` field**
->
-> For the following data structures the `data` field is only expanded for users running PostgreSQL. Expansion is not supported on HSQLDB, instead you must use
-> the `href` field to construct a secondary query to retrieve that information.
-
->>>>>>> 494faf92
 The `<expanded resource events>` object is of the following form:
 
     {
