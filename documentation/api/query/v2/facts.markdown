---
title: "PuppetDB 2.1 » API » v2 » Querying Facts"
layout: default
canonical: "/puppetdb/latest/api/query/v2/facts.html"
---

[curl]: ../curl.html#using-curl-from-localhost-non-sslhttp

Querying facts occurs via an HTTP request to the
`/facts` REST endpoint.

<<<<<<< HEAD
> **Note:** The v2 API is deprecated. It is recommended that you use the v3 API instead.
=======
> **Note:** The v2 API is deprecated. We recommend that you use the v3 API instead.
>>>>>>> edfbf1e3

## Routes

### `GET /v2/facts`

This will return all facts matching the given query. Facts for
deactivated nodes are not included in the response.

#### URL Parameters

* `query`: Optional. A JSON array containing the query in prefix notation. If
  not provided, all results will be returned.

#### Available Fields

* `"name"`: matches facts of the given name
* `"value"`: matches facts with the given value
* `"certname"`: matches facts for the given node

#### Operators

See [the Operators page](./operators.html)

#### Examples

[Using `curl` from localhost][curl]:

Get the operatingsystem fact for all nodes:

    curl -X GET http://puppetdb:8080/v2/facts --data-urlencode 'query=["=", "name", "operatingsystem"]'

    [{"certname": "a.example.com", "name": "operatingsystem", "value": "Debian"},
     {"certname": "b.example.com", "name": "operatingsystem", "value": "RedHat"},
     {"certname": "c.example.com", "name": "operatingsystem", "value": "Darwin"},

Get all facts for a single node:

    curl -X GET http://puppetdb:8080/v2/facts --data-urlencode 'query=["=", "certname", "a.example.com"]'

    [{"certname": "a.example.com", "name": "operatingsystem", "value": "Debian"},
     {"certname": "a.example.com", "name": "ipaddress", "value": "192.168.1.105"},
     {"certname": "a.example.com", "name": "uptime_days", "value": "26 days"}]

### `GET /v2/facts/<NAME>`

This will return all facts for all nodes with the indicated
name.

#### URL Parameters

* `query`: Optional. A JSON array containing the query in prefix
  notation. The syntax and semantics are identical to the `query`
  parameter for the `/facts` route, mentioned above. When supplied,
  the query is assumed to supply _additional_ criteria that can be
  used to return a _subset_ of the information normally returned by
  this route.

#### Examples

    curl -X GET http://puppetdb:8080/v2/facts/operatingsystem

    [{"certname": "a.example.com", "name": "operatingsystem", "value": "Debian"},
     {"certname": "b.example.com", "name": "operatingsystem", "value": "Redhat"},
     {"certname": "c.example.com", "name": "operatingsystem", "value": "Ubuntu"}]

### `GET /v2/facts/<NAME>/<VALUE>`

This will return all facts for all nodes with the indicated name and
value.

#### URL Parameters

* `query`: Optional. A JSON array containing the query in prefix
  notation. The syntax and semantics are identical to the `query`
  parameter for the `/facts` route, mentioned above. When supplied,
  the query is assumed to supply _additional_ criteria that can be
  used to return a _subset_ of the information normally returned by
  this route.

#### Examples

    curl -X GET http://puppetdb:8080/v2/facts/operatingsystem/Debian

    [{"certname": "a.example.com", "name": "operatingsystem", "value": "Debian"},
     {"certname": "b.example.com", "name": "operatingsystem", "value": "Debian}]

## Response Format

Successful responses will be in `application/json`. Errors will be returned as
non-JSON strings.

The result will be a JSON array, with one entry per fact. Each entry is of the form:

    {
      "certname": <node name>,
      "name": <fact name>,
      "value": <fact value>
    }

If no facts match the query, an empty JSON array will be returned.<|MERGE_RESOLUTION|>--- conflicted
+++ resolved
@@ -9,11 +9,7 @@
 Querying facts occurs via an HTTP request to the
 `/facts` REST endpoint.
 
-<<<<<<< HEAD
-> **Note:** The v2 API is deprecated. It is recommended that you use the v3 API instead.
-=======
 > **Note:** The v2 API is deprecated. We recommend that you use the v3 API instead.
->>>>>>> edfbf1e3
 
 ## Routes
 
