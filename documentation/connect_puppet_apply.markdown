---
<<<<<<< HEAD
title: "PuppetDB: Connecting standalone Puppet nodes to PuppetDB"
=======
title: "Connecting standalone Puppet nodes to PuppetDB"
>>>>>>> 3dd75353
layout: default
canonical: "/puppetdb/latest/connect_puppet_apply.html"
---

[exported]: {{puppet}}/lang_exported.html
[package]: {{puppet}}/type.html#package
[file]: {{puppet}}/type.html#file
[yumrepo]: {{puppet}}/type.html#yumrepo
[apt]: http://forge.puppetlabs.com/puppetlabs/apt
[puppetdb_download]: http://downloads.puppetlabs.com/puppetdb
[puppetdb_conf]: {{puppet}}/config_file_puppetdb.html
[routes_yaml]: {{puppet}}/config_file_routes.html
[exported]: {{puppet}}/lang_exported.html
[jetty]: ./configure.html#jetty-http-settings
[ssl_script]: ./maintain_and_tune.html#redo-ssl-setup-after-changing-certificates
[settings_namespace]: {{puppet}}/lang_facts_and_builtin_vars.html#puppet-master-variables
[package_repos]: {{puppet}}/puppet_collections.html

> **Note:** To use PuppetDB, the nodes at your site must be running Puppet version 3.8.1 or later.

PuppetDB can be used with standalone Puppet deployments where each node runs `puppet apply`. When connected to PuppetDB, `puppet apply` does the following:

* Send the node's catalog to PuppetDB
* Query PuppetDB when compiling catalogs that collect [exported resources][exported]
* Store facts in PuppetDB
* Send reports to PuppetDB (optional)

You will need to take the following steps to configure your standalone nodes to connect to PuppetDB. Note that because you must change Puppet's configuration on every managed node, **we strongly recommend that you do so with Puppet itself.**

## Step 1: Configure SSL

PuppetDB requires client authentication (CA) for its SSL connections, and the PuppetDB-termini require SSL to talk to PuppetDB. You must configure Puppet and PuppetDB to work around this double-bind by using one of the following options:

### Option A: Set up an SSL proxy for PuppetDB

1. Edit [the `[jetty]` section of the PuppetDB config files][jetty] to remove all SSL-related settings.
2. Install a general-purpose web server (like Apache or NGINX) on the PuppetDB server.
3. Configure the web server to listen on port 8081 with SSL enabled and proxy all traffic to `localhost:8080` (or whatever unencrypted hostname and port were set in [jetty.ini][jetty]). The proxy server can use any certificate --- as long as Puppet has never downloaded a CA certificate from a Puppet master, it will not verify the proxy server's certificate. If your nodes have downloaded CA certificates, you must either make sure the proxy server's certificate was signed by the same CA, or delete the CA certificate.

### Option B: Issue certificates to all Puppet nodes

When talking to PuppetDB, `puppet apply` can use the certificates issued by a Puppet master's certificate authority. You can issue certificates to every node by setting up a Puppet master server with dummy manifests, running `puppet agent --test` one time on every node, signing every certificate request on the Puppet master, and running `puppet agent --test` again on every node.

Do the same on your PuppetDB node, then [re-run the SSL setup script][ssl_script] (which usually runs automatically during installation). PuppetDB will now trust connections from your Puppet nodes.

You will have to sign a certificate for every new node you add to your site.

## Step 2: Install terminus plugins on every Puppet node

Currently, Puppet needs extra Ruby plugins in order to use PuppetDB. Unlike custom facts or functions, these cannot be loaded from a module and must be installed in Puppet's main source directory.

* First, ensure that the appropriate [Puppet Collection repository][package_repos]
  repository is enabled. You can use a [package][] resource to do this or the
  `apt::source` (from the [puppetlabs-apt][apt] module) and [`yumrepo`][yumrepo] types.
* Next, use Puppet to ensure that the `puppetdb-termini` package is installed:

~~~ ruby
    package {'puppetdb-termini':
      ensure => installed,
    }
~~~

### On platforms without packages

If your Puppet master isn't running Puppet from a supported package, you will need to install the plugins using [file][] resources.

* [Download the PuppetDB source code][puppetdb_download]; unzip it, locate the `puppet/lib/puppet` directory, and put it in the `files` directory of the Puppet module you are using to enable PuppetDB integration.
* Identify the install location of Puppet on your nodes.
* Create a [file][] resource in your manifest(s) for each of the plugin files, to move them into place on each node.

~~~ ruby
    # <modulepath>/puppetdb/manifests/terminus.pp
    class puppetdb::terminus {
      $puppetdir = "$rubysitedir/puppet"

      file { $puppetdir:
        ensure => directory,
        recurse => remote, # Copy these files without deleting the existing files
        source => "puppet:///modules/puppetdb/puppet",
        owner => root,
        group => root,
        mode => 0644,
      }
    }
~~~

## Step 3: Manage configuration files on every Puppet node

All of the config files you need to manage will be in Puppet's config directory (`confdir`). When managing these files with `puppet apply`, you can use the [`$settings::confdir`][settings_namespace] variable to automatically discover the location of this directory.

### Manage puppetdb.conf

You can specify the contents of [puppetdb.conf][puppetdb_conf] directly in your manifests. It should contain the PuppetDB server's hostname and port:

    [main]
    server = puppetdb.example.com
    port = 8081

PuppetDB's port for secure traffic defaults to 8081. Puppet **requires** use of PuppetDB's secure HTTPS port. You cannot use the unencrypted, plain HTTP port.

For availability reasons, there is a setting named `soft_write_failure` that will cause the PuppetDB-termini to fail in a soft manner if PuppetDB is not accessible for command submission. This means that users who are either not using storeconfigs or only exporting resources will still have their catalogs compile during a PuppetDB outage.

If no puppetdb.conf file exists, the following default values will be used:

    server = puppetdb
    port = 8081
    soft_write_failure = false

### Manage puppet.conf

You will need to create a template for puppet.conf based on your existing configuration. Then, modify the template by adding the following settings to the `[main]` block:

    [main]
      storeconfigs = true
      storeconfigs_backend = puppetdb
      # Optional settings to submit reports to PuppetDB:
      report = true
      reports = puppetdb

> **Note:** The `thin_storeconfigs` and `async_storeconfigs` settings should be absent or set to `false`.

### Manage routes.yaml

Typically, you can specify the contents of [routes.yaml][routes_yaml] directly in your manifests; if you are already using routes.yaml for some other purpose, you will need to manage it with a template based on your existing configuration. The path to this Puppet configuration file can be found with the command `puppet master --configprint route_file`.

Ensure that the following keys are present:

    ---
    apply:
      catalog:
        terminus: compiler
        cache: puppetdb
      resource:
        terminus: ral
        cache: puppetdb
      facts:
        terminus: facter
        cache: puppetdb_apply

This is necessary to keep Puppet from using stale facts and to keep the `puppet resource` subcommand from malfunctioning. Note that the `puppetdb_apply` terminus is specifically for `puppet apply` nodes, and differs from the configuration of Puppet masters using PuppetDB.<|MERGE_RESOLUTION|>--- conflicted
+++ resolved
@@ -1,9 +1,5 @@
 ---
-<<<<<<< HEAD
-title: "PuppetDB: Connecting standalone Puppet nodes to PuppetDB"
-=======
 title: "Connecting standalone Puppet nodes to PuppetDB"
->>>>>>> 3dd75353
 layout: default
 canonical: "/puppetdb/latest/connect_puppet_apply.html"
 ---
