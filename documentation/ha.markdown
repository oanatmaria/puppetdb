---
title: "High Availability (HA)"
layout: default
---

[configure]: ./configure.html
[pe-configure]: ./pe-configure.html
[logging]: ./logging.html
[metrics]: ./api/metrics/v1/index.html

Configuring PuppetDB for High Availability
-----

In Puppet Enterprise 2016.5 and later, PuppetDB may be configured for high
availability in order to withstand network partitions or system failure.

PuppetDB is automatically configured for high availability as part of an HA
deployment of Puppet Enterprise. For more information about high availability in
<<<<<<< HEAD
Puppet Enterprise, see [High availability overview]({{pe}}/high_availability_overview.html).
=======
Puppet Enterprise, see [High availability overview]({{pe}}/dr_overview.html).
>>>>>>> a8e1dd52

HA Overview
-----

PuppetDB HA has two parts: first, Puppet Server is configured to send commands
and queries to multiple PuppetDB servers. Second, those servers are configured
to periodically reconcile their differences, transferring any records which they
are missing. This process is pull-based and runs on a configurable interval.

PuppetDB replication is in principle a multi-master system. You can issue
commands to any server, and they can be reconciled with any other server without
conflicts. But, in order to minimize confusion when using exported resources, we
recommend that only one node be conventionally treated as
primary. [See below](#exportedResources) for further discussion.

PuppetDB HA is available in Puppet Enterprise 2016.5 and later.

Manual Installation and Configuration
----

1. Provision two PuppetDB nodes. Designate one of these as your _primary_
   PuppetDB, and the other as the _replica_. Be sure that each PuppetDB is using
   its own PostgreSQL cluster, because HA doesn't buy you anything if you have
   single database. In this guide, we will give them the hostnames
   `primary-puppetdb.mycorp.net` and `replica-puppetdb.mycorp.net`.

2. Configure each PuppetDB to pull from the other. This guide will use
   HOCON-style configuration. See the
   [PE Configuration Documentation][pe-configure] for further details.

  a. Configure primary-puppetdb to pull from replica-puppetdb by placing this in its
     config file:

         [sync]
         server_urls = https://replica-puppetdb.mycorp.net:8081
         intervals = 2m

  b. Configure replica-puppetdb to pull from primary-puppetdb:

         [sync]
         server_urls = https://primary-puppetdb.mycorp.net:8081
         intervals = 2m

3. Configure the Puppet master to point to both of your PuppetDB instances. In
   your puppetdb.conf, use this as your server configuration (in the 'main' section):

        server_urls = https://primary-puppetdb.mycorp.net:8081,https://replica-puppetdb.mycorp.net:8081
        sticky_read_failover = true
        command_broadcast = true

   It is important that your primary PuppetDB appear first in this list, so it
   will always be tried first when submitting new data from the Puppet master.

4. Restart your PuppetDBs and your Puppet master.

Deployment tips
----

- Each PuppetDB server should be configured to use a separate PostgreSQL
  instance.

- If you are using multiple compile masters, be sure that their clocks are in
  sync (using NTP, for example). PuppetDB relies on timestamps for discerning
  which data is newer for any given node, so the clocks on your compile masters
  need to be within `runinterval` of each other.

- The timeout for HTTP connections made by Puppet Server, including those to
  PuppetDB, can be configured using the
  `http-client.connect-timeout-milliseconds` key. This defaults to 120 seconds,
  which is a good value for communications with single services. But for
  PuppetDB HA to work well, you should use a considerably smaller timeout. The
  exact value will depend on your infrastructure, but 10 seconds is a good place
  to start. A catalog compilation can require as many as 4 timeouts, so be sure
  that you choose a value that is less that 25% of the timeout configured on any
  upstream load balancers. See
  the
  [Puppet Server configuration documentation]({{puppetserver}}/config_file_puppetserver.html) for
  details.

FAQ
-----

Q: *Why not just use PostgreSQL streaming replication?*

A: The principal goal of PuppetDB's HA solution is to ensure that Puppet runs
can succeed despite server outages and intermittent network connections. The
replica must be writable for this, and PostgreSQL streaming replication only
provides a read-only replica. If you need such a replica for performance
reasons, then streaming replication works very well.

There are other replication solutions available for PostgreSQL that do provide
write availability. Some of these use a master election system to choose which
database is writable. This can work, but it tends to be difficult to deploy and
operate.

Others accept writes to all databases, recording conflicts for later resolution
by the application. For PuppetDB, handling such conflicts at the database level
would be very complex. Conversely, at the application level we can treat the
entities as they are treated through the rest of the Puppet stack (e.g. a whole
catalog vs. the many database rows required to store its resources). This
facilitates simple, deterministic conflict resolution.


Q: <a name="exportedResources"></a>*What's the deal with exported resources?*

A: Exported resources are a great feature, but you need to be careful when using
them. In particular: because PuppetDB is *eventually* consistent, changes to
exported resources will *eventually* be visible on other nodes (not
immediately). This is true in any PuppetDB installation, but there is an added
subtlety which you should be aware of when using an HA configuration:

In failover scenarios, exported resources may appear to go back in time. This
can happen if commands have been written to your primary PuppetDB but haven't yet
been copied to the replica. If the primary PuppetDB becomes unreachable
in this state, exported resource queries will be redirected to the replica,
which does not yet have the latest data.

This problem is significantly mitigated by using the command_broadcast flag in
puppetdb.conf, as recommended above. By pushing all data to the replica PuppetDB
when doing the initial write, the replica should nearly always be up to date,
but some failure cases still exist (for instance, intermittent connectivity to a
replica followed by immediately losing the primary). Because of this, we don't
recommend using PuppetDB HA in conjunction with exported resources for sensitive
applications where the data is changing often. For typical applications, such as
adding newly provisioned nodes to a load balancer's pool or registering them
with a monitoring system, small state regressions will have very low impact.

Q: *What durability guarantees does PuppetDB HA offer?*

A: In the recommended configuration described above, there are corner cases
which allow data loss. If you want to be absolutely certain that all data is
stored on at least 2 (or more) PuppetDB servers, you can put this in your
puppetdb.conf:

        min_successful_submissions = 2

With this configuration, a Puppet run will fail if any data cannot be written to
at least two PuppetDB servers. This may be useful if you have three PuppetDB
servers, for example.

Operations
-----

PuppetDB provides several facilities to help you monitor the state of
replication:

## Structured Logging

HA-related events are written to a log named ":sync". You can configure the
handling of these events to fit your requirements.

If you have configured structured logging as described in the
[Logging Configuration Guide][logging], you will see additional attributes on each JSON log message.

### Common fields

* `phase`: The sync is divided into nested phases: `"sync"`, `"entity"`, `"record"`, and
  `"deactivate"`. These are described in more detail below.

* `event`: All sync log messages have an event field, indicating its position
  within the phase. This is one of `"start"`, `"finished"`, or `"error"`.

* `ok`:
  * `finished` messages have the JSON boolean value `true`.
  * `error` messages have the JSON boolean value `false`.

* `elapsed`: `finished` and `error` messages have an `elapsed` field whose value
  is the time span since the corresponding start event in milliseconds
  (formatted as a JSON number).


### Sync phase

`sync` events have the following fields:

* remote: The URL on the remote system from which data is being pulled.

### Entity phase

`entity` events surround the syncing for each type of record, i.e. catalogs,
facts, or reports.

* `entity`: The entity being processed. One of `"catalogs"`, `"facts"`,
  `"reports"`, or `"nodes"`. Nodes is used only to sync node deactivation
  status.

* remote: As above

* `transferred`: For the `finished` message, the number of records that were
  transferred (pulled) and enqueued for processing.

* `failed`: For the `finished` message, the number of records that could not be
  transferred.

### Record phase

`record` events surround the transfer of each record, for the `catalogs`,
`facts`, and `reports` entities. They are logged at debug level, unless there is
a problem.

* query: The query issued to the remote PuppetDB server to retrieve this record

* certname: The certname of the node with which this record is associated

* hash (reports only): The hash of the report being transferred

* entity: As above

* remote: As above

### Deactivate phase

`deactivate` events surround the process of issuing a local `deactivate node`
command for a particular node.

* certname: The certname of the node being deactivated

## Metrics

Some additional metrics are provided to help monitor the state of your HA setup.
For basic information on metrics in PuppetDB, see
[the main metrics documentation][metrics].

These metrics are all available via the metrics HTTP endpoint. For example, you
can fetch the data using cURL like this:

```sh
curl http://localhost:8080/metrics/v1/mbeans/puppetlabs.puppetdb.ha:name\=sync-has-worked-once
```

The following metrics are all located in the `puppetlabs.puppetdb.ha` namespace.

* `last-sync-succeeded` (boolean): Did the last sync succeed?
* `sync-has-worked-once`(boolean): Has the sync worked at all since starting this process?
* `sync-has-failed-after-working`(boolean): Has the sync stopped working after
  working previously? This may be useful for ignoring errors that occur when many
  machines in the same cluster are starting at the same time.
* `last-successful-sync-time` (timestamp): The wall-clock time, on the PuppetDB
  server, of when the last successful sync finished.
* `last-failed-sync-time` (timestamp): The wall-clock time, on the PuppetDB
  server, of when the last failed sync finished.
* `seconds-since-last-successful-sync` (integer): The amount of time that
  elapsed since the last time a sync succeeded.
* `seconds-since-last-failed-sync` (integer): The amount of time that elapsed
  since the last time a sync failed.
* `failed-request-counter` (integer): The number of sync-related http requests
  that have failed. Even if syncs are not failing, this may increase when
  individual requests fail and are retried. Unexpected increases in this counter
  should be investigated.

The following metrics expose timing statistics for various phases of the sync.
See the Structured Logging section for a detailed explanation of each phase.

* `sync-duration`
* `catalogs-sync-duration`
* `reports-sync-duration`
* `factsets-sync-duration`
* `nodes-sync-duration`
* `record-transfer-duration`<|MERGE_RESOLUTION|>--- conflicted
+++ resolved
@@ -16,11 +16,7 @@
 
 PuppetDB is automatically configured for high availability as part of an HA
 deployment of Puppet Enterprise. For more information about high availability in
-<<<<<<< HEAD
-Puppet Enterprise, see [High availability overview]({{pe}}/high_availability_overview.html).
-=======
 Puppet Enterprise, see [High availability overview]({{pe}}/dr_overview.html).
->>>>>>> a8e1dd52
 
 HA Overview
 -----
