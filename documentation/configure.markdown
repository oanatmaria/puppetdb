--- conflicted
+++ resolved
@@ -440,8 +440,6 @@
 from the pool of database connections. If not supplied, defaults to
 1000.
 
-<<<<<<< HEAD
-=======
 ### `facts-blacklist`
 
 Optional.  A list of fact names to be ignored whenever submitted.  The
@@ -467,53 +465,6 @@
 legal value), the names will be matched as [Java regular
 expresions][java-patterns].  See the `facts-blacklist` description
 above for additional information.
-
-## Deprecated settings
-
-### `classname`
-
-**Note**: This setting is deprecated and ignored by PuppetDB. It will be removed
-from PuppetDB in a future release.
-
-This sets the JDBC class to use. It should be
-`org.postgresql.Driver`, which is the default. You should not need to
-change it.
-
-### `subprotocol`
-
-**Note**: This setting is deprecated and ignored by PuppetDB. It will be removed
-from PuppetDB in a future release.
-
-This should be `postgresql`, which is the default. You should not
-need to change it.
-
-### `log-slow-statements`
-
-**Note**: This setting is deprecated and ignored by PuppetDB. It will be removed
-from PuppetDB in a future release.
-
-This sets the number of seconds before an SQL query is considered "slow." Slow SQL queries are logged as warnings, to assist in debugging and tuning. Note that PuppetDB does not interrupt slow queries, but simply reports them after they complete.
-
-The default value is 10 seconds. A value of zero will disable logging of slow queries.
-
-### `conn-keep-alive`
-
-**Note**: This setting is deprecated and ignored by PuppetDB. It will be removed
-from PuppetDB in a future release.
-
-This sets the time (in minutes) for a connection to remain idle before sending a test query to the database. This is useful to prevent a database from timing out connections on its end.
-
-If not supplied, the default value is 45 minutes.
-
-### `statements-cache-size`
-
-**Note**: This setting is deprecated and ignored by PuppetDB. It will be removed
-from PuppetDB in a future release.
-
-This setting defines how many prepared statements are cached automatically. For a large amount of dynamic queries this number could be increased to increase performance, at the cost of memory consumption and database resources.
-
-If not supplied, the default value is zero.
->>>>>>> 80aafe23
 
 `[read-database]` settings
 -----
