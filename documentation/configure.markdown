--- conflicted
+++ resolved
@@ -480,8 +480,6 @@
 expresions][java-patterns].  See the `facts-blacklist` description
 above for additional information.
 
-<<<<<<< HEAD
-=======
 ### `schema-check-interval`
 
 This controls how often, in milliseconds, to check the schema version PuppetDB
@@ -489,53 +487,6 @@
 30 seconds. If a mismatch is detected PuppetDB will exit with an error message
 suggesting appropriate action. If set to zero, this check is disabled.
 
-## Deprecated settings
-
-### `classname`
-
-**Note**: This setting is deprecated and ignored by PuppetDB. It will be removed
-from PuppetDB in a future release.
-
-This sets the JDBC class to use. It should be
-`org.postgresql.Driver`, which is the default. You should not need to
-change it.
-
-### `subprotocol`
-
-**Note**: This setting is deprecated and ignored by PuppetDB. It will be removed
-from PuppetDB in a future release.
-
-This should be `postgresql`, which is the default. You should not
-need to change it.
-
-### `log-slow-statements`
-
-**Note**: This setting is deprecated and ignored by PuppetDB. It will be removed
-from PuppetDB in a future release.
-
-This sets the number of seconds before an SQL query is considered "slow." Slow SQL queries are logged as warnings, to assist in debugging and tuning. Note that PuppetDB does not interrupt slow queries, but simply reports them after they complete.
-
-The default value is 10 seconds. A value of zero will disable logging of slow queries.
-
-### `conn-keep-alive`
-
-**Note**: This setting is deprecated and ignored by PuppetDB. It will be removed
-from PuppetDB in a future release.
-
-This sets the time (in minutes) for a connection to remain idle before sending a test query to the database. This is useful to prevent a database from timing out connections on its end.
-
-If not supplied, the default value is 45 minutes.
-
-### `statements-cache-size`
-
-**Note**: This setting is deprecated and ignored by PuppetDB. It will be removed
-from PuppetDB in a future release.
-
-This setting defines how many prepared statements are cached automatically. For a large amount of dynamic queries this number could be increased to increase performance, at the cost of memory consumption and database resources.
-
-If not supplied, the default value is zero.
-
->>>>>>> 7dfb61f7
 `[read-database]` settings
 -----
 
