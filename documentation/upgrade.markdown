---
<<<<<<< HEAD
title: "PuppetDB: Upgrading PuppetDB"
=======
title: "Upgrading PuppetDB"
>>>>>>> 3dd75353
layout: default
---


[dashboard]: ./maintain_and_tune.html#monitor-the-performance-dashboard
[connect_master]: ./connect_puppet_master.html
[connect_apply]: ./connect_puppet_apply.html
[tracker]: https://tickets.puppetlabs.com/browse/PDB
[start_source]: ./install_from_source.html#step-4-start-the-puppetdb-service
[plugin_source]: ./connect_puppet_master.html#on-platforms-without-packages
[module]: ./install_via_module.html
[puppetdb3]: /puppetdb/3.2/migrate.html
[versioning]: ./versioning_policy.html#upgrades

Checking for updates
-----

PuppetDB's [performance dashboard][dashboard] displays the current version in
the upper right corner. It also automatically checks for updates and will show a
link to the newest version under the version indicator if your deployment is out
of date.

Migrating existing data
-----

If you are not planning to change your underlying PuppetDB database
configuration prior to upgrading, you don't need to worry about migrating your
existing data: PuppetDB will handle this automatically. However, if you plan to
switch to a different database, you should export your existing data prior to
changing your database configuration, but you must use PuppetDB 3.x to do so.
Please consult the [Migrating Data][puppetdb3] for more information.

Upgrading with the PuppetDB module
-----

If you [installed PuppetDB with the module][module], you only need to do the
following to upgrade:

1. Make sure that the Puppet master has an updated version of the
   [puppetlabs-puppetdb](https://forge.puppetlabs.com/puppetlabs/puppetdb)
   module installed.
2. If you imported the official packages into your local package repositories,
   import the new versions of the PuppetDB and PuppetDB-termini packages.
3. Change the value of the `puppetdb_version` parameter for the `puppetdb` or
   `puppetdb::server` and `puppetdb::master::config` classes, unless it was set
   to `latest`.
4. If you are doing a large version jump, trigger a Puppet run on the PuppetDB
   server before the Puppet master server has a chance to do a Puppet run. (It's
   possible for a new version of the PuppetDB-termini to use API commands
   unsupported by old PuppetDB versions, which would cause Puppet failures until
   PuppetDB was upgraded, but this should be very rare.)

Manually upgrading PuppetDB
-----

### What to upgrade

When a new version of PuppetDB is released, you will need to upgrade:

1. PuppetDB itself
2. The [PuppetDB-termini][connect_master] on every Puppet master (or
   [every node][connect_apply], if using a standalone deployment).

You should **upgrade PuppetDB first.** Because PuppetDB will be down for a few
minutes during the upgrade and Puppet masters will not be able to serve catalogs
until it comes back, you should schedule upgrades during a maintenance window
during which no new nodes will be brought online.

If you upgrade PuppetDB without upgrading the PuppetDB-termini, your Puppet
deployment should continue to function identically, with no loss of
functionality. However, you may not be able to take advantage of new PuppetDB
features until you upgrade the PuppetDB-termini.

### Upgrading PuppetDB

**On your PuppetDB server:** stop the PuppetDB service, upgrade the PuppetDB
package, then restart the PuppetDB service.

    $ sudo puppet resource service puppetdb ensure=stopped
    $ sudo puppet resource package puppetdb ensure=latest
    $ sudo puppet resource service puppetdb ensure=running

#### On platforms without packages

If you installed PuppetDB by running `rake install`, you should obtain a fresh
copy of the source, stop the service, and run `rake install` again. Note that
this workflow is not well tested; if you run into problems, please report them
on the [PuppetDB issue tracker][tracker].

If you are running PuppetDB from source, you should stop the service, replace
the source, and
[start the service as described in the advanced installation guide][start_source].

### Upgrading the terminus plugins

**On your Puppet master servers:** upgrade the PuppetDB-termini package, then
restart the Puppet master's web server:

    $ sudo puppet resource package puppetdb-termini ensure=latest

The command to restart the Puppet master will vary, depending on which web
server you are using.

#### On platforms without packages

Obtain a fresh copy of the PuppetDB source, and follow
[the instructions for installing the termini][plugin_source].

The command to restart the Puppet master will vary, depending on which web
server you are using.

### Upgrading across multiple major versions

As stated by the [versioning policy][versioning], you cannot "skip"
major versions of PuppetDB when upgrading.  For example, if you need
to upgrade from PuppetDB 4.2.3 to 6.0.0, you must run some version of
PuppetDB 5 at least long enough for it to upgrade your existing data.

The upgrade subcommand can help with this.  When specified, PuppetDB
will quit as soon as it has finished all of the necessary work:

    $ puppetdb upgrade -c /path/to/config.ini<|MERGE_RESOLUTION|>--- conflicted
+++ resolved
@@ -1,9 +1,5 @@
 ---
-<<<<<<< HEAD
-title: "PuppetDB: Upgrading PuppetDB"
-=======
 title: "Upgrading PuppetDB"
->>>>>>> 3dd75353
 layout: default
 ---
 
