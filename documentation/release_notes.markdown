---
title: "PuppetDB: Release notes"
layout: default
canonical: "/puppetdb/latest/release_notes.html"
---

[configure_postgres]: ./configure.html#using-postgresql
[kahadb_corruption]: /puppetdb/4.2/trouble_kahadb_corruption.html
[pg_trgm]: http://www.postgresql.org/docs/current/static/pgtrgm.html
[upgrading]: ./api/query/v4/upgrading-from-v3.html
[puppetdb-module]: https://forge.puppetlabs.com/puppetlabs/puppetdb
[migrate]: /puppetdb/3.2/migrate.html
[upgrades]: ./upgrade.html
[metrics]: ./api/metrics/v1/changes-from-puppetdb-v3.html
[pqltutorial]: ./api/query/tutorial-pql.html
[stockpile]: https://github.com/puppetlabs/stockpile
[queue_support_guide]: ./pdb_support_guide.html#message-queue
[upgrade_policy]: ./versioning_policy.html#upgrades

<<<<<<< HEAD
## PuppetDB 6.1.0

### New features

- **PuppetDB's code is now compiled ahead-of-time**. This, along with a decrease in work at startup for simple commands, should notably decrease PuppetDB's startup time. For more on Ahead-of-time compilations, see [Ahead-of-time Compilation and Class Generation](https://clojure.org/reference/compilation).
[PDB-4108](https://tickets.puppetlabs.com/browse/PDB-4108)

### Bug fixes 

- **(PE Only) PuppetDB no longer syncs reports that are older than the `report-ttl`, but have not yet been garbage collected.** PuppetDB would sync reports when it performed an initial garbage collection on startup, and then sync reports from its remote, which likely had not performed garbage collection as recently. 
[PDB-4158](https://tickets.puppetlabs.com/browse/PDB-4158)
- **PuppetDB skips unnecessary work when ingesting commands.** PuppetDB wasn't pulling `producer-timestamp` out of the incoming query parameters for `submit` command requests. This caused PuppetDB to not have the necessary information to tombstone obsolete commands if multiple `store facts` or `store catalog` commands were submitted for the same `certname` while the earlier commands were still in the queue waiting to be processed. 
[PDB-4177](https://tickets.puppetlabs.com/browse/PDB-4177)
- **Improved error handling for invalid or malformed timestamps.** If you passed an invalid or malformed timestamp in a PQL query, PuppetDB treated it as a `null`, giving back an unexpected query result.
[PDB-4015](https://tickets.puppetlabs.com/browse/PDB-4015)

## PuppetDB 6.0.1
=======
## 6.0.2

### Improvements

- **Improved PostgreSQL support.** PuppetDB is now compatible with PostgreSQL version 10 and later. [PDB-3857](https://tickets.puppetlabs.com/browse/PDB-3857)

### Bug Fixes

- **(PE Only) PuppetDB no longer syncs reports that are older than the `report-ttl`, but have not yet been garbage collected.** PuppetDB would sync reports when it performed an initial garbage collection on startup, and then sync reports from its remote, which likely had not performed garbage collection as recently.
[PDB-4158](https://tickets.puppetlabs.com/browse/PDB-4158)
- **PuppetDB skips unnecessary work when ingesting commands.** PuppetDB wasn't pulling `producer-timestamp` out of the incoming query parameters for `submit` command requests. This caused PuppetDB to not have the necessary information to tombstone obsolete commands if multiple `store facts` or `store catalog` commands were submitted for the same `certname` while the earlier commands were still in the queue waiting to be processed.
[PDB-4177](https://tickets.puppetlabs.com/browse/PDB-4177)
- **Improved error handling for invalid or malformed timestamps.** If you passed an invalid or malformed timestamp in a PQL query, PuppetDB treated it as a `null`, giving back an unexpected query result.
[PDB-4015](https://tickets.puppetlabs.com/browse/PDB-4015)
- **PuppetDB no longer causes PostgreSQL to create large amounts of temporary files during garbage collection.** This issue caused PostgreSQL's log to flood if the `log_temp_files` option was set to a small enough value. [PDB-3924](https://tickets.puppetlabs.com/browse/PDB-3924)

### Security

- We've blacklisted the jackson-databind dependency to resolve several security issues. [PDB-4236](https://tickets.puppetlabs.com/browse/PDB-4236)

## 6.0.1
>>>>>>> b47ed485

PuppetDB 6.0.1 is a new feature and bug-fix release.

### New features

- Added support for fact blacklist regexes. Omits facts whose name completely matched any of the expressions provided. Added a "facts-blacklist-type" database configuration option which defaults to "literal", producing the existing behavior, but can be set to "regex" to indicate that the facts-blacklist items are java patterns. [PDB-3928](https://tickets.puppetlabs.com/browse/PDB-3928)
- Currently, when building and testing from source, internal Puppet repositories are consulted by default, which may cause the process to take longer than necessary. Until the defaults are changed, the delays can be avoided by setting `PUPPET_SUPPRESS_INTERNAL_LEIN_REPOS=true` in the environment. [PDB-4135](https://tickets.puppetlabs.com/browse/PDB-4135)

### Bug fixes 

- PuppetDB should interpret JDK version numbers correctly when evaluating compatibility at startup. Previously, it was not accounting for the switch from the "1.10..." to 10..." format in newer versions of the JDK. [PDB-4141](https://tickets.puppetlabs.com/browse/PDB-4141)

### Contributors
Austin Blatt, Claire Cadman, Ethan J. Brown, Michelle Fredette, Morgan Rhodes, Rob Browning, Robert Roland, and Zachary Kent

## PuppetDB 6.0.0

### New features

- Puppet 6 supports 
[rich_data](https://github.com/puppetlabs/puppet-specifications/blob/master/language/types_values_variables.md#richdata) 
types like Timestamp and SemVer, and enables rich data by default. 
When rich data is enabled, readable string representations of rich 
data values may appear in the report resource event `old_value` and 
`new_value` fields, and in catalog parameter values. ([PDB-4082](https://tickets.puppetlabs.com/browse/PDB-4082))
- A `help` subcommand has been added to display usage information to standard output. If an invalid command is specified, usage information will now be printed to standard error, not standard output. ([PDB-3993](https://tickets.puppetlabs.com/browse/PDB-3993))
- PuppetDB has migrated to Clojure 1.9. ([PDB-3953])(https://tickets.puppetlabs.com/browse/PDB-3953))

### Upgrading

-  Support for ActiveMQ has been completely removed, meaning that
   PuppetDB can no longer convert an existing queue to the new format
   when upgrading from versions older than 4.3.0, but since PuppetDB's
   [upgrade policy][upgrade_policy] forbids skipping major versions,
   this should not present a problem since any version 5 release will
   perform the conversion at startup.

   As a result of the removal, these ActiveMQ specific configuration
   options have been retired: `store-usage`, `temp-usage`,
   `memory-usage`, and `max-frame-size`

### Bug fixes

- Prior to this fix, the HTTP submission with `command_broadcast` enabled 
always returned the last response. As a result, a failure was shown if 
the last connection produced a 503 response even though there was 
previously a successful PuppetDB response and the minimum successful 
responses had been met. This issue does not occur with responses that 
raised an exception. Since the puppet `http_pool` does not raise 503 
as an exception, this issue can be seen when PuppetDB is in 
maintenance mode. This fix changes the behavior to send the last successful response 
when the minimum successful submissions have been met. ([PDB-4020](https://tickets.puppetlabs.com/browse/PDB-4020))
- A problem that could cause harmless but noisy database connection errors during shutdown has been fixed. ([PDB-3952](https://tickets.puppetlabs.com/browse/PDB-3952))
- If using the default logback.xml configuration, PuppetDB should notice log config file changes every 60 seconds. Recent versions of PuppetDB had stopped noticing as a result of changes to Trapperkeeper (TK-426). This is fixed. ([PDB-3884](https://tickets.puppetlabs.com/browse/PDB-3884))
- PuppetDB now no longer attempts database migrations at startup under inappropriate conditions, for example when the relevant migrations table is unreadable. ([PDB-3268](https://tickets.puppetlabs.com/browse/PDB-3268))

### Deprecations

- PuppetDB no longer officially supports JDK 7. PuppetDB 6.0.0 officially supports JDK 8, and has been tested against JDK 10. Please see the [FAQ](./puppetdb-faq.html#which-versions-of-java-are-supported) for further, or more current information. ([PDB-4069](https://tickets.puppetlabs.com/browse/PDB-4069))
- Support for these database configuration options has been completely retired: `classname`, `subprotocol`, `log-slow-statements`, and `conn-keep-alive`. Aside from warning at startup, PuppetDB will completely ignore them, and references to them have been removed from the documentation. ([PDB-3935](https://tickets.puppetlabs.com/browse/PDB-3935))

### Contributors

Austin Blatt, Britt Gresham, Charlie Sharpsteen, Garrett Guillotte, Jarret Lavallee
Molly Waggett, Morgan Rhodes, Rob Browning, and Zachary Kent

## 5.2.7

### Improvements

- **Improved PostgreSQL support.** PuppetDB is now compatible with PostgreSQL version 10 and later. [PDB-3857](https://tickets.puppetlabs.com/browse/PDB-3857)

### Bug Fixes

- **(PE Only) PuppetDB no longer syncs reports that are older than the `report-ttl`, but have not yet been garbage collected.** PuppetDB would sync reports when it performed an initial garbage collection on startup, and then sync reports from its remote, which likely had not performed garbage collection as recently.
[PDB-4158](https://tickets.puppetlabs.com/browse/PDB-4158)
- **PuppetDB skips unnecessary work when ingesting commands.** PuppetDB wasn't pulling `producer-timestamp` out of the incoming query parameters for `submit` command requests. This caused PuppetDB to not have the necessary information to tombstone obsolete commands if multiple `store facts` or `store catalog` commands were submitted for the same `certname` while the earlier commands were still in the queue waiting to be processed.
[PDB-4177](https://tickets.puppetlabs.com/browse/PDB-4177)
- **Improved error handling for invalid or malformed timestamps.** If you passed an invalid or malformed timestamp in a PQL query, PuppetDB treated it as a `null`, giving back an unexpected query result.
[PDB-4015](https://tickets.puppetlabs.com/browse/PDB-4015)
- **PuppetDB no longer causes PostgreSQL to create large amounts of temporary files during garbage collection.** This issue caused PostgreSQL's log to flood if the `log_temp_files` option was set to a small enough value. [PDB-3924](https://tickets.puppetlabs.com/browse/PDB-3924)

### Security

- We've blacklisted the jackson-databind dependency to resolve several security issues. [PDB-4236](https://tickets.puppetlabs.com/browse/PDB-4236)

## 5.2.6

PuppetDB 5.2.6 is a security, new feature, and bug-fix release.

### Security

- Our dependency on trapperkeeper-webserver-jetty9 was upgraded to 2.2.0 to fix CVE-2017-7658. [PDB-4160](https://tickets.puppetlabs.com/browse/PDB-4160)
- Our dependency on jackson-databind was upgraded to 2.9.7 to fix CVE-2018-7489. [RE-11706](https://tickets.puppetlabs.com/browse/RE-11706)


### New features

- Added support for fact blacklist regexes. Omits facts whose name completely matched any of the expressions provided. Added a "facts-blacklist-type" database configuration option which defaults to "literal", producing the existing behavior, but can be set to "regex" to indicate that the facts-blacklist items are java patterns. [PDB-3928](https://tickets.puppetlabs.com/browse/PDB-3928) 
- Currently, when building and testing from source, internal Puppet repositories are consulted by default, which may cause the process to take longer than necessary. Until the defaults are changed, the delays can be avoided by setting `PUPPET_SUPPRESS_INTERNAL_LEIN_REPOS=true` in the environment. [PDB-4135](https://tickets.puppetlabs.com/browse/PDB-4135)
- An `upgrade` subcommand has been added that should be useful for cases where you want to upgrade across multiple major versions without skipping major versions (as per the versioning). [PDB-3993](https://tickets.puppetlabs.com/browse/PDB-3993)

### Bug fixes

- Previously http submission with `command_broadcast` enabled returned the last response. As a result, a failure would be shown if the last connection produced a 503 response, even though there was a successful PuppetDB response and the minimum successful responses had been met. This issue does not occur with responses that raised an exception. Since the Puppet `http_pool` does not raise 503 as an exception, this issue can be seen when the PuppetDB is in maintenance mode. This is now fixed and changes the behavior to send the last successful response when the minimum successful submissions have been met. [PDB-4020](https://tickets.puppetlabs.com/browse/PDB-4020)
- The find/fix database connection errors after clj-parent 2.0 dep upgrades has now been fixed. [PDB-3952](https://tickets.puppetlabs.com/browse/PDB-3952)

###Contributors
Austin Blatt, Britt Gresham, Claire Cadman, Ethan J. Brown, Garrett Guillotte, Jarret Lavallee, Molly Waggett, Morgan Rhodes, Rob Browning, Robert Roland, and Zachary Kent

## 5.2.5

NOTE: This version was not officially released, as additional fixes
came in between the time we tagged this and the time we were going to
publish release artifacts.

## 5.2.4

PuppetDB 5.2.4 is a minor bug-fix release.

-   [All issues resolved in PuppetDB 5.2.4](https://tickets.puppetlabs.com/issues/?jql=fixVersion%20%3D%20%27PDB%205.2.4%27)

### New feature

- - An `upgrade` subcommand has been added that should be useful for cases where you want to upgrade across multiple major versions without skipping major versions (as per the [versioning policy][versioning]). See [these notes [multiple-major-upgrades] for additional information. 
([PDB-3993](https://tickets.puppetlabs.com/browse/PDB-3993)) 



### Bug fixes

-   In previous versions of PuppetDB (starting with 5.2.0), the `~` operator would match
    the JSON-encoded representation of a fact value rather than the value itself. For
    example, this query would unexpectedly fail to match a fact that started with `file`:

    ```
    ~ ^file
    ```

    However, this query would unexpectedly match the fact:

    ```
    ~ ^"file
    ```

    PuppetDB 5.2.4 resolves this issue by correctly matching regular expresions against
    fact values. ([PDB-3930](https://tickets.puppetlabs.com/browse/PDB-3930))

### Contributors

Garrett Guillotte, Morgan Rhodes, Rob Browning, and Zachary Kent

## 5.2.3

NOTE: This version was not officially released, as additional fixes
came in between the time we tagged this and the time we were going to
publish release artifacts.

## 5.2.2

PuppetDB 5.2.2 is a bug-fix release.

### Bug fixes

-   In previous versions of PuppetDB, passing the `node_state` filter criteria as part of a conjuction operator (`and` and `or`) didn't work. PuppetDB 5.2.2 resolves this issue. ([PDB-3808](https://tickets.puppetlabs.com/browse/PDB-3808))

-   PuppetDB 5.2.2 fixes a regression in previous versions of PuppetDB 5.2.x that caused path queries against structured facts to fail when the path included a regular expression component or an array index. ([PDB-3852](https://tickets.puppetlabs.com/browse/PDB-3852))

-   When the Puppet Enterprise (PE) package inspector is configured, duplicate package data can sometimes be submitted from the `gem` and similar package providers. PuppetDB 5.2.2 removes these duplicates, instead of rejecting the data as in previous versions of PuppetDB. ([PDB-3862](https://tickets.puppetlabs.com/browse/PDB-3862))

### Contributors
Andrew Roetker, Garrett Guillotte, and Zachary Kent

## 5.2.1

PuppetDB 5.2.1 is a bug-fix release that improves facts query performance and improves command queue management.

### Bug fixes

-   PuppetDB 5.2.1 significantly improves the performance of facts queries that constrain 'name' to a single value, such as `facts [value, count()] { name = 'osFamily' group by value }`. ([PDB-3838](https://tickets.puppetlabs.com/browse/PDB-3838))

-   If you submitted a malformed message to the command queue in previous versions of PuppetDB, the command queue would grow upon receiving the message but would not reduce in size when the message was discarded. PuppetDB 5.2.1 correctly reduces the command queue size when a malformed message is submitted to the queue. ([PDB-3830](https://tickets.puppetlabs.com/browse/PDB-3830))

### Contributors
Garrett Guillotte, Morgan Rhodes, Nick Walker, Rob Browning, Russell
Mull, and Zachary Kent

## 5.2.0

PuppetDB 5.2.0 is a performance and feature release. Performance improvements are focused primarily on improvements to the storage model for facts.

### Upgrading

Upgrading is expected to be straightforward, but in light of the recent changes to facts storage users might expect some quirks:

-   The initial fact submission for each node post-upgrade triggers a full rewrite of fact data for that node, meaning facts processing might slow down for a short while. This could cause the queue size to increase temporarily for users operating near capacity. This should fix itself after Puppet's runinterval (30 minutes by default) has elapsed.

### Bug fixes

-   In previous versions of PuppetDB, resource types were passed to `Resource#new` in string form. This was problematic because it could result in the load of a Ruby resource type which then is in conflict with genereated Pcore resource type.

    PuppetDB 5.2.0 ensures that the indirection uses the same logic as Puppet when creating new resources.

### New features

-   PuppetDB 5.2.0 replaces the existing facts storage schema with a new one based on JSONB. This change doesn't result in any breaking API changes.

    This improvement provides multiple benefits and some incidental new features:

    -   Greatly improved garbage collection performance when large structured facts are updated.
    -   Improved performance of conjunction queries, such as where users request a list of hosts with facts meeting multiple criteria.
    -   Makes future development on facts querying more amenable to the type of descendence queries currently possible with the inventory endpoint.

-   This version of PuppetDB prevents the query engine from limiting queries against the v4 endpoint to active nodes, in cases where the relevant entity has no certname field. This facilitates PQL queries against fact_paths and environments.

-   When using the benchmark tool in PuppetDB 5.2.0, every host in enqueued once before starting the simulation loop.

-   PuppetDB 5.2.0 tracks how long a migration takes and logs them to improve testing and support awareness.

-   This version of PuppetDB adds support for equality conditions on arrays in PQL.

### Improvements

-   If PuppetDB is out of sync, the two most important datasets to reconcile are catalogs and facts, because catalogs are used for exported resource queries and facts are used to select groups of nodes for orchestration operations.

    However, previous versions of PuppetDB started a sync by transferring reports, which can be a significantly large dataset if two instances are out of sync by several days. This would delay reconciliation of catalogs and facts.

    PuppetDB 5.2.0 reorders the sync configuration so that entities are synced in the following order:

    -   catalogs
    -   facts
    -   reports
    -   nodes

    Catalogs and reports have switched priorities, and catalogs are now the highest priority.

-   PuppetDB 5.2.0 improves a query used to target packages for deletion.

-   This version of PuppetDB adds optimization for event queries with the `latest_report?` parameter.

-   PuppetDB 5.2.0 adds the latest report's `job_id` to the nodes endpoint. The `job_id` isn't present if the run wasn't part of a job.

### Contributors
Karel Březina, Katie Lawhorn, Mike Eller, Rob Browning, Russell Mull,
Scott Walker, Thomas Hallgren, Wyatt Alt, and Zachary Kent

## 5.1.5

PuppetDB 5.1.5 is a bug-fix release.

### Bug fixes

-   Passing the `node_state` filter criteria as part of a conjuction operator (`and` and `or`) didn't work in previous versions of PuppetDB. PuppetDB 5.1.5 resolves this issue. ([PDB-3808](https://tickets.puppetlabs.com/browse/PDB-3808))

-   If you submitted a malformed message to the command queue in previous versions of PuppetDB, the command queue would grow upon receiving the message but would not reduce in size when the message was discarded. PuppetDB 5.1.5 correctly reduces the command queue size when a malformed message is submitted to the queue. ([PDB-3830](https://tickets.puppetlabs.com/browse/PDB-3830))

-   When the PE package inspector is configured, duplicate package data can sometimes be submitted from the `gem` and similar package providers. PuppetDB 5.1.5 now removes these duplicates, instead of rejecting the data as in previous versions of PuppetDB. ([PDB-3862](https://tickets.puppetlabs.com/browse/PDB-3862))

### Contributors
Andrew Roetker, Garrett Guillotte, Molly Waggett, Morgan Rhodes,
Nekototori, Nick Walker, Rob Browning, Russell Mull, and Zachary Kent

## 5.1.4

PuppetDB 5.1.4 is a bug-fix release, and adds packages for Debian 9 ("Stretch").

### Bug fixes

-   PuppetDB's `jackson-databind` dependency is updated to 2.9.1, which contains a fix to a security issue. This library is only used in the structured logging module, so most users should be unaffected.

### Contributors
Molly Waggett, Russell Mull, Sara Meisburger, Wyatt Alt, and Zachary Kent

5.1.3
-----

PuppetDB 5.1.3 includes bugfixes and performance improvements.

### Bug Fixes
* A recent fact data migration should no longer crash when the existing
  data has unexpected null value representations.
  ([PDB-3692](https://tickets.puppetlabs.com/browse/PDB-3692))

### Improvements
* An optional facts blacklist feature has been added to the PDB config file
  that allows users to specify facts that will be ignored during ingestion.
  ([PDB-3630](https://tickets.puppetlabs.com/browse/PDB-3630))

### Contributors
Morgan Rhodes, Rob Browning, Russell Mull, and Zachary Kent

5.1.1
-----
PuppetDB 5.1.1 is a bugfix release.

### Bug Fixes
* This release contains a fix for a uniqueness bug in the recent fact data
  migration.
  ([PDB-3692](https://tickets.puppetlabs.com/browse/PDB-3692))

### Contributors
Morgan Rhodes, Rob Browning, Russell Mull, and Zachary Kent

5.1.0
-----

PuppetDB 5.1.0 is a bugfix and performance release. It contains significant
schema migrations, most notably for fact storage. It also improves handling of
binary data in several places.

### Upgrading

* Before upgrading you should ensure you have as much free disk space as you
  have data. Database schema changes (also known as migrations) may require
  temporary duplication of table data and may mean you have to wait during the
  upgrade as these migrations run.

### Improvements

* Improve data storage performance by optimizing the query which
  updates the contents of the fact_values table.
  ([PDB-3639](https://tickets.puppetlabs.com/browse/PDB-3639))

* PuppetDB no longer sends redundant "SET TRANSACTION READ COMMITTED"
  commands to the database.
  ([PDB-3195](https://tickets.puppetlabs.com/browse/PDB-3195))

### Bug Fixes

* PuppetDB 4.4.x and 5.0.x updated fact storage to optimize write throughput. It
  unfortunately had negative consequences on query performance under heavy load.
  This rolls back to the older (4.3.x) fact storage style, which has worse write
  performance but better query performance.
  ([PDB-3611](https://tickets.puppetlabs.com/browse/PDB-3611))

* PuppetDB has historically had issues dealing with binary data. Specifically,
  unicode-escaped null characters cannot be stored in PostgreSQL. The release
  directly configures the JSON library used by PuppetDB to replace such
  characters, which should completely eliminate the problem in a large class of
  cases. ([PDB-3648](https://tickets.puppetlabs.com/browse/PDB-3648))

* The puppetdb terminus would fail if the catalog contained resources using the
  "alias" metaparameter, causing the agent run to fail. This is a regression
  introduced in Puppet 5.
  ([PDB-3620](https://tickets.puppetlabs.com/browse/PDB-3620))

* Some text fields in puppetdb (notably report.config_version) had
  artificial size limits applied to them in the database schema. These limits
  have been removed.
  ([PDB-3400](https://tickets.puppetlabs.com/browse/PDB-3400))

* PuppetDB now filters null bytes in Resource Events fields; this fixes a
  problem when dealing with certain entries in the Windows registry which
  contain the value '\0' by default.
  ([PDB-3058](https://tickets.puppetlabs.com/browse/PDB-3058))

### Contributors
Britt Gresham, Dan Lidral-PorterJoe Pinsonault, Jorie Tappa, Josh Cooper,
Melissa Stone, Mike Eller, Rob Browning, Romain Tartière, Russell Mull,
Scott Walker, and Wyatt Alt

5.0.1
-----

PuppetDB 5.0.1 is a major release with new features, improved
performance, and some backward incompatibilities.  Notable
incompatibilities include the requirement of Puppet Server 5 or newer,
Puppet Agent 5 or newer, JVM 8 or newer, PostgreSQL 9.6 or newer, and
the fact that the root query endpoint now filters inactive nodes by
default.

For anyone tracking PuppetDB development at
https://github.com/puppetlabs/puppetdb, note that as of this release,
there will no longer be a stable branch.  All development for older
"Y" releases (X.Y.Z) will happen on the relevant version branch, for
example (4.4.x).

### Upgrading

* PuppetDB requires PostgreSQL 9.6 or newer.  Support for versions
  prior to 9.6 have been retired.  Please upgrade PostgreSQL to 9.6 or
  newer before upgrading PuppetDB, and please enable the
  [pg\_trgm][pg\_trgm] extension, as explained
  [here][configure\_postgres].  The official PostgreSQL repository
  packages are recommended.  See the
  [YUM](https://wiki.postgresql.org/wiki/YUM\_Installation)
  instructions or the [Apt](https://wiki.postgresql.org/wiki/Apt)
  instructions for further details.
  ([PDB-2950](https://tickets.puppetlabs.com/browse/PDB-2950))

* Before upgrading, make sure all of your PuppetDB instances are shut down, and
  only upgrade one at a time.

* Before upgrading you should ensure you have as much free disk space
  as you have data. Database schema changes (also known as migrations)
  may require temporary duplication of table data and may mean you
  have to wait during the upgrade as these migrations run.

* PuppetDB is no longer compatible with agent and server versions
  older than 5.0.0.
  ([PDB-3558](https://tickets.puppetlabs.com/browse/PDB-3558))

* PQL queries and structured queries issued to the root query endpoint
  now automatically exclude deactivated and expired nodes.  This has
  always been the case for other query endpoints, and is usually what
  you want.  To target only inactive nodes, you can specify
  `node_state = 'inactive'`; for all both active and inactive, use
  `node_state = 'any'`.
  ([PDB-3420](https://tickets.puppetlabs.com/browse/PDB-3420))

### Downgrading

* If you attempt to downgrade to a previous version of PuppetDB, in addition to
  wiping the database you will need to clear the queue by deleting
  your `vardir`.

### Deprecations and retirements

* The deprecated `dlo-compression-interval` and
  `dlo-compression-threshold` options have been removed.
  ([PDB-3552](https://tickets.puppetlabs.com/browse/PDB-3552))

* The previously deprecated "puppetdb import" and "puppetdb export"
  command line tools have been retired.  They have been replaced with
  the "puppet db import" and "puppet db export" commands, which are
  included in puppet-client-tools.  See
  https://docs.puppet.com/puppetdb/latest/pdb\_client\_tools.html and
  https://docs.puppet.com/puppetdb/latest/anonymization.html for
  further information.
  ([PDB-3306](https://tickets.puppetlabs.com/browse/PDB-3306))

### Improvements

* PuppetDB ships with better defaults for `node-purge-ttl` and
  `node-ttl`.  `node-purge-ttl` defaults to 14 days if left
  unconfigured so that old unused information is automatically flushed
  from the database.  `node-ttl` defaults to 7 days, auto-expiring
  nodes which haven't checked in in a week.  These changes match the
  existing behavior of Puppet Enterprise.  To retain the old behavior,
  set `node-ttl` and `node-purge-ttl` to "0s" in your PuppetDB
  configuration file.
  ([PDB-3318](https://tickets.puppetlabs.com/browse/PDB-3318))

* PuppetDB no longer purges all eligible nodes during its periodic
  garbage collections.  Now it only purges up to 25 each time, but
  this value can be adjusted by the `node-purge-gc-batch-limit`
  configuration setting.  It is now also possible to specify a
  purge\_nodes batch\_limit for admin/cmd endpoint clean commands.
  ([PDB-3546](https://tickets.puppetlabs.com/browse/PDB-3546))

* Report storage has been optimized by requiring fewer tables to be
  consulted when updating the record of the latest report.
  ([PDB-3529](https://tickets.puppetlabs.com/browse/PDB-3529))

* The performance of some queries involving each node's latest report
  has been improved.
  ([PDB-3518](https://tickets.puppetlabs.com/browse/PDB-3518))

* PuppetDB was using more memory than necessary when creating query
  results, which could occasionally result in out-of-memory errors
  when performing queries with very large result sets.  Its memory
  footprint should now be lower overall, and those errors should no
  longer occur.
  ([PDB-3467](https://tickets.puppetlabs.com/browse/PDB-3467))

* PuppetDB should now shut down with a non-zero exit status when it
  detects an unsupported PostgreSQL version.  Previously it might hang
  while trying to exit.
  ([PDB-3541](https://tickets.puppetlabs.com/browse/PDB-3541))

* Command processing errors due to malformed data now cause the
  command to be delivered to the discard directory (dead letter
  office), instead of remaining in the queue forever.
  ([PDB-3566](https://tickets.puppetlabs.com/browse/PDB-3566))

* PuppetDB was leaving unused "edge" records in the database.  For
  most users this had very little impact, but they could pile up over
  time as nodes are purged if
  [node-purge-ttl](https://docs.puppet.com/puppetdb/5.0/configure.html#node-purge-ttl)
  is non-zero.  The unused edges will now be removed on upgrade and
  continuously cleaned up when they are no longer needed.
  ([PDB-3515](https://tickets.puppetlabs.com/browse/PDB-3515))

* PuppetDB no longer prints a warning when a command request doesn't
  include a Content-Length header, since it's less important with the
  stockpile queue.
  ([PDB-3567](https://tickets.puppetlabs.com/browse/PDB-3567))

* PuppetDB now filters null bytes in Resource Events fields.  This
  fixes a problem when dealing with certain entries in the Windows
  registry which contain the value '\0' by default.
  ([PDB-3058](https://tickets.puppetlabs.com/browse/PDB-3058))

* A change in puppet's handling of resource titles
  ([PUP-7605](https://tickets.puppetlabs.com/browse/PUP-7605)) has
  been accommodated.
  ([PDB-3595](https://tickets.puppetlabs.com/browse/PDB-3595))

### Contributors

Adrien Thebo, Andrew Roetker, Gert Drapers, Jennifer Shehane, Jeremy
Barlow, John Duarte, Michelle Fredette, Moses Mendoza, Nick Fagerlund,
Nick Walker, Rob Browning, Russell Mull, Ruth Linehan, Ryan Senior,
Spencer McElmurry, Thomas Hallgren, Wayne Warren, Wyatt Alt, and Zak
Kent

5.0.0
-----

PuppetDB 5.0.0 was not released due to a packaging error.

4.4.1
-----

PuppetDB 4.4.1 was a PE-only bugfix release.

4.4.0
-----

PuppetDB 4.4.0 is a backward-compatible feature release that is primarily
focused on improving command processing performance.

### New features / Enhancements

* When a new command is received which completely supersedes one that is sitting
  in the queue, the old one is dropped. This should considerably improve
  processing time for 'replace facts' and 'replace catalog' commands when the
  queue is backed up. ([PDB-3108](https://tickets.puppetlabs.com/browse/PDB-3108))

* Fact storage is now optimized for storage speed, at the cost of additional
  disk usage. We found that our previous design, which focused on reducing the
  on-disk size of fact data, caused performance problems in large installations
  and with certain forms of structured facts. With this modest denormalization,
  fact storage performance is more consistent at large scale and in these corner
  cases. In exchange for the improved performance, the storage space required
  for facts will increase during the upgrade. The exact increase will depend on
  the duplication rate of the existing fact values.
  ([PDB-3249](https://tickets.puppetlabs.com/browse/PDB-3249))

* Commands sent from Puppet Server to PuppetDB will be gzip-compressed on the
  wire and on disk when running with the upcoming Puppet Server 5.0.
  ([PDB-2640](https://tickets.puppetlabs.com/browse/PDB-2640))

* Command logging now includes the elapsed time for processing each command.
  This should make it easier to diagnose performance problems which are related
  to data coming from a subset of nodes.
  ([PDB-3096](https://tickets.puppetlabs.com/browse/PDB-3096))

* Parameters which are marked with the 'Sensitive' datatype in your puppet
  manifests are now redacted before being sent to PuppetDB.
  ([PDB-3322](https://tickets.puppetlabs.com/browse/PDB-3322))

* PQL and the root query endpoint are no longer considered experimental.
  ([PDB-3256](https://tickets.puppetlabs.com/browse/PDB-3256))

* Added an implicit query relationship between the 'inventory' and 'facts'
  entities. This allows PQL queries like this:

      facts[value]{name = "ipaddress" and inventory{trusted.extensions.foo = "bar"}}

  ([PDB-3099](https://tickets.puppetlabs.com/browse/3309))

* Unify implicit relationships for all entities with a 'certname' field.
  ([PDB-3367](https://tickets.puppetlabs.com/browse/PDB-3367))

### Bug fixes and maintenance:

* The factset entity's 'producer' field was not being updated for pre-existing
  factsets. ([PDB-3276](https://tickets.puppetlabs.com/browse/PDB-3276))

* Determine the latest report using the `producer_timestamp` field from the
  compile master, not `end_time` from the agent.
  ([PDB-3277](https://tickets.puppetlabs.com/browse/PDB-3277))

* Fix regular expression queries on nested resource parameters.
  ([PDB-3285](https://tickets.puppetlabs.com/browse/PDB-3285))

* Ensure that the queue-depth metric accurately reflects the data on disk when
  the files are directly removed. ([PDB-3307](https://tickets.puppetlabs.com/browse/PDB-3307))

* Allow paging options to be specified both in the request parameters and in an
  outer `["from"]` clause.
  ([PDB-3379](https://tickets.puppetlabs.com/browse/PDB-3379))

* Drop the unneeded `resource_events_resource_type_idx` index.
  ([PDB-3220](https://tickets.puppetlabs.com/browse/PDB-3220))

### Contributors

Andreas Paul, Andrew Roetker, Brian Cain, Dan Lidral-Porter, Jeremy Barlow, Ken
Barber, Morgan Rhodes, Nick Walker, Rob Browning, Russell Mull, Ruth Linehan,
Ryan Senior, Wyatt Alt

4.3.2
-----

PuppetDB 4.3.2 is a bugfix release to fix a report storage performance
regression in versions 4.2.4, 4.2.5, 4.3.0, and 4.3.1. All affected users are
encouraged to upgrade to this release.

### Bug fixes and maintenance:

* When storing reports, PuppetDB first queries the database to see if a report
  with the same hashcode is already present. This database query was erroneously
  not using the index on the hash column, resulting in increased report storage
  time. It has been updated so that the index will take effect as intended.
  ([PDB-3323](https://tickets.puppetlabs.com/browse/PDB-3323))

### Contributors

Jessykah Bird, Russell Mull

4.3.1
-----

PuppetDB 4.3.1 was a PE-only bugfix release.

4.3.0
-----

PuppetDB 4.3.0 is a backward-compatible feature release that changes
the way PuppetDB handles incoming commands.  Previously they were
stored in ActiveMQ for future processing, but now they're being
handled by [stockpile][stockpile].  This should increase performance
and may decrease the maximum heap required for a given workload.
Please see the [queue information][queue_support_guide] in the support
guide if you're interested in the details.

### New features / Enhancements

* PuppetDB now stores incoming commands in [stockpile][stockpile]
  rather than ActiveMQ.
  ([PDB-2730](https://tickets.puppetlabs.com/browse/PDB-2730))

### Contributors

Andrew Roetker, Dan Lidral-Porter, Jeremy Barlow, Karel Březina, Ken Barber,
Kylo Ginsberg, Molly Waggett, Rob Browning, Ryan Senior, Tiffany
Longworth, and Wyatt Alt.

4.2.4
-----

PuppetDB 4.2.4 is a minor bugfix release.

### Bug fixes and maintenance:

* Fixed a bug affecting in clauses with an array on fact values ([PDB-2330](https://tickets.puppetlabs.com/browse/PDB-2330))

* Added code to check for existing reports and ignore duplicates ([PDB-2939](https://tickets.puppetlabs.com/browse/PDB-2939))

* Changed the dashboard to cache PDB version rather than querying for
  it every 5 seconds ([PDB-2836](https://tickets.puppetlabs.com/browse/PDB-2836))

* Added a warning if retired server/port config items are in use ([PDB-3071](https://tickets.puppetlabs.com/browse/PDB-3071))

* Switched log file rotation to be based on size, not date ([PDB-3077](https://tickets.puppetlabs.com/browse/PDB-3077))

* Added missing inventory relationships to other entities allowing
  implicit joins on inventory ([PDB-2962](https://tickets.puppetlabs.com/browse/PDB-2962))

* Fixed a bug where version 6 reports incorrectly rejected ([PDB-3064](https://tickets.puppetlabs.com/browse/PDB-3064))

* Added validation on content-type of POST requests ([PDB-2851](https://tickets.puppetlabs.com/browse/PDB-2851))

* Removed memoization of resource identity hashes. The memoization was based
  on count, not overall pool size so it could consume arbitrary
  RAM. It was responsible for overrunning a 32GB JVM heap in the field ([PDB-3065](https://tickets.puppetlabs.com/browse/PDB-3065))

* Updated the default sample data to include new data added in by the
  most recent wire-format revisions ([PDB-2810](https://tickets.puppetlabs.com/browse/PDB-2810))

* Improve event-counts and aggregate-event-counts endpoint to provide
  information about corrective changes (PE only) ([PDB-3047](https://tickets.puppetlabs.com/browse/PDB-3047))

* Added a partial index in resource_events for querying corrective events (PE only)

* Added support for querying resource events by corrective_change flag (PE only)

* Updated the following dependencies

  - clj-i18n 0.4.2 -> 0.4.3
  - beaker 2.43.0 -> 2.50.0
  - EZBake 0.5.1 -> 1.1.2
  - trapperkeeper 1.4.1 -> 1.5.1
  - tk-status 0.4.0 -> 0.5.0

### Documentation:

* Updated docs to clarify the effect of setting the time to live
settings to '0s'

### Contributors

Andrew Roetker, Jeremy Barlow, Karel Březina, Ken Barber, Kylo
Ginsberg, Melissa Stone, Molly Waggett, Rob Browning, Ruth Linehan,
Ryan Senior, Tiffany Longworth, and Wyatt Alt.

4.2.3
-----
PuppetDB 4.2.3 was not publically released.

4.2.2
-----
PuppetDB 4.2.2 is a minor bugfix release.

### Bug fixes:

* Migrations from versions before 4.2.0 should no longer cause out of memory
  errors on small heaps or large databases.
  ([PDB-2997](https://tickets.puppetlabs.com/browse/PDB-2997))

* Our internationalization library uses less CPU than before.
  ([PDB-2985](https://tickets.puppetlabs.com/browse/PDB-2985))

### Documentation:

* PQL documentation has been updated with more examples and better structure.
  ([ORCH-1491](https://tickets.puppetlabs.com/browse/ORCH-1491))

### Contributors

Ken Barber, Melissa Stone, Rob Browning, Ryan Senior, Wyatt Alt


4.2.1
-----
PuppetDB 4.2.1 is a minor bugfix release.

### Bug fixes:

* Fix a regression in 4.2.0 that broke single-argument usage of "and" and "or"
  in the query language.
  ([PDB-2946](https://tickets.puppetlabs.com/browse/PDB-2946))

* Ensure that the `noop` field is set on reports from all supported Puppet
  agent versions, correcting a regression in 4.2.0 that caused it to be null in
  some cases. (PE-17059 [internal])

### Contributors

Karel Březina, Molly Waggett, Ryan Senior, Wyatt Alt

4.2.0
-----

PuppetDB 4.2.0 is a backward-compatible feature release that adds a
new inventory endpoint, the ability to query structured data (like
facts and resource parameters) using a dotted notation and the ability
to trigger background/GC tasks manually via POST. This release
also includes several new queryable fields, bugfixes and faster
retries for common error scenarios.

### New features / Enhancements

* Added a new inventory endpoint that includes all fact keypairs
  represented as a map. Trusted facts are also returned as a map in a
  separate keypair. This new data can be queried via our "dotted
  syntax" in both AST and PQL query languages. More information is
  available via the [API docs](./api/query/v4/inventory.html).
  ([PDB-2632](https://tickets.puppetlabs.com/browse/PDB-2632))

* Added support for "dotted query" syntax to resource
  parameters. Support for this is available in both AST and PQL query
  langauges. ([PDB-2632](https://tickets.puppetlabs.com/browse/PDB-2632))

* Added a new `ast_only` parameter to the root query endpoint
  that translates a PQL query to an equivalent AST query. More
  information is available in the [root
  endpoint](./api/query/v4/index.html#url-parameters) docs.
  ([PDB-2528](https://tickets.puppetlabs.com/browse/PDB-2528))

* Added "quick retries" on command failures. This will retry commands
  (such as storing a new report or updating a catalog) immediately
  after a failure. The command will be retried 4 times before falling
  back to the regular retry process that involves delaying the message
  and reenqueuing it. This should result in faster command processing
  times and use less disk I/O in the most common kinds of failures.
  ([PDB-2865](https://tickets.puppetlabs.com/browse/PDB-2865))

* Added an endpoint that can trigger PuppetDB GC processes via a POST
  (like purging old reports or deactivated nodes).  With that, you can
  disable the automatic scheduling of those processes, and run them
  selectively, perhaps via cron, to avoid increasing the load during
  peak usage times.  See the [admin command](./api/admin/v1/cmd.html)
  endpoint documentation for more information.
  ([PDB-2478](https://tickets.puppetlabs.com/browse/PDB-2478))

* Added `depth` as a queryable fact-path endpoint field.
  ([PDB-2771](https://tickets.puppetlabs.com/browse/PDB-2771))

* Began storing the new `remediation` field, which can be queried via
  the reports and nodes endpoints.
  ([PDB-2838](https://tickets.puppetlabs.com/browse/PDB-2838))

* Began allowing whitespace around parentheses in PQL.
  ([PDB-2891](https://tickets.puppetlabs.com/browse/PDB-2891))

* Added a `producer` field to catalogs, facts and reports which
  provides the certname of the puppetmaster that sent the data.
  ([PDB-2782](https://tickets.puppetlabs.com/browse/PDB-2782),
  [PDB-2837](https://tickets.puppetlabs.com/browse/PDB-2837))

* Switched to using the real noop status sent by the agent, previous
  versions of PuppetDB inferred that noop status by looking for noop
  on individual resources.
  ([PDB-2753](https://tickets.puppetlabs.com/browse/PDB-2753))

* Added the 'noop_pending' field, which is true when the report
  contains resources that have a noop status.
  ([PDB-2753](https://tickets.puppetlabs.com/browse/PDB-2753))

### Bug fixes and maintenance

* Fixed nested implicit subqueries against different
  entities. Previously this would have raised an exception.
  ([PDB-2892](https://tickets.puppetlabs.com/browse/PDB-2892))

* Fixed a bug preventing usage of functions on fact-contents queries.
  ([PDB-2843](https://tickets.puppetlabs.com/browse/PDB-2843))

* Improved error messages for invalid subquery operators.
  ([PDB-2310](https://tickets.puppetlabs.com/browse/PDB-2310))

* Updated PuppetDB node check-ins to hourly rather than only on startup.

* Updated the following dependencies

  - trapperkeeper 1.3.1 -> 1.4.1
  - trapperkeeper-jetty9 1.3.1 -> 1.4.1
  - trapperkeeper-status 0.3.1 -> 0.4.0
  - prismatic/schema 1.0.4 -> 1.1.2
  - Ezbake 0.3.25 -> 0.4.3 ([PDB-2910](https://tickets.puppetlabs.com/browse/PDB-2910))

4.1.4
-----

PuppetDB 4.1.4 was not publicly released.

4.1.3
-----

PuppetDB 4.1.3 was not publicly released.

4.1.2
-----

PuppetDB 4.1.2 is a backward-compatible bugfix release that speeds up node
queries, fixes a bug that slowed garbage collection, and improves error logging.

### Bug Fixes and Maintenance

* Queries to the nodes endpoint should be faster, due to the removal of the
  index on certnames(latest_report_id).
  ([PDB-2789](https://tickets.puppetlabs.com/browse/PDB-2789))

* Fixed a regression caused by garbage collection related changes
  ([PDB-2477](https://tickets.puppetlabs.com/browse/PDB-2477)) which caused a
  high IO load on PostgreSQL.

* Command failure messages now log the certname of the node from which the
  command originated in order to track problematic commands to individual nodes.
  ([PDB-2580](https://tickets.puppetlabs.com/browse/PDB-2580))

* Some previously masked garbage collection will now appear in the logs as errors.
  ([PDB-2704](https://tickets.puppetlabs.com/browse/PDB-2704))

### Documentation

* Documentation for how to use RBAC tokens (PE only) with PuppetDB has been added.
  ([PDB-2762](https://tickets.puppetlabs.com/browse/PDB-2762))

* Various other documentation issues have been fixed.

### Contributors

Andrew Roetker, Chris Cowell, Garrett Guillotte, Molly Waggett, Rob Browning,
Ryan Senior, and Wyatt Alt

4.1.0
-----

PuppetDB 4.1.0 is a backward-compatible feature release that adds packages for
Ubuntu Xenial - 16.04, Ubuntu Wily - 15.10, adds preliminary support for HUP signal
handling, and improves the speed of removing old reports and node expiration and purging.

### New features / Enhancements

* PuppetDB now has packages for Ubuntu Xenial - 16.04 and Ubuntu Wily - 15.10
  ([PDB-2475](https://tickets.puppetlabs.com/browse/PDB-2475)).

* Allow configuration of AciveMQ Broker's memoryLimit. For PuppetDB instances
  with larger amount of memory and heavy load, this can improve performance.
  More information in the [config docs](./configure.html#memory-usage)
  ([PDB-2726](https://tickets.puppetlabs.com/browse/PDB-2726)).

* Preliminary support for HUP signal handling. Note that due to
  [AMQ-5263](https://issues.apache.org/jira/browse/AMQ-5263) there is
  a possibility of a crash when HUPed. We've observed this race
  condition when under heavy load and repeatedly HUPed. This will be
  fixed and more robust in a future release
  ([PDB-2546](https://tickets.puppetlabs.com/browse/PDB-2546)).

* Added a `to_string` function to format strings in both PQL and the AST query
  language ([PDB-2494](https://tickets.puppetlabs.com/browse/PDB-2494)).

* Added more metrics related to command processing. The most useful is probably
  `message-persistence-time`, which tracks the time take to write the command to
  disk ([PDB-2485](https://tickets.puppetlabs.com/browse/PDB-2485)).

* Added the ability to use `latest_report?` when querying the older event query
  endpoints ([PDB-2527](https://tickets.puppetlabs.com/browse/PDB-2527)).

* Added a `cached_catalog_status` field to the nodes endpoint
  ([PDB-2586](https://tickets.puppetlabs.com/browse/PDB-2586)).

* Added a `latest_report_noop` field to the nodes endpoint
  ([PDB-2490](https://tickets.puppetlabs.com/browse/PDB-2490)).

* (PE Only) Added token-based authentication (RBAC support)
  ([PDB-2482](https://tickets.puppetlabs.com/browse/PDB-2482)).

### Bug fixes and maintenance

* Added scaffolding for internationization of PuppetDB log and error messages.
  This is the first step in supporting multiple languages in PuppetDB
  ([PDB-2547](https://tickets.puppetlabs.com/browse/PDB-2547)).

* Node expiration is now done in a single query, previously this required a
  database round-trip for each exipring node
  ([PDB-2576](https://tickets.puppetlabs.com/browse/PDB-2576)).

* Removing old reports (reports past their `report-ttl`) and purged nodes
  (`node-purge-ttl`) is now significantly faster due to pushing much of this
  work to the database and being more efficient with how constraints are applied
  ([PDB-2477](https://tickets.puppetlabs.com/browse/PDB-2477)).

* Added validation of the query parameter in the `puppetdb_query()` function
  included in the terminus
  ([PDB-2648](https://tickets.puppetlabs.com/browse/PDB-2648)).

* Error responses now include a proper content type of text/plain
  ([PDB-2621](https://tickets.puppetlabs.com/browse/PDB-2621)).

* Only set the noop flag on a report to true if all it's resource events are
  noops ([PDB-2586](https://tickets.puppetlabs.com/browse/PDB-2586)).

* PuppetDB has switched to using the trapperkeeper-metrics webservices. This
  should not change functionality as the code from PuppetDB has been moved into
  that shared library
  ([PDB-2573](https://tickets.puppetlabs.com/browse/PDB-2573)).

* PuppetDB is now testing against nightly puppetserver packages in addition to
  released puppetserver packages
  ([PDB-2501](https://tickets.puppetlabs.com/browse/PDB-2501)).

4.0.2
-----

PuppetDB 4.0.2 is a backward-compatible bugfix release that should
improve report processing performance, and fix a node-expiration bug,
a bug in the handling of some correlated subqueries, and a bug that
disallowed colons in request routes.

### Bug Fixes and Maintenance

* Report processing should be more efficient, after the removal of
  some redundant validations.
  ([PDB-2620](https://tickets.puppetlabs.com/browse/PDB-2620))

* Colons in routes should be allowed again (e.g. resources
  types/titles, etc.).  This was broken by the 4.0.0 release.
  ([PDB-2624](https://tickets.puppetlabs.com/browse/PDB-2624))

* Correlated subqueries (PQL or AST) involving fact values should work
  better.  Previously a query like this this would fail
  ([PDB-2474](https://tickets.puppetlabs.com/browse/PDB-2474)):

```
    resource {
      type = 'Package'
      and title in facts [value] { name = 'apache_package_name' }
    }
```

* Nodes should no longer be incorrectly eligible for expiration in an
  unlikely corner case.
  ([PDB-2617](https://tickets.puppetlabs.com/browse/PDB-2617))

* PuppetDB has migrated to ezbake 0.3.24.
  ([PDB-2645](https://tickets.puppetlabs.com/browse/PDB-2645))

* Debian 6 has reached End Of Life upstream and so is no longer being
  tested. ([PDB-2629](https://tickets.puppetlabs.com/browse/PDB-2629))


### Documentation

* "Puppet Labs" has been changed to "Puppet" where relevant.
  ([PDB-2592](https://tickets.puppetlabs.com/browse/PDB-2592))

* Various other documentation issues have been fixed.

### Contributors

Andrew Roetker, Ken Barber, Melissa Stone, Michelle Fredette, Morgan
Rhodes, Rob Browning, Ryan Senior, and Wyatt Alt

4.0.1
-----

PuppetDB 4.0.1 is a backward-compatible release that fixes database
connection issues related to the maximum-pool-size, and fixes a bug
that could cause a command involving a very large number of resources
to fail.  This version was not publicly released.

### Bug Fixes and Maintenance

* The maximum-pool-size configuration option should now work as
  intended.  It was ignored
  in 4.0.0. ([PDB-2581](https://tickets.puppetlabs.com/browse/PDB-2581))

* An unintentional limit on the number of resources in an internal
  resources-exists? call has been fixed.  The previous arrangement
  could cause a command involving a very large number of resources to
  fail.  ([PDB-2548](https://tickets.puppetlabs.com/browse/PDB-2548))

* The indirector tests now have access to the environment.
  ([PDB-2577](https://tickets.puppetlabs.com/browse/PDB-2577))

* A test for the idempotency of indexes! with alternate schemas has
  been added.
  ([PDB-2537](https://tickets.puppetlabs.com/browse/PDB-2537))

### Documentation

* The fact path query documentation has been improved.
  ([PDB-2570](https://tickets.puppetlabs.com/browse/PDB-2570))

* The release note links have been fixed.
  ([PDB-2567](https://tickets.puppetlabs.com/browse/PDB-2567))

* The web sidebar is now version-agnostic.

* Various other documentation issues have been fixed.

### Contributors

Andrew Roetker, Garrett Guillotte, Ken Barber, Nick Fagerlund, Ryan
Senior, and Wyatt Alt

4.0.0
-----

PuppetDB 4.0.0 is a major release which introduces new features and
some breaking changes. Highlights of the new features include a new
query language called PQL that is intended to be easier and simpler to
use along with several new query operators. Notable breaking changes
are dropping support for HyperSQL, Ruby 1.8.x and Puppet 3.x.

### Contributors

Andrew Roetker, Chris Cowell-Shah, Chris Price, Ken Barber, Michelle
Fredette, Mindy Moreland, Nick Fagerlund, Nick Walker, Rob Browning,
Russell Mull, Ryan Senior, Wyatt Alt


### Upgrading

* Users manually upgrading PuppetDB from PuppetDB 2.3.x should note that the
  `puppetdb-terminus` package was renamed to `puppetdb-termini` in PuppetDB
  version 3. Note also that like PuppetDB 3.x, PuppetDB 4.x requires Puppet 4.

  **Important note for RedHat users**: if you wish to use YUM (rather than the
  PuppetDB module) to upgrade to a specific version of `puppetdb-termini` (e.g.
  upgrading to PuppetDB 3.2.x instead of PuppetDB 4.x), you will need to
  uninstall `puppetdb-terminus` before installing `puppetdb-termini`, or `yum
  update puppetdb-terminus` will bring you to the latest `puppetdb-termini`
  instead of the one you want.

  No matter what OS you use, you will need to restart Puppet Server after
  installing puppetdb-termini. These steps (including the RedHat terminus
  uninstallation) are handled automatically in the version 5 [PuppetDB
  module][puppetdb-module].

* This version of PuppetDB uses the AIO layout (introduced in Puppet 4) to be
  consistent with other Puppet Labs layouts, such as Puppet Server. We
  recommend the using the [PuppetDB module][puppetdb-module] version 5, as it
  will automate much of this kind of management and has been modified
  specifically for Puppet 4 support by default.

  For those who don't use the PuppetDB module and are still on PuppetDB 2.3.x,
  this means the following paths have changed:

    * Primary configuration: /etc/puppetdb is now /etc/puppetlabs/puppetdb
    * Logs: /var/log/puppetdb is now /var/log/puppetlabs/puppetdb
    * Binaries: /usr/bin is now /opt/puppetlabs/bin
    * Data: /var/lib/puppetdb is now /opt/puppetlabs/server/data/puppetdb
    * Rundir: /var/run/puppetdb is now /var/run/puppetlabs/puppetdb

  The upgrade will automatically migrate your configuration, but if you
  encounter issues you should double check that the new pathing is in place.

* PuppetDB no longer supports HyperSQL. Users must upgrade to PostgreSQL 9.4 or
  newer before upgrading PuppetDB. For specific instructions on how to migrate
  data from HyperSQL to PostgreSQL, see our [migrating documentation][migrate].
  Users should also enable the [`pg_trgm`][pg_trgm] extension, as explained in
  the documentation on [postgres configuration][configure_postgres]. The
  official PostgreSQL repositories are recommended for packaging. See the
  [YUM](https://wiki.postgresql.org/wiki/YUM_Installation) instructions or the
  [Apt](https://wiki.postgresql.org/wiki/Apt) instructions for more details.

* Before upgrading, make sure all of your PuppetDB instances are shut down, and
  only upgrade one at a time.

* Before upgrading you should ensure you have as much free disk space as you
  have data. Database schema changes (also known as migrations) may require
  temporary duplication of table data and may mean you have to wait during the
  upgrade as these migrations run.

### Downgrading

* If you attempt to downgrade to a previous version of PuppetDB, in addition to
  wiping the database you will need to clear the queue directory as described
  in the [documentation on KahaDB corruption][kahadb_corruption]. Otherwise you
  might see an IOException during startup when the older PuppetDB (using an
  older version of KahaDB) tries to read leftover, incompatible queue data.

### Breaking changes

This release retires support for Ruby 1.8.x, Puppet 3.x and HyperSQL. More
details on other breaking changes are below

* Retired Ruby 1.8.x and Puppet 3.x support in the PuppetDB terminus
  ([PDB-1956](https://tickets.puppetlabs.com/browse/PDB-1956),
  [PDB-1957](https://tickets.puppetlabs.com/browse/PDB-1957),
  [PDB-1100](https://tickets.puppetlabs.com/browse/PDB-1100),
  [PDB-841](https://tickets.puppetlabs.com/browse/PDB-841))

* Retired HyperSQL support from PuppetDB
  ([PDB-1996](https://tickets.puppetlabs.com/browse/PDB-1996))

* Retired catalog-hash-conflict-debugging from PuppetDB configuration
  ([PDB-1931](https://tickets.puppetlabs.com/browse/PDB-1931))

* The `hash` field of factsets is no longer nullable
  ([PDB-1014](https://tickets.puppetlabs.com/browse/PDB-1014))

* Added a `request_type` param to the Http.action in the PuppetDB
  terminus ([PDB-2070](https://tickets.puppetlabs.com/browse/PDB-2070))

* Retired the `server` and `port` settings in the PuppetDB terminus (use
  `server_urls` instead)
  ([PDB-2101](https://tickets.puppetlabs.com/browse/PDB-2101))

* Retired the cli version of the anonymizer tool (use the export tool
  flag instead) ([PDB-2036](https://tickets.puppetlabs.com/browse/PDB-2036))

* Upgraded to metrics-clojure `2.6.0`. This has caused our JMX beans to be
  renamed. See the [metrics documentation][metrics] for more info
  ([PDB-2234](https://tickets.puppetlabs.com/browse/PDB-2234))


#### Deprecations

* Deprecated cli import/export commands, to be replaced by a
  soon-to-be-released PuppetDB CLI tool
  ([PDB-2355](https://tickets.puppetlabs.com/browse/PDB-2355))

* Added deprecation warnings for old command versions. This only affects
  users submitting commands directly to PuppetDB, rather than through
  the terminus ([PDB-2433](https://tickets.puppetlabs.com/browse/PDB-2433))


### New features

* **Highlight**: We have added a new query language intended to be simpler and
  easier for users than our existing AST based language. This query language
  supports the same operators, fields, and entities as the AST language, but
  does so in a more concise way. See the [PQL tutorial][pqltutorial] for an
  introduction to the new language. We have also added a `puppetdb_query`
  function to our terminus that allows users to query PuppetDB with either
  language from within Puppet code.
  ([PDB-1799](https://tickets.puppetlabs.com/browse/PDB-1799),
  [PDB-2186](https://tickets.puppetlabs.com/browse/PDB-2186))

* We added a `root` single query endpoint at `/pdb/query/v4` and a `from`
  operator for querying any entity from a single endpoint
  ([PDB-2122](https://tickets.puppetlabs.com/browse/PDB-2122))

* We added an `array` operator to support use of the `in` operator against
  array literals. This is available in both the AST and PQL syntaxes.
  ([PDB-163](https://tickets.puppetlabs.com/browse/PDB-163))

* We now have a `[developer]` config section with an option to pretty print
  JSON API responses by default.
  ([PDB-2133](https://tickets.puppetlabs.com/browse/PDB-2133))

* We now support including paging operators in the query message body
  ([PDB-2812](https://tickets.puppetlabs.com/browse/PDB-2812))

* Added the `/admin/v1/summary-statistics` endpoint, which returns information
  about database usage
  ([PDB-2381](https://tickets.puppetlabs.com/browse/PDB-2381))

* The PuppetDB terminus now includes a utility function for querying PuppetDB
  (through the HA aware terminus) via puppet code
  ([PDB-2186](https://tickets.puppetlabs.com/browse/PDB-2186))

* POSTed queries now support the `pretty` parameter
  ([PDB-2438](https://tickets.puppetlabs.com/browse/PDB-2438))

* PuppetDB can now be configured to reject commands that are too large to fit
  in memory via the `reject-large-commands` config option. This new config
  option defaults to `false`
  ([PDB-2454](https://tickets.puppetlabs.com/browse/PDB-2454))

* We have added the new fields `catalog_uuid` and `code_id` to catalog and
  report storage. The new `cached_catalog_reason` field has been added to
  reports. All of these fields are also queryable via the `catalogs` and
  `reports` endpoints
  ([PDB-2126](https://tickets.puppetlabs.com/browse/PDB-2126))

* (PE Only) Added support for storing catalogs historically
  ([PDB-2127](https://tickets.puppetlabs.com/browse/PDB-2127),
  [PDB-2264](https://tickets.puppetlabs.com/browse/PDB-2264),
  [PDB-2286](https://tickets.puppetlabs.com/browse/PDB-2286),
  [PDB-2380](https://tickets.puppetlabs.com/browse/PDB-2380),
  [PDB-2290](https://tickets.puppetlabs.com/browse/PDB-2290))

* Added a status API served at `/status/v1/services` (now a standard of Puppet
  services) ([PDB-2098](https://tickets.puppetlabs.com/browse/PDB-2098),
  [PDB-2107](https://tickets.puppetlabs.com/browse/PDB-2107))

* Added the ability to broadcast commands to all `server_urls` configured in
  the PuppetDB terminus
  ([PDB-2070](https://tickets.puppetlabs.com/browse/PDB-2070))

* Added support relative paths to the `vardir`
  ([PDB-2271](https://tickets.puppetlabs.com/browse/PDB-2271))


#### Performance

* Removed pretty printing responses by default so that we avoid
  encoding JSON that has already been encoded by PostgreSQL. See the
  new `[developer]` configuration section to pretty print results by
  default ([PDB-2118](https://tickets.puppetlabs.com/browse/PDB-2118))

* Change edge deletion when catalog commands are processed to utilize the
  existing unique index. This significantly improves catalog command processing
  on larger installs
  ([PDB-2424](https://tickets.puppetlabs.com/browse/PDB-2424))

* Use table stats to compute number of resources which improves
  dashboard and resources per node JMX calls
  ([PDB-2335](https://tickets.puppetlabs.com/browse/PDB-2335))

* The terminus now only attempts to find the first section of data
  that can't be UTF-8 encoded when providing a debug message to the
  user ([PDB-2256](https://tickets.puppetlabs.com/browse/PDB-2256))

* We are no longer deleting unassociated report statuses which can be expensive
  on larger PuppetDB installs
  ([PDB-2321](https://tickets.puppetlabs.com/browse/PDB-2321))

* (PE Only) Added an index to support faster PuppetDB HA syncing
  ([PDB-2072](https://tickets.puppetlabs.com/browse/PDB-2072))

* Include command header information in POST params, allowing us to delay
  parsing the payload of the command
  ([PDB-2230](https://tickets.puppetlabs.com/browse/PDB-2230),
  [PDB-2159](https://tickets.puppetlabs.com/browse/PDB-2159),
  [PDB-2252](https://tickets.puppetlabs.com/browse/PDB-2252))

* Use historical-catalogs endpoint in export when available
  ([PDB-2288](https://tickets.puppetlabs.com/browse/PDB-2288))

* Use ActiveMQ to buffer benchmark command submissions, improving benchmark
  memory usage ([PDB-2277](https://tickets.puppetlabs.com/browse/PDB-2277))

* Always submit binary (UTF-8) MQ messages
  ([PDB-2441](https://tickets.puppetlabs.com/browse/PDB-2441))


### Bug fixes and maintenance

* Allow upgrades in different schemas with pg_trgm
  ([PDB-2486](https://tickets.puppetlabs.com/browse/PDB-2486))

* Upgrade to ActiveMQ 5.13.2 which fixes a bug that caused the ActiveMQ
  scheduler directory to grow indefinitely
  ([PDB-2390](https://tickets.puppetlabs.com/browse/PDB-2390))

* We no longer block startup on post migration vacuum
  ([PDB-1960](https://tickets.puppetlabs.com/browse/PDB-1960))

* Initial vacuum analyze now uses the write-db
  ([PDB-1960](https://tickets.puppetlabs.com/browse/PDB-1960))

* `group-by` no longer requires an aggregate function
  ([PDB-2262](https://tickets.puppetlabs.com/browse/PDB-2262))

* Fixed a column aliasing bug affecting certain cases of aggregate
  function/group-by application.
  ([PDB-2360](https://tickets.puppetlabs.com/browse/PDB-2360))

* We now return correct error codes for a malformed AST query, which
  previously returned as a 500
  ([PDB-2405](https://tickets.puppetlabs.com/browse/PDB-2405)

* Switch database connection pool from BoneCP (no longer maintained) to
  HikariCP ([PDB-992](https://tickets.puppetlabs.com/browse/PDB-992))

* Fixed support for the benchmark when using the archive `-A` flag
  ([PDB-2112](https://tickets.puppetlabs.com/browse/PDB-2112))

* Improved the speed of unit tests significantly by using template databases
  ([PDB-2075](https://tickets.puppetlabs.com/browse/PDB-2075))

* Merged the database migrations from PuppetDB 1.x
  ([PDB-1734](https://tickets.puppetlabs.com/browse/PDB-1734))

* Move from moustache to comidi for HTTP routing
  ([PDB-2242](https://tickets.puppetlabs.com/browse/PDB-2242))

* Upgrade to clojure version 1.8.0
  ([PDB-2331](https://tickets.puppetlabs.com/browse/PDB-2331))

* Remove dependency on data.xml
  ([PDB-2274](https://tickets.puppetlabs.com/browse/PDB-2274))

* Imports no longer require `command_versions` to be present
  ([PDB-2417](https://tickets.puppetlabs.com/browse/PDB-2417))


### Documentation updates

* Added a PQL tutorial documentation
  ([PDB-2366](https://tickets.puppetlabs.com/browse/PDB-2366))

* Added a new troubleshooting guide
  ([PDB-2436](https://tickets.puppetlabs.com/browse/PDB-2436))

* Added docs around the new historical-catalogs endpoints in PE
  ([PDB-2309](https://tickets.puppetlabs.com/browse/PDB-2309))


3.2.4
-----

PuppetDB 3.2.4 is a backward-compatible security and bugfix release that fixes a
directory permissions issue, improves the performance of certain metrics
queries, and reduces the size of anonymized export tarballs.

### Security

* Fix permissions on the PuppetDB configuration directory
  (/etc/puppetlabs/puppetdb). This directory was previously world-readable, so
  local users were able to read any PuppetDB configuration file. This includes
  the `database.ini` configuration file, which, depending on your configuration,
  may include a database password. This issue does not affect users of the
  [PuppetDB module](https://forge.puppetlabs.com/puppetlabs/puppetdb). For more
  information, see the security advisory at [https://puppetlabs.com/security/cve/puppetdb-feb-2016-advisory](https://puppetlabs.com/security/cve/puppetdb-feb-2016-advisory).

### Bug Fixes and Maintenance

* Optimize this metrics queries used by the PuppetDB dashboard. When computing
  the "percent resource duplication" and "average resources per node" metrics,
  PuppetDB now uses an approximation of the number of resources instead of an
  exact count. Additionally, the result of the "percent resource duplication"
  query is cached and recomputed at most once per minute. This greatly reduces
  query load when using the PuppetDB dashboard.
  ([PDB-2425](https://tickets.puppetlabs.com/browse/PDB-2425))

* When using the data anonymization feature of the "puppetdb export" command, we
  now anonymize text as a string of question mark characters. The previous
  behavior of using long, random strings produced data that compressed very
  poorly. Anonymized export tarballs will now be much smaller and more
  manageable.
  ([PDB-2214](https://tickets.puppetlabs.com/browse/PDB-2214))

* Improve performance of the /query/v4/nodes endpoint
  ([PDB-2324](https://tickets.puppetlabs.com/browse/PDB-2324))

* Use the read-db connection for population metrics, leveraging read replicas if
  they are available.
  ([PDB-2435](https://tickets.puppetlabs.com/browse/PDB-2435))

### Documentation

* Update paths in code examples for Puppet 4
([DOC-2560](https://tickets.puppetlabs.com/browse/DOC-2560))

### Contributors

Andrew Roetker, Garrett Guillotte, Geoff Nichols, Isaac Eldridge, Ken Barber,
Kurt Wall, Russell Mull, Ryan Senior, Sean P. McDonald, and Wyatt Alt

3.2.3
-----

PuppetDB 3.2.3 is a bugfix release that addresses an issue affecting new
installs on non-english PostgreSQL installations, as well as submission
failures that can occur on catalogs containing large amounts of binary data.

### Bug Fixes and Maintenance

* Use heap size and the content-length header to reject oversize commands on
  reception. The maximum size can be configured via `max-command-size` and
  defaults to 1/205th of heap.
  ([PDB-156](https://tickets.puppetlabs.com/browse/PDB-156))

* Use PostgreSQL's encode/decode functions (rather than trim) to make our bytea
  handling agnostic with respect to the `bytea_output` setting in PostgreSQL.
  ([PDB-2239](https://tickets.puppetlabs.com/browse/PDB-156))

* Upgrade to ActiveMQ 5.13.0.
  ([PDB-2248](https://tickets.puppetlabs.com/browse/PDB-2248))

* Only include debugging information for the first instance of non-UTF8 data
  within a command.
  ([PDB-2256](https://tickets.puppetlabs.com/browse/PDB-2256))

* Fix initial data migration for non-english PostgreSQL installations.
  ([PDB-2259](https://tickets.puppetlabs.com/browse/PDB-2259))

### Documentation

* Document session logging for failed HTTP connections.
  ([PDB-2267](https://tickets.puppetlabs.com/browse/PDB-2267))

### Contributors
Andrew Roetker, Ken Barber, Rob Browning, Rob Nelson, Russell Mull, Ryan
Senior, and Wyatt Alt

3.2.2
-----

PuppetDB 3.2.2 is a bugfix release that should improve query
performance for some fields, and changes ssl-setup to not depend on
the `puppet master` command.

### Bug fixes and maintenance

* Equality queries on some fields (some that are implemented via
  bytea) should be notably more efficient.
  ([PDB-2206](https://tickets.puppetlabs.com/browse/PDB-2206))

* The ssl-setup command will now consult `puppet agent` for the
  certname rather than `puppet master`.
  ([PDB-2100](https://tickets.puppetlabs.com/browse/PDB-2100))

* Fedora 21 has been removed from the list of supported platforms.

* The benchmark tool's -A/--archive argument has been fixed.  It was
  ignoring the archive entries.
  ([PDB-2112](https://tickets.puppetlabs.com/browse/PDB-2112))

* The instructions for building from source have been updated to
  reflect the use of [EZBake](https://github.com/puppetlabs/ezbake).
  ([PDB-2058](https://tickets.puppetlabs.com/browse/PDB-2058))

### Contributors
Andrew Roetker, Ken Barber, Morgan Haskel, Rob Braden, Russell Mull,
Ryan Senior, Wayne Warren, and Wyatt Alt.

3.2.1
-----

PuppetDB 3.2.1 was not publicly released.

3.2.0
-----

PuppetDB 3.2.0 is a backward-compatible feature release that introduces some new
API fields and parameters, better UTF-8 handling, a new experimental way of
performing subqueries, and many more enhancements and bug fixes.

### New features

* Debian 8 (Jessie) packaging support. ([PDB-1797](https://tickets.puppetlabs.com/browse/PDB-1797))

* Support for PuppetDB [query params as POST body](http://docs.puppetlabs.com/puppetdb/3.2/api/query/curl.html#querying-puppetdb-with-post),
  to allow for arbitrarily long queries. Previously, some clients and proxy servers
  were truncating or failing on large queries supplied in a GET request.
  ([PDB-1359](https://tickets.puppetlabs.com/browse/PDB-1359))

* New [`code_id`](http://docs.puppetlabs.com/puppetdb/3.2/api/query/v4/catalogs.html#query-fields)
  field in preparation for new filesync service.
  ([PDB-1810](https://tickets.puppetlabs.com/browse/PDB-1810))

* Introduction of [`latest_report_status` and `latest_report_hash`](http://docs.puppetlabs.com/puppetdb/3.2/api/query/v4/nodes.html#query-fields)
  to the `nodes` entity, as projected from the a nodes latest report.
  ([PDB-1820](https://tickets.puppetlabs.com/browse/PDB-1820))

* Experimental: [Implicit subqueries](http://docs.puppetlabs.com/puppetdb/3.2/api/query/v4/operators.html#subquery-implicit-subqueries)
  now provide a way to perform subqueries on other entities within a query
  without defining the columns to join on. This only works on relationships
  that we know up front, but should simplify most queries.
  ([PDB-1924](https://tickets.puppetlabs.com/browse/PDB-1924))

### Enhancements

* You can now disable garbage collection on a single node by setting
  [`gc-interval`](http://docs.puppetlabs.com/puppetdb/3.2/configure.html#gc-interval)
  to zero. This allows users who are running a cluster of PuppetDB instances to
  force this to run on nodes of their choosing.
  ([PDB-154](https://tickets.puppetlabs.com/browse/PDB-154))

* Improved and reduced the number of UTF-8 warnings for storage of new data.

  Prior to this work, any non-ASCII character found in a catalog would
  be replaced by /ufffd and an invalid character warning would be issued. The code now takes into account the force_encoding done by to_pson and attempts to force_encode it back to UTF-8. For most
  cases this should be sufficient.

  There are times when binary data can appear in a catalog, which creates characters that we can't represent in UTF-8. In these cases, users will still receive a warning.
  This warning now includes the command
  being submitted and the node the command is for. If users have debug
  logging enabled, context is given around where this bad character data
  occurred. Up to 100 characters before/after this bad data is included in
  the Puppet debug log. ([PDB-135](https://tickets.puppetlabs.com/browse/PDB-135))

* Support `extract` with no sub-expression. ([PDB-1459](https://tickets.puppetlabs.com/browse/PDB-1459))

* Benchmark tool now shows command rate for live feedback. ([PDB-1963](https://tickets.puppetlabs.com/browse/PDB-1963))

### Bug fixes and maintenance

* Anonymize path and value independently for structured facts. ([PDB-1614](https://tickets.puppetlabs.com/browse/PDB-1614))

* Introduce tests on benchmark tooling to ensure we don't introduce regressions. ([PDB-1627](https://tickets.puppetlabs.com/browse/PDB-1627))

* Convert anonymization tests to integration tests in Clojure. ([PDB-1698](https://tickets.puppetlabs.com/browse/PDB-1698))

* Convert to using new `java.jdbc` namespace from deprecated one for storage code. ([PDB-1738](https://tickets.puppetlabs.com/browse/PDB-1738))

* Convert to using new `java.jdbc` namespace from deprecated one for query code. ([PDB-1739](https://tickets.puppetlabs.com/browse/PDB-1739))

* Cannot parse `max-frame-size` during command processing. ([PDB-1848](https://tickets.puppetlabs.com/browse/PDB-1848))

* Created defaulted configuration service. ([PDB-1902](https://tickets.puppetlabs.com/browse/PDB-1902))

* Increase JVM PermGen maximum for JDK 7. ([PDB-1959](https://tickets.puppetlabs.com/browse/PDB-1959))

* Previously, updating 6554 or more fact values at once produced a prepared statement
  with more parameters than can be represented with a 16-bit integer, which is the
  maximum allowed by the PostgreSQL JDBC driver. These updates will now occur in
  batches of 6000.
  ([PDB-2003](https://tickets.puppetlabs.com/browse/PDB-2003))

* Munging a catalog with :undef failed. ([PDB-2007](https://tickets.puppetlabs.com/browse/PDB-2007))

* Schema validation error on insert-facts-pv-pairs!. ([PDB-2034](https://tickets.puppetlabs.com/browse/PDB-2034))

* Stop comparing hashes for fact equality queries. ([PDB-2064](https://tickets.puppetlabs.com/browse/PDB-2064))

* Fix invalid routes, so they return a proper 404 code. ([PDB-2096](https://tickets.puppetlabs.com/browse/PDB-2096))

### Deprecations

* Deprecate `catalog-hash-conflict-debugging`. ([PDB-1932](https://tickets.puppetlabs.com/browse/PDB-1932))

* Anonymization now works on export, as opposed to being a standalone CLI tool.
  This old behaviour is now deprecated. ([PDB-1943](https://tickets.puppetlabs.com/browse/PDB-1943))

### Documentation updates

* Fix pathing for KahaDB recovery advice for new AIO pathing. ([PDB-1962](https://tickets.puppetlabs.com/browse/PDB-1962))

* Fix benchmark execution docs. ([PDB-1966](https://tickets.puppetlabs.com/browse/PDB-1966))

### Contributors

Andrew Roetker, Ken Barber, Nick Fagerlund, Rob Browing, Russell Mull,
Ryan Senior, Tim Skirvin, Wayne Warren, and Wyatt Alt.

3.1.0
-----

PuppetDB 3.1.0 is a backward-compatible feature release that includes
new aggregate operators and a new admin route that improves import/export
performance.

### Enhancements

 * Added an admin route for importing/exporting PuppetDB
   data. Previously, import/export worked by issuing GET/POST requests
   for each report/catalog/factset for a given node. This endpoint
   allows a POST or GET of a tarball containing all of the data to be
   imported or exported. This significantly improves import/export
   performance.
   ([PDB-1631](https://tickets.puppetlabs.com/browse/PDB-1631))

 * Added support for sum, average, minimum, and maximum operators to
   the PuppetDB query language
   ([PDB-1440](https://tickets.puppetlabs.com/browse/PDB-1440))

 * Added a new report wire-format that submits data to PuppetDB in a
   more resource-centric manner. Previously, resource and event data
   was munged together into a new object type before being sent to
   PuppetDB. With this change, the data is sent in a format similar to
   Puppet's internal representation of the data.

 * Added an experimental command parameter
   "secondsToWaitForCompletion" that allows command POSTs to block up
   to a specified number of seconds waiting for the command to be
   successfuly stored.

 * Added realistically spaced timestamps and transaction_uuids to
   commands generated by the benchmark tool. Previously, the same time
   and transaction_uuid was used for all submitted commands.

### Code maintenance and related changes

 * Upgrade to clojure.java.jdbc 0.3.7.
   ([PDB-1739](https://tickets.puppetlabs.com/browse/PDB-1739))

 * Switched to the Puppet version-checking library.
   ([PDB-1823](https://tickets.puppetlabs.com/browse/PDB-1823))

 * Cache database metadata on startup. Previously, code involving query
   features that were different between HyperSQL and PostgreSQL would
   require a database connection to determine the correct SQL to be
   generated. This fix changes that code to acquire relevant database metadata on
   startup and cache it.
   ([PDB-1737](https://tickets.puppetlabs.com/browse/PDB-1737))


### Contributors

  Andrew Roetker, Ken Barber, Rob Browning, Russell Mull, Ryan Senior, and Wyatt Alt.

3.0.2
-----

PuppetDB 3.0.2 is a bugfix release to address performance issues with the
aggregate-event-count and fact-paths endpoints as well as memory starvation
involving structured-facts.

### Bug fixes and maintenance

* Previously, PuppetDB cached prepared statements for SQL queries. This caused
  memory starvation involving structured-facts where large structured-facts
  would create a new prepared statement object for each update. The large
  objects would accumulate in the cache due to the non-zero cache size. This
  release addresses this issue in two ways: disabling the cache and changing
  the structured-facts update queries to be more efficient.
  ([PDB-1721](https://tickets.puppetlabs.com/browse/PDB-1721))

* Given a large number of nodes and reports, consumers of the
  aggregate-event-counts endpoint were experiencing slow response times. These
  performance issues have have been addressed in this release. One notable
  outcome from these fixes is that the endpoint no longer requires a query
  parameter.
  ([PDB-1809](https://tickets.puppetlabs.com/browse/PDB-1809))

* Some PuppetDB tables were never analyzed by the autovacuum analyzer, which led
  to performance issues with the fact-paths endpoint. This release adds code to
  perform the analyze whenever PuppetDB schema are updated.
  ([PDB-1812](https://tickets.puppetlabs.com/browse/PDB-1812))

* This release fixes an issue with the `max-frame-size` parameter, which was being
  ignored by consumers of the command queue, causing large commands to produce
  stacktraces in the PuppetDB log.
  ([PDB-1812](https://tickets.puppetlabs.com/browse/PDB-1812))

### Contributors
Andrew Roetker, Jorie Tappa, Ken Barber, Melissa Stone, Nick Fagerlund, Rob
Browning, Russell Mull, and Wyatt Alt.

3.0.1
-----

PuppetDB 3.0.1 is a bugfix release to fix packaging problems in PuppetDB 3.0.0
for RPM-based systems.

### Bug fixes and maintenance

* As part of the PuppetDB 3.0.0 release, the puppetdb-terminus package was
  renamed puppetdb-termini for consistency with other Puppet products. A
  flawed dependency in the puppetdb-termini package prevented installation of
  the older 2.3.x puppetdb-terminus package on RPM-based platforms. This release
  fixes that dependency, allowing the older version to be installed.
  ([PDB-1760](https://tickets.puppetlabs.com/browse/PDB-1760))

  To fully correct the problem, the existing 3.0.0 puppetdb and puppetdb-termini
  packages will be removed from the Puppet Collection 1 yum repository. The new
  3.0.1 packages will take their place.

* The 2.x->3.x migration script now only runs on upgrades from 2.x versions of
  PuppetDB. ([PDB-1763](https://tickets.puppetlabs.com/browse/PDB-1763))

### Contributors
Andrew Roetker, Michael Stahnke, Nick Fagerlund, and Wyatt Alt.

3.0.0
-----

PuppetDB 3.0.0 is a major release which introduces new features and some breaking changes.

### Contributors

Andrew Roetker, Andrii Nikitiuk, Brian LaMattery, Chris Price, Darin
Perusich, Eric Sorenson, Jean Bond, John Duarte, Jorie Tappa, Ken
Barber, Lars Windolf, Mathieu Parent, Matthaus Owens, Nick Fagerlund,
Rob Braden, Rob Browning, Russell Mull, Ryan Senior, Scott Garman,
Wayne Warren, and Wyatt Alt.

### Upgrading

* This version of PuppetDB adopts the AIO layout to be consistent with
  other Puppet layouts, such as Puppet Server. We recommend the
  using the [PuppetDB module][puppetdb-module] version 5, as
  it will automate much of this kind of management and has been
  modified specifically for PuppetDB 3 support by default.

  For those who don't use the PuppetDB module, this means the
  following paths have changed:

    * Primary configuration: /etc/puppetdb is now /etc/puppetlabs/puppetdb
    * Logs: /var/log/puppetdb is now /var/log/puppetlabs/puppetdb
    * Binaries: /usr/bin is now /opt/puppetlabs/bin
    * Data: /var/lib/puppetdb is now /opt/puppetlabs/server/data/puppetdb
    * Rundir: /var/run/puppetdb is now /var/run/puppetlabs/puppetdb

    During upgrade we have written a script that will migrate your configuration
    to the new locations. After upgrade you should double check the migrated
    configuration to ensure everything is correct.

* PuppetDB now only supports PostgreSQL 9.4 and newer. Support for
  versions prior to 9.4 have been retired. Users must upgrade
  PostgreSQL to 9.4 or newer before upgrading PuppetDB. Users should
  also enable the [`pg_trgm`][pg_trgm] extension, as explained
  [here][configure_postgres]. The official PostgreSQL repositories are
  recommended for packaging. See the
  [YUM](https://wiki.postgresql.org/wiki/YUM_Installation)
  instructions or the [Apt](https://wiki.postgresql.org/wiki/Apt)
  instructions for more details.

* At the moment, PuppetDB 3 only supports Puppet language version 4 or higher. We are
  investigating packaging changes necessary to support Puppet language version 3 users.
  For now you must have installed Puppet language version 4 from Puppet Collections 1
  before installing PuppetDB 3.

* Before upgrading, make sure that all of your PuppetDB instances are shut down,
  and only upgrade one at a time.

* The `puppetdb-terminus` package has now been renamed to
  `puppetdb-termini`. Make sure to upgrade your `puppetdb-terminus`
  package to the `puppetdb-termini` package (on the host where your
  Puppet master lives), and restart your master service (this is
  typically called `puppetserver`).

* Before upgrading you should ensure you have as much free disk space
  as you have data. Database schema changes (also known as migrations)
  in this release often require temporary duplication of table data
  and may mean you have to wait during the upgrade as these migrations
  run.

* After the upgrade, you may notice some additional system load for
  the first 30 to 60 minutes. This is due to internal changes in the
  way we check if objects (such as catalogs) are up to date.

* Users manually upgrading PuppetDB should restart both Puppet Server
  and PuppetDB after the upgrade. This has been automated for version
  5 users of the [PuppetDB module][puppetdb-module].

### Downgrading

* If you attempt to downgrade to a previous version of PuppetDB, in
  addition to wiping the database, you will need to clear the queue
  directory as described in the
  [documentation on KahaDB corruption][kahadb_corruption]. Otherwise
  you might see an IOException during startup when the older PuppetDB
  (using an older version of KahaDB) tries to read leftover,
  incompatible queue data.

### Breaking changes

This release retires all API versions before v4 and establishes v4 as
the stable API. The following changes have been made since the last
stable release of PuppetDB, which included an experimental v4 API.

* Versions 2 and 3 of the query API are now retired. There are also significant differences between the current stable v4 and the previously experimental v4.

    Full documentation outlining this change is available [in the API upgrade guide][upgrading].

* We've retired some previously deprecated commands. ([PDB-840](https://tickets.puppetlabs.com/browse/PDB-840))

    The currently supported commands and versions are:

    * replace catalog, v6
    * replace facts, v4
    * deactivate node, v3
    * store report, v5

    Older versions of the commands on your queue will still be
    processed by PuppetDB, so you won't lose the data from messages
    still being processed by PuppetDB before an upgrade.

* All query parameters, query responses, and command wire formats use underscores instead of dashes. ([PDB-698](https://tickets.puppetlabs.com/browse/PDB-698))

    This patch changes all incoming and outgoing JSON to use
    underscores instead of dashes, which will make it easier to
    interface with PuppetDB when using languages like JavaScript and
    Python. Query parameters also use underscores to be consistent
    with the response formats. Consult the API docs for the exact new
    parameters if you are uncertain.

* The command endpoint (`/v3/commands` or `/v4/commands`) has been split into a separate
  API, mounted at `/pdb/cmd/v1`, so it can be versioned and managed separately. ([PDB-1534](https://tickets.puppetlabs.com/browse/PDB-1534)) ([PDB-1561](https://tickets.puppetlabs.com/browse/PDB-1561))

* `/metrics` has been moved to its own service, mounted at `/metrics/v1`. ([PDB-800](https://tickets.puppetlabs.com/browse/PDB-800))

    This change will allow us to version the metrics service independently
    of the query service, and clears the way for future incorporation
    with other Puppet Labs products.

* Version and server-time are now mounted under the metadata API. ([PDB-1562](https://tickets.puppetlabs.com/browse/PDB-1562))

    These endpoints now live in `/pdb/meta/v1`.

* Change `name` key to `certname` across the API. ([PDB-1099](https://tickets.puppetlabs.com/browse/PDB-1099))

    For clarity and consistency across endpoints, the `name` key has
    been changed to `certname` where appropriate. This affects
    queries to and responses from the `/pdb/query/v4/catalogs` and `/pdb/query/v4/nodes` endpoint. The `replace catalog` and `replace facts` commands have also been changed.

* Response data for related entities (such as resources in a catalog response) is now more formalized. ([PDB-1228](https://tickets.puppetlabs.com/browse/PDB-1228))

    This change pertains to entities that are contained within other
    entities in the JSON response of our query APIs. Examples of
    these nested entities include resources and edges in catalogs or the
    new metrics and logs fields that are included in the reports
    response. In the past version of the API (including the
    experimental v4 version) this nested data was returned
    directly:

>    {
>      "certname" : "yo.delivery.puppetlabs.net",
>      "version" : "e4c339f",
>      "transaction-uuid" : "53b72442-3b73-11e3-94a8-1b34ef7fdc95",
>      "environment" : "production",
>      "edges" : [{"source": {"type": "package",n
>                             "title": "openssh-server"}
>                  "target": {"type": "file",
>                             "title": "/etc/ssh/sshd_config"}
>                  "relationship": "before"}],
>      ...
>    }

	This will now be nested with an href and the entity included as the value of the 	  	"data" key:

>    {
>      "certname" : "yo.delivery.puppetlabs.net",
>      "version" : "e4c339f",
>      "transaction-uuid" : "53b72442-3b73-11e3-94a8-1b34ef7fdc95",
>      "environment" : "production",
>      "edges" : {"href": "/pdb/query/v4/catalogs/yo.delivery.puppetlabs.net/edges",
>                 "data": [{"source": {"type": "package",
>                           "title": "openssh-server"}
>                           "target": {"type": "file",
>                           "title": "/etc/ssh/sshd_config"}
>                  "relationship": "before"}],
>      ...
>    }

	Note that HSQLDB users will not have the `data` keys pre-populated and will need to 	follow the `href` included in the response to get the  nested entity data. PostgreSQL users will always have the nested entity included.

The cause of this change is a new feature (JSON aggregation) in PostgreSQL that allows us to improve the performance of queries that contain this nested entity data. HSQLDB does not have an analogous feature, which required us to formalize how this nested entity data is returned.

For PostgreSQL consumers this means the extra `data` key needs to be traversed to access the related object data.

* Add a `noop` flag to reports. ([PDB-1177](https://tickets.puppetlabs.com/browse/PDB-1177))

    This adds a `noop` field to the reports object, which is a
    required boolean flag indicating whether the run producing the
    report used `--noop` (for example: `puppet agent -t --noop`).

* Remove `com.` prefix from JMX MBeans and the ActiveMQ destination name.  ([PDB-863](https://tickets.puppetlabs.com/browse/PDB-863))

    The `com.` prefix has been removed from the JMX MBeans and the
    ActiveMQ destination name. They are now in the
    `puppetlabs.puppetdb` namespace. Any monitoring applications you
    have that expect the old namespace will need to be changed. This
    pertains to JMX MBeans accessed via JMX and via our HTTP-based
    endpoints.

* The endpoints `aggregate-event-counts` and `event-counts` have been marked as experimental.

    These endpoints were introduced to solve specific problems for the
    Puppet Enterprise console. However, the design is under question. We're moving
    these endpoints back to experimental status so that we are able to
    deliver a better option in a future release. As per our versioning policy,
    this implies that breaking changes may be made outside of a major
    release boundary.

* The older puppetdb-\* sub-commands are now retired (`puppetdb-ssl-setup` for example) instead,
  the new sub-command style should be used `puppetdb ssl-setup`. ([PDB_663](https://tickets.puppetlabs.com/browse/PDB-663))

* Retire support for PostgreSQL versions less than 9.4. ([PDB-1592](https://tickets.puppetlabs.com/browse/PDB-1592))

* Retire support for RedHat 5, Debian 6, and Ubuntu 10.04. ([PDB-663](https://tickets.puppetlabs.com/browse/PDB-663))

* Retire `[global]` configuration key `event-query-limit`. ([PDB-693](https://tickets.puppetlabs.com/browse/PDB-693))

* Retire `[database]` configuration key `node-ttl-days`. ([PDB-644](https://tickets.puppetlabs.com/browse/PDB-644))

* Retire `[jetty]` configuration key `certificate-whitelist`. ([PDB-886](https://tickets.puppetlabs.com/browse/PDB-886))

    Moved `[jetty]` configuration key certificate-whitelist to the `[puppetdb]` section.

* PuppetDB now has a new filesystem layout that complies with the Puppet AIO layout. ([PDB-1455](https://tickets.puppetlabs.com/browse/PDB-1455))

* PuppetDB now uses the Ezbake build system, which changes the way we package. ([PDB-663](https://tickets.puppetlabs.com/browse/PDB-663))

* Due to the Ezbake changes, the `[repl]` block has been renamed to `[nrepl]` and `type` is no longer an accepted parameter. ([PDB-663](https://tickets.puppetlabs.com/browse/PDB-663))

* The endpoints contained in `/experimental` have now been removed. ([PDB-1127](https://tickets.puppetlabs.com/browse/PDB-1127))

* Return proper `404` errors for shorthand endpoints whose parents do
  not exist. Previously this returned an empty list. A shorthand
  endpoint is a convenient way to filter one entity's response using
  another entity. A good example of this kind of endpoint is using the
  nodes endpoint to get the facts associated with that node
  i.e. `/pdb/query/v4/nodes/foo.com/facts`.
  ([PDB-1473](https://tickets.puppetlabs.com/browse/PDB-1473))

* To improve performance on the `aggregate-event-counts` endpoint, we've modified the API and underlying storage indexing. We've also dropped HSQLDB support for this endpoint. ([PDB-1587](https://tickets.puppetlabs.com/browse/PDB-1587))

#### Deprecations

* HyperSQL is now deprecated and will be removed in the next major release. ([PDB-1508](https://tickets.puppetlabs.com/browse/PDB-1508))

    Installing via the package will no longer default to using
    HyperSQL. We now expect PostgreSQL by default, and will
    return an error if it hasn't been configured.

### New features

* We now store report metrics. ([PDB-1192](https://tickets.puppetlabs.com/browse/PDB-1192))

* We now store report logs. ([PDB-1192](https://tickets.puppetlabs.com/browse/PDB-1184))

* We have added `count` aggregation and `group_by` capabilities to the query API. ([PDB-1181](https://tickets.puppetlabs.com/browse/PDB-1181))

* Support `extract` as a top level query operator. ([PDB-207](https://tickets.puppetlabs.com/browse/PDB-207))

    This provides support for requesting only the fields that you need in
    an API response when querying data.

* Support fallback PuppetDB connections. ([PDB-100](https://tickets.puppetlabs.com/browse/PDB-100))

    When configuring your connection to PuppetDB, you can now specify a fallback.
    Instead of the now deprecated `server` and `port` configuration, you can use a
    `server_urls` configuration that contains the full path to one or more PuppetDB
    URLs. The old server/port format is still supported.

    This commit also supports a new `server_url_timeout` configuration. If the
    PuppetDB instance has not responded in the specified number of
    seconds (defaults to 30) it will fail and roll to the next PuppetDB
    URL (if one is provided).

* Support for hyphenated classnames, supported by Puppet 2.7.x - 3.7.x. ([PDB-1024](https://tickets.puppetlabs.com/browse/PDB-1024))

* Support for `-v` or `--version` flag to the CLI to get the PuppetDB version. ([PDB-992](https://tickets.puppetlabs.com/browse/PDB-922))

* The reports endpoint now implements the `latest_report?` query, which
  filters the response to only include reports that are from the
  latest puppet run for each node.
  ([PDB-1244](https://tickets.puppetlabs.com/browse/PDB-1244))

* Support for querying [edges](./api/query/v4/edges.html) directly. Previously edges were only returned as part of a catalog. You can also query edges specific to a particular catalog using the new `edges` suffix on the [catalogs](./api/query/v4/catalogs.html) endpoint. ([PDB-1228](https://tickets.puppetlabs.com/browse/PDB-1228)).

* Support for passing in an export archive to the load testing tool. ([PDB-1249](https://tickets.puppetlabs.com/browse/PDB-1249))

* Now the default behavior for benchmark is to use some supplied sample data, to lower the barrier for entry for the tooling. ([PDB-1249](https://tickets.puppetlabs.com/browse/PDB-1249))

* Support for querying a particular node's factset via the child endpoint. `/factsets/<node>`. ([PDB-1599](https://tickets.puppetlabs.com/browse/PDB-1599))

* Support for Apache-style access logging to PuppetDB packages, enabled by default. ([PDB-477](https://tickets.puppetlabs.com/browse/PDB-477))

    Now you can see individual requests logged by the PuppetDB application
    itself, instead of requiring a proxy to do this for you.

* Support for disabling update checking via the `[puppetdb] disable-update-checking` configuration key. ([PDB-158](https://tickets.puppetlabs.com/browse/PDB-158))

    The value defaults to false; see the [configuration](./configure.html) documentation for more details.

#### API changes

* The query parameter for `/pdb/query/v4/events` is now optional. ([PDB-1132](https://tickets.puppetlabs.com/browse/PDB-1132))

* Made `/pdb/query/v4/catalogs` queryable. ([PDB-1028](https://tickets.puppetlabs.com/browse/PDB-1028))

* Added `producer_timestamp` field to factsets and catalogs. ([PDB-489](https://tickets.puppetlabs.com/browse/PDB-489))

    On factsets the field is queryable and orderable.

* Added `producer_timestamp` field to reports. ([PDB-1487](https://tickets.puppetlabs.com/browse/PDB-1487))

* Added `resource_events` key to the `store report` command. ([PDB-1072](https://tickets.puppetlabs.com/browse/PDB-1072))

    API responses can now be easily used for resubmission as a
    report. This will be helpful in the HA context, where it will reduce
    the number of requests needed to synchronize reports.

* The command `deactivate node` now requires a `producer_timestamp` field. ([PDB-1310](https://tickets.puppetlabs.com/browse/PDB-1310))

#### Performance

* Switch from `text` based storage of UUID and hashes, to the PostgreSQL `uuid` and `bytea` types, respectively. ([PDB-1416](https://tickets.puppetlabs.com/browse/PDB-1416))

* The `reports` database table was using the hash string as its
  primary key. We have switched to using a smaller bigint primary key
  for that table. This will result in faster joins and smaller
  foreign key indexes sizes for tables relating to
  `reports`. ([PDB-1218](https://tickets.puppetlabs.com/browse/PDB-1218))

* We have dropped the `latest_reports` table in favor of storing a reference to
  the latest report of each certname in the certnames table.
  ([PDB-1254](https://tickets.puppetlabs.com/browse/PDB-1254))

### Bug fixes and maintenance

* Upgrade to Clojure 1.7.0 from 1.6.0. ([PDB-1703](https://tickets.puppetlabs.com/browse/PDB-1703))

* Improve whitelist failure message. ([PDB-1003](https://tickets.puppetlabs.com/browse/PDB-1003))

* Normalize resource event timestamps before storage. ([PDB-1241](https://tickets.puppetlabs.com/browse/PDB-1241))

* Add tags to catalog hash. ([PDB-332](https://tickets.puppetlabs.com/browse/PDB-332))

* Improve handling of invalid queries. ([PDB-950](https://tickets.puppetlabs.com/browse/PDB-950))

* Remove timestamps from factset hash calculation. ([PDB-1199](https://tickets.puppetlabs.com/browse/PDB-1199))

* Upgrade to latest Trapperkeeper. ([PDB-1095](https://tickets.puppetlabs.com/browse/PDB-1095))

* Warn user with unknown config items. ([PDB-1067](https://tickets.puppetlabs.com/browse/PDB-1067))

* We now use [`honeysql`](https://github.com/jkk/honeysql) to generate SQL. ([PDB-1228](https://tickets.puppetlabs.com/browse/PDB-1228))

* Fixed a bug in extract with two element expressions. ([PDB-1064](https://tickets.puppetlabs.com/browse/PDB-1064))

    Previously the query engine would fail if a top-level extract's
    expression had only two elements
    (i.e. `["not" ["=" "certname" "foo.com]]`). This commit adds a
    guard to the extracts used for nested queries to ensure it doesn't
    catch the two-clause version of top-level extract.

* Add validation for top-level `extract` fields.  ([PDB-1043](https://tickets.puppetlabs.com/browse/PDB-1043))

* Add validation for `in`/`extract` fields in that are passed in vector form.  ([PDB-722](https://tickets.puppetlabs.com/browse/PDB-722))

* Remove `puts` statements from PuppetDB terminus. ([PDB-1020](https://tickets.puppetlabs.com/browse/PDB-1020))

* Retire `facts.strip_internal` (terminus). ([PDB-971](https://tickets.puppetlabs.com/browse/PDB-971))

    This patch adds a `maybe_strip_internal` method to Puppet::Node::Facts::Puppetdb
    that will call `Facts#strip_internal` if the method exists, but Facts#values if
    not. This will allow our terminus to remain backward compatible when Puppet
    retires the `strip_internal` method and the `timestamp` fact.

* Allow factset hashes to be nil in PuppetDB.

    This is necessary for factsets to function after the ([PDB-898](https://tickets.puppetlabs.com/browse/PDB-898)) migration,
    since existing factsets are not being hashed.

* Fix ActiveMQ errors on PuppetDB shutdown. ([PDB-880](https://tickets.puppetlabs.com/browse/PDB-880)) ([PDB-1102](https://tickets.puppetlabs.com/browse/PDB-1102))

    We upgraded ActiveMQ to 5.7.0 (later we upgraded to 5.11.1). The
    upgrade to 5.7.0 fixed two errors that sometimes occur at
    shutdown. The first was related to the broker stopping before its
    consumers were removed. The other was related to KahaDB failing to
    reset due to the PageFile not being loaded. Upgrading fixed these
    failures.

* Refresh service configuration on package upgrades. ([PDB-917](https://tickets.puppetlabs.com/browse/PDB-917))

    Previously, upgrades were not properly refreshing the service
    information. This adds a conditional restart on upgrades.

* Update rpm spec and systemd service file for pidfile handling.

    Previously, the rpm package was creating /var/run/puppetdb at install time for
    pidfile storage. This will break on modern Fedora/RHEL and SUSE systems as
    /var/run (which is a symlink to /run) uses tmpfs and will not persist through a
    reboot.

    As the systemd service type is "simple", meaning non-forking, systemd
    manages the process directly, and the PIDfile is not needed or used on
    those platforms.

* Update metrics on PDB start. ([PDB-653](https://tickets.puppetlabs.com/browse/PDB-653))

    Previously the DLO metrics only updated on a failed command submission, which
    meant restarting PDB would blank the metrics until the next failure. This patch
    initializes DLO metrics on PDB startup if the DLO directory, which is created
    on first failure, already exists.

* Add thread names to logging. ([PDB-855](https://tickets.puppetlabs.com/browse/PDB-855))

    Add thread names to the various logback.xml configuration files
    in this project. This provides us with better traceability when attempting
    to understand where a log message came from.

* Add better validation to benchmark tool for `--runinterval` and `--numhosts`. ([PDB-1268](https://tickets.puppetlabs.com/browse/PDB-1268))

* Upgrade `clj-time`, `compojure` and `ring-core` to later revisions. ([PDB-1460](https://tickets.puppetlabs.com/browse/PDB-1460))

* Update `me.raynes/fs` to 1.4.5. ([PDB-1606](https://tickets.puppetlabs.com/browse/PDB-1606))

* Improve the error message returned for the `distinct_resources` parameter on the `aggregate-event-counts` endpoint. ([PDB-1391](https://tickets.puppetlabs.com/browse/PDB-1391))

* Refactored http streaming code. ([PDB-1465](https://tickets.puppetlabs.com/browse/PDB-1465))

* Reject comparison queries with non-numerics on the `/facts` endpoint. ([PDB-1453](https://tickets.puppetlabs.com/browse/PDB-1453))

* Consider reports as part of node expiration, and don't expire nodes that have had a report since the currently configured `node-ttl`. ([PDB-1638](https://tickets.puppetlabs.com/browse/PDB-1638))

* Compute and store a hash of the factset for `replace facts` commands.  ([PDB-898](https://tickets.puppetlabs.com/browse/PDB-898))

    This commit associates a hash of each factset with the metadata of the factset
    to allow us to easily tell if fact values have changed.

* Remove clamq wrapper for handling ActiveMQ internally, replacing it with our own. ([PDB-1252](https://tickets.puppetlabs.com/browse/PDB-1252))

* Shutdown connection pooling properly when shutting down the service. ([PDB-1348](https://tickets.puppetlabs.com/browse/PDB-1348))

* Garbage collection routines now use `producer_timestamp` for determining deactivation status. ([PDB-1289](https://tickets.puppetlabs.com/browse/PDB-1289))

* Added pagination to service query method. ([PDB-1071](https://tickets.puppetlabs.com/browse/PDB-1071))

    Add a `paging_options` argument to the service query method.

### Documentation updates

* Add documentation on terminus failover support. ([PDB-486](https://tickets.puppetlabs.com/browse/PDB-486))

* Document the web-router-service. ([PDB-1070](https://tickets.puppetlabs.com/browse/PDB-1070))

* Update operators doc link for PostgreSQL 9.3. ([PDB-775](https://tickets.puppetlabs.com/browse/PDB-775))

* Add docs for new CRL and cert-chain TK features. ([PDB-347](https://tickets.puppetlabs.com/browse/PDB-347))

* Fix the `replace-facts` commands API examples. ([PDB-859](https://tickets.puppetlabs.com/browse/PDB-859))

* Include the navigation sidebar inside the `puppetdb` repo. ([PDB-1319](https://tickets.puppetlabs.com/browse/PDB-1319))


2.3.8
-----

PuppetDB 2.3.8 is a backward-compatible bugfix release to address a garbage
collection issue that can arise when a node changes 6554 or more fact values
in a single run, or when prepending to array-valued structured facts with
leaves totaling 6554 or more.

### Upgrading

* For the best-possible performance and scaling capacity, we recommend
  PostgreSQL version 9.4 or newer with the [`pg_trgm`][pg_trgm]
  extension enabled, as explained [here][configure_postgres]. We have
  officially deprecated versions prior to 9.4.  HSQLDB is
  only recommended for local development because it has a number of
  scaling and operational issues.

* Make sure that all of your PuppetDB instances are shut down, and
  only upgrade one at a time.

* Make sure to upgrade your puppetdb-terminus package (on the host
  where your Puppet master lives), and restart your master service.

### Contributors

Ken Barber, Ryan Senior, Wyatt Alt

### Bug fixes and maintenance

* Updating 6554 or more fact values at once would produce a prepared statement
  with more parameters than can be represented with a 16-bit integer, which is the
  maximum allowed by the PostgreSQL JDBC driver. These updates will now occur in
  batches of 6000, so the limit should not be reached.
  ([PDB-2003](https://tickets.puppetlabs.com/browse/PDB-2003))

* Minor changes to testing and documentation updates.

2.3.7
-----

PuppetDB 2.3.7 is a backwards-compatible bugfix release to resolve
an issue with ActiveMQ configuration.

### Upgrading

* For the best-possible performance and scaling capacity, we recommend
  PostgreSQL version 9.4 or newer with the [`pg_trgm`][pg_trgm]
  extension enabled, as explained [here][configure_postgres]. We have
  officially deprecated versions prior to 9.4.  HSQLDB is
  only recommended for local development because it has a number of
  scaling and operational issues.

* Make sure that all of your PuppetDB instances are shut down, and
  only upgrade one at a time.

* Make sure to upgrade your puppetdb-terminus package (on the host
  where your Puppet master lives), and restart your master service.

### Contributors

Andrew Roetker, Russell Mull

### Bug fixes and maintenance

* The max-frame-size setting is now applied to the ActiveMQ consumer thread. It
  was previously set to the default, which could case errors when extremely
  large commands were submitted.
  ([PDB-700](https://tickets.puppetlabs.com/browse/PDB-700))

2.3.6
-----

PuppetDB 2.3.6 is a backwards-compatible bugfix release to introduce
deprecation warnings for PostgreSQL versions less than 9.4. It also fixes a bug
in the ssl-setup script that would complicate downgrades from 3.0, and a bug
where the PuppetDB terminus would reject resource relationships on aliases.

### Upgrading

* For the best-possible performance and scaling capacity, we recommend
  PostgreSQL version 9.4 or newer with the [`pg_trgm`][pg_trgm]
  extension enabled, as explained [here][configure_postgres]. We have
  officially deprecated versions prior to 9.4.  HSQLDB is
  only recommended for local development because it has a number of
  scaling and operational issues.

* Make sure that all of your PuppetDB instances are shut down, and
  only upgrade one at a time.

* Make sure to upgrade your puppetdb-terminus package (on the host
  where your Puppet master lives), and restart your master service.

### Contributors

Andrew Roetker, Ken Barber, Nick Fagerlund, Rob Browning, Russell Mull, Wyatt
Alt

#### Bug fixes and maintenance

* We have removed some checks for AIO pathing in our ssl-setup script, which
  could prevent the tool from running in the case of a 3.0 downgrade.
  ([PDB-1679](https://tickets.puppetlabs.com/browse/PDB-1679))

* We have fixed a bug that would cause the PuppetDB terminus to reject catalogs
  with relationships on resource aliases.
  ([PDB-1629](https://tickets.puppetlabs.com/browse/PDB-1629))

#### Deprecations

* We have deprecated versions of PostgreSQL prior to 9.4.
([PDB-1610](https://tickets.puppetlabs.com/browse/PDB-1610))

#### Testing

* We have updated our acceptance tests to use the newly released v5
puppetlabs-puppetdb module.
([PDB-1750](https://tickets.puppetlabs.com/browse/PDB-1750))

2.3.5
-----

PuppetDB 2.3.5 is a backwards-compatible bugfix release primarily geared toward
extending support for the all in one agent.

### Upgrading

* For the best-possible performance and scaling capacity, we recommend
  PostgreSQL version 9.4 or newer with the [`pg_trgm`][pg_trgm]
  extension enabled, as explained [here][configure_postgres], and we
  have officially deprecated versions earlier than 9.2.  HSQLDB is
  only recommended for local development because it has a number of
  scaling and operational issues.

* Make sure that all of your PuppetDB instances are shut down, and
  only upgrade one at a time.

* Make sure to upgrade your puppetdb-terminus package (on the host
  where your Puppet master lives), and restart your master service.

### Contributors

John Duarte, Ken Barber, Matthaus Owens, Melissa Stone, Rob Browning, Russell
Mull, Ryan Senior, Wyatt Alt

### Changes

#### Bug fixes and maintenance

* We have fixed a bug that caused PuppetDB to reject resource relationship
  titles containing newlines. ([PDB-1529](https://tickets.puppetlabs.com/browse/PDB-1529))

* We have removed an extraneous dependency on rubygem-json, which was
  preventing the PuppetDB terminus from installing with the all in one agent on RHEL 6.
  ([PDB-1469](https://tickets.puppetlabs.com/browse/PDB-1469))

* We have fixed a bug that caused unneccessary contention on the certnames
  table during command submission, which in turn caused commands to be retried
  more often than necessary.
  ([PDB-1550](https://tickets.puppetlabs.com/browse/PDB-1550))

* We have added additional error handling around PuppetDB startup failures that
  can be caused by server downgrades that implicitly downgrade ActiveMQ.
  ([PDB-1454](https://tickets.puppetlabs.com/browse/PDB-1454))

#### Testing

* We have updated our acceptance tests to run against Puppet 4 with AIO in
  addition to Puppet 3.
  ([PDB-1300](https://tickets.puppetlabs.com/browse/PDB-1300))

2.3.4
-----

PuppetDB 2.3.4 is a backwards-compatible bugfix release that addresses an issue
that would prevent fact storage for nodes under certain circumstances.

### Upgrading

* For the best-possible performance and scaling capacity, we recommend
  PostgreSQL version 9.4 or newer with the [`pg_trgm`][pg_trgm]
  extension enabled, as explained [here][configure_postgres], and we
  have officially deprecated versions earlier than 9.2.  HSQLDB is
  only recommended for local development because it has a number of
  scaling and operational issues.

* Make sure that all of your PuppetDB instances are shut down, and
  only upgrade one at a time.

* Make sure to upgrade your puppetdb-terminus package (on the host
  where your Puppet master lives), and restart your master service.

### Contributors

Andrew Roetker, Deepak Giridharagopal, Ken Barber, Melissa Stone, Rob Browning,
Wyatt Alt

### Changes

#### Bug fixes and maintenance

* We have fixed a bug where if any of the facts for a given node exchange values
within a single puppet run, and none of values are referred to by another node,
the facts update for the node would fail. ([PDB-1448](https://tickets.puppetlabs.com/browse/PDB-1448))

* We have fixed a streaming issue with our facts response, so facts queries
  will not consume as much memory. ([PDB-1470](https://tickets.puppetlabs.com/browse/PDB-1470))

* We no longer log failures to connect to the puppetlabs update service at the
  info level. ([PDB-1428](https://tickets.puppetlabs.com/browse/PDB-1428))

* We have removed Ubuntu 10.04 and Fedora 19 from our build targets as they are
  end of life and no longer supported by Puppet Labs. ([PDB-1449](https://tickets.puppetlabs.com/browse/PDB-1449))

* We have upgraded to the latest version of prismatic/schema.
  ([PDB-1432](https://tickets.puppetlabs.com/browse/PDB-1432))

* We have upgraded to the latest versions of and trapperkeeper-jetty9-webserver. ([PDB-1439](https://tickets.puppetlabs.com/browse/PDB-1439))

#### Documentation

* We have documented the upgrade process from the v3 API to the v4 API [here][upgrading]. ([PDB-1421](https://tickets.puppetlabs.com/browse/PDB-1421))

#### Deprecations

* We have marked the `url-prefix` setting as deprecated and will remove it in a
  future release. ([PDB-1485](https://tickets.puppetlabs.com/browse/PDB-1485))

* We have marked the event-counts and aggregate-event-counts endpoints as experimental,
  and may change or remove them in a future release.
  ([PDB-1479](https://tickets.puppetlabs.com/browse/PDB-1479))

2.3.3
-----

PuppetDB 2.3.3 is a backwards-compatible bugfix release that adds
support for Puppet 4 on Debian and Ubuntu platforms.

### Upgrading

* For the best-possible performance and scaling capacity, we recommend
  PostgreSQL version 9.4 or newer with the [`pg_trgm`][pg_trgm]
  extension enabled, as explained [here][configure_postgres], and we
  have officially deprecated versions earlier than 9.2.  HSQLDB is
  only recommended for local development because it has a number of
  scaling and operational issues.

* Make sure that all of your PuppetDB instances are shut down, and
  only upgrade one at a time.

* Make sure to upgrade your puppetdb-terminus package (on the host
  where your Puppet master lives), and restart your master service.

### Contributors

Matthaus Owens, Rob Browning

### Changes

#### Bug fixes and maintenance

* PuppetDB now supports Puppet 4 on Debian and Ubuntu.
  ([PDB-1389](https://tickets.puppetlabs.com/browse/PDB-1389))

2.3.2
-----

PuppetDB 2.3.2 is a backwards-compatible bugfix release that corrects
two problems which could prevent migration to the database format
introduced in 2.3.1.  Neither problem presented risk of data loss, and
users that upgraded successfully will not be affected by these
changes.

### Upgrading

* For the best-possible performance and scaling capacity, we recommend
  PostgreSQL version 9.4 or newer with the [`pg_trgm`][pg_trgm]
  extension enabled, as explained [here][configure_postgres], and we
  have officially deprecated versions earlier than 9.2.  HSQLDB is
  only recommended for local development because it has a number of
  scaling and operational issues.

* Make sure that all of your PuppetDB instances are shut down, and
  only upgrade one at a time.

* Make sure to upgrade your puppetdb-terminus package (on the host
  where your Puppet master lives), and restart your master service.

### Contributors

Rob Browning

### Changes

#### Bug fixes and maintenance

* The database migration required by the garbage collection fix
  in 2.3.1 should no longer refuse to complete when the existing
  database contains values with different types, but the same path, in
  different factsets, i.e. (factset path value):

      1 "pip_version" false
      2 "pip_version" "1.5.6-5"

  ([PDB-1362](https://tickets.puppetlabs.com/browse/PDB-1362))

* PuppetDB won't assume that it can retrieve the public database table
  names (initially assumed in 2.3.1).
  ([PDB-1363](https://tickets.puppetlabs.com/browse/PDB-1363))

2.3.1
-----

PuppetDB 2.3.1 is a backwards-compatible bugfix release that may
notably increase performance for larger installations.

### Upgrading

* For the best-possible performance and scaling capacity, we recommend
  PostgreSQL version 9.4 or newer with the [`pg_trgm`][pg_trgm]
  extension enabled, as explained [here][configure_postgres], and we
  have officially deprecated versions earlier than 9.2.  HSQLDB is
  only recommended for local development because it has a number of
  scaling and operational issues.

* Make sure that all of your PuppetDB instances are shut down, and
  only upgrade one at a time.

* Make sure to upgrade your puppetdb-terminus package (on the host
  where your Puppet master lives), and restart your master service.

### Contributors

John Duarte, Ken Barber, Matthaus Owens, Nick Fagerlund, Russell Mull,
Wyatt Alt, Rob Browning, Ryan Senior, juniorsysadmin

### Changes

* The tk-jetty9-version has been upgraded from 1.2.0 to 1.3.0.
  ([PDB-1307](https://tickets.puppetlabs.com/browse/PDB-1307))

#### Bug fixes and maintenance

* We have reworked out table schema and fact value garbage
  collection to ensure that concurrent updates cannot lead
  to fact GC failures.  Before this fix PuppetDB, under high load,
  could end up in a situation which would produce PostgreSQL log
  messages like this:

    ERROR:  update or delete on table "fact_paths" violates foreign key constraint "fact_values_path_id_fk" on table "fact_values"
    DETAIL:  Key (id)=(11) is still referenced from table "fact_values".
    STATEMENT:  COMMIT

  The fix for this problem may also significantly increase PuppetDB's
  performance in some situations.
  ([PDB-1031](https://tickets.puppetlabs.com/browse/PDB-1031)
   [PDB-1224](https://tickets.puppetlabs.com/browse/PDB-1224)
   [PDB-1225](https://tickets.puppetlabs.com/browse/PDB-1225)
   [PDB-1226](https://tickets.puppetlabs.com/browse/PDB-1226)
   [PDB-1227](https://tickets.puppetlabs.com/browse/PDB-1227))

* Report timestamps should be hashed consistently now.
  ([PDB-1286](https://tickets.puppetlabs.com/browse/PDB-1286))

* The facter requirement has been removed from the RPM specfile.
  ([PDB-1303](https://tickets.puppetlabs.com/browse/PDB-1303))

#### Documentation

* The documentation has been updated for Puppet 4.
  ([PDB-1305](https://tickets.puppetlabs.com/browse/PDB-1305))

* Omitted .html extensions have been added to some the links in the
  2.3.0 release notes.

* The documentation sidebar (TOC) is now hosted in the PuppetDB
  repository. ([PDB-1319](https://tickets.puppetlabs.com/browse/PDB-1319))

2.3.0
-----

PuppetDB 2.3.0 is a backwards-compatible release that adds support for
Puppet 4.

### Upgrading

* For the best-possible performance and scaling capacity, we recommend
  PostgreSQL version 9.4 or newer with the [`pg_trgm`][pg_trgm]
  extension enabled, as explained [here][configure_postgres], and we
  have officially deprecated versions earlier than 9.2.  HSQLDB is
  only recommended for local development because it has a number of
  scaling and operational issues.

* Make sure that all of your PuppetDB instances are shut down, and
  only upgrade one at a time.

* Make sure to upgrade your puppetdb-terminus package (on the host
  where your Puppet master lives), and restart your master service.

### Contributors

Andrew Roetker, Erik Dalén, Jean Bond, Ken Barber, Preben Ingvaldsen,
Rob Braden, Rob Browning, Rob Nelson, Roger Ignazio, Russell Mull,
Ryan Senior, and Wyatt Alt

### Changes

#### New features

* PuppetDB now supports Puppet 4

* To support Puppet 2.7.x - 3.7.x. PuppetDB now handles hyphenated
  classnames
  ([PDB-1024](https://tickets.puppetlabs.com/browse/PDB-1024)
  [PDB-1277](https://tickets.puppetlabs.com/browse/PDB-1277))

#### Deprecations

* The `certificate-whitelist` setting has been moved from `[jetty]` to
  the `[puppetdb]` section of the configuration file, and the old
  location has been deprecated.
  ([PDB-813](https://tickets.puppetlabs.com/browse/PDB-813))

#### Bug fixes and maintenance

* NULL environment_ids should no longer prevent garbage collection.
  ([PDB-1076](https://tickets.puppetlabs.com/browse/PDB-1076))

    If a factset, report, or catalog is migrated from an earlier
    PuppetDB version or is submitted via an earlier puppetdb-terminus
    version, it will have NULL for the environment_id.  Previously
    that could prevent PuppetDB from cleaning up any environments at
    all.  The fix should also improve collection performance.

* The puppet-env script should no longer contain invalid code.
  Previously commands could end up on the same line, preventing (for
  example) environment variables from being set
  correctly. ([PDB-1212](https://tickets.puppetlabs.com/browse/PDB-1212))

* PuppetDB now uses the new Puppet Profiler API.
  ([PUP-3512](https://tickets.puppetlabs.com/browse/PUP-3512))

* `Profiler.profile()` should now be called with the correct arguments
  across all supported versions.
  ([PDB-1029](https://tickets.puppetlabs.com/browse/PDB-1029))

* PuppetDB has migrated to a newer version of Trapperkeeper which
  among other things, should help alleviate some startup failures on
  systems with larger CPU core counts.
  ([PDB-1247](https://tickets.puppetlabs.com/browse/PDB-1247))

* The factset endpoint should no longer accept some unused and
  unintentionally accepted arguments.

#### Documentation

* The documentation for the `<=` and `>=`
  [operators](http://docs.puppetlabs.com/puppetdb/2.3/api/query/v2/operators.html) has been fixed (the
  descriptions were incorrectly reversed).

* The firewall and SELinux requirements have been documented
  [here](http://docs.puppetlabs.com/puppetdb/2.3/connect_puppet_master.html).
  ([PDB-137](https://tickets.puppetlabs.com/browse/PDB-137))

* Broken links have been fixed in the
  [connection](http://docs.puppetlabs.com/puppetdb/2.3/connect_puppet_master.html) and [commands](./api/command/v1/commands.html)
  documentation.

* A missing `-L` option has been added to a curl invocation
  [here](http://docs.puppetlabs.com/puppetdb/2.3/install_from_source.html).

* An incorrect reference to "Java" has been changed to "JVM" in the
  [configuration](http://docs.puppetlabs.com/puppetdb/2.3/configure.html) documentation.

* The relationship between "MQ depth" and "Command Queue depth" has
  been clarified in the [tuning and maintenance](http://docs.puppetlabs.com/puppetdb/2.3/maintain_and_tune.html)
  documentation.

* An example that uses curl with SSL to communicate with Puppet
  Enterprise has been added to the [curl](http://docs.puppetlabs.com/puppetdb/2.3/api/query/curl.html)
  documentation.

* Some minor edits have been made to the
  [fact-contents](http://docs.puppetlabs.com/puppetdb/2.3/api/query/v4/fact-contents.html),
  [connection](http://docs.puppetlabs.com/puppetdb/2.3/connect_puppet_master.html), and
  [KahaDB Corruption](http://docs.puppetlabs.com/puppetdb/2.3/trouble_kahadb_corruption.html) documentation.

#### Testing

* The tests have been adjusted to accommodate Puppet 4.
  ([PDB-1052](https://tickets.puppetlabs.com/browse/PDB-1052)
  [PDB-995](https://tickets.puppetlabs.com/browse/PDB-995)
  [PDB-1271](https://tickets.puppetlabs.com/browse/PDB-1271)
  [68bf176e0bd4d51c1ba3](https://github.com/puppetlabs/puppetdb/commit/68bf176e0bd4d51c1ba36909f4966671379a775e)
  [9ef68b635d1bb1f5338b](https://github.com/puppetlabs/puppetdb/commit/9ef68b635d1bb1f5338b3e40034a2ed787f2e107))

* The memory limit has been raised to 4GB for Travis CI tests.
  ([PDB-1202](https://tickets.puppetlabs.com/browse/PDB-1202))

* For now, the Fedora acceptance tests pin Puppet to 3.7.3.
  ([PDB-1200](https://tickets.puppetlabs.com/browse/PDB-1200))

* The Puppet version used by the spec tests can now be specified.
  ([PDB-1012](https://tickets.puppetlabs.com/browse/PDB-1012))

    The desired puppet version can be selected by setting the
    puppet_branch environment variable.  Values of `latest` and
    `oldest` will select the latest and oldest supported versions of
    puppet respectively.

* The bundler `--retry` argument is now used during acceptance
  testing.

* Retriable has been pinned to version `~> 1.4` to avoid Ruby 1.9.x
  incompatible versions.

* The tree-generator should be less likely to generate inappropriate test data.
  ([PDB-1109](https://tickets.puppetlabs.com/browse/PDB-1109))

* The source of the Leiningen command has been updated.

* The ec2 acceptance test template's el-5 image has been updated.
  ([7cd01ac051c719c6c768](https://github.com/puppetlabs/puppetdb/commit/68bf176e0bd4d51c1ba36909f4966671379a775e))

* Some v4 node test failures should no longer be hidden.
  ([PDB-1017](https://tickets.puppetlabs.com/browse/PDB-1017))

* Pull request testing now invokes a script from the repository
  instead of the Jenkins job.
  ([PDB-1034](https://tickets.puppetlabs.com/browse/PDB-1034))

* The Gemfile pins i18n to `~> 0.6.11` for Ruby 1.8.7 to prevent
  activesupport from pulling in a version of i18n that isn't
  compatible with Ruby 1.8.7.

* The acceptance tests now use Virtual Private Cloud (VPC) hosts.

* The Beaker AWS department (`BEAKER_department`) is now set to
  `eso-dept` for the acceptance tests to improve AWS usage reporting.

* The legacy certificate whitelist test has been fixed.
  ([PDB-1247](https://tickets.puppetlabs.com/browse/PDB-1247))

2.2.2
-----

PuppetDB 2.2.2 is a backwards-compatible security release to update our default
ssl settings and tests in response to the POODLE SSLv3 vulnerability disclosed 10/14/2014.

(see http://web.nvd.nist.gov/view/vuln/detail?vulnId=CVE-2014-3566)

### Before Upgrading

* For best-possible performance and scaling capacity, we recommend using the latest version of PostgreSQL (9.3 or higher).
We have officially deprecated PostgreSQL 9.1 and below. If you are using HSQLDB for production,
we also recommended switching to PostgreSQL at least 9.3, as HSQLDB has a number of scaling
and operational issues and is only recommended for testing and proof of concept installations.

* For PostgreSQL 9.3 we advise that users install the PostgreSQL extension `pg_trgm` for increased
indexing performance for regular expression queries. Using the command `create extension pg_trgm`
as PostgreSQL super-user and before starting PuppetDB will allow these new indexes to be created.

* Ensure during a package upgrade that you analyze any changed configuration files. For Debian
you will receive warnings when upgrading interactively about these files, and for RedHat based
distributions you will find that the RPM drops .rpmnew files that you should diff and ensure
that any new content is merged into your existing configuration.

* Make sure all your PuppetDB instances are shut down and only upgrade one at a time.

* As usual, don't forget to also upgrade your puppetdb-terminus package
(on the host where your Puppet master lives), and restart your
master service.

* If you receive the error "Could not open
/etc/puppet/log4j.properties" or "Problem parsing XML document",
this is because we have changed the packaged config.ini to point at a new logging configuration file:
logback.xml. However during package installation some package managers
will cowardly refuse to just update config.ini, this in particular
affects RPM. After upgrading you should ensure any .rpmnew files are
reviewed and that changes to our vendored version are now merged with
your version of config.ini on disk. See
[PDB-656](https://tickets.puppetlabs.com/browse/PDB-656) for more details.

* If you are running Ubuntu 12.04 and Ruby 1.9.3-p0 you may find
that you will sometimes receive the error "idle timeout expired" in your
Puppet agent/master logs and your PuppetDB logs. This is due to a bug
in that version of Ruby in particular. See
[PDB-686](https://tickets.puppetlabs.com/browse/PDB-686) for more details.

### Contributors

Ken Barber, Ryan Senior

#### Security
* [PDB-962](https://tickets.puppetlabs.com/browse/PDB-962)

    This commit changes the default ssl protocol in the Jetty config from SSLv3 to TLSv1.
    If the user has specified SSLv3, this is allowed, but the user will be warned.

#### Testing
* [PDB-964](https://tickets.puppetlabs.com/browse/PDB-964)

    Change tests to use TLSv1 to avoid dependency issues on sites dropping TLSv1.

* [PDB-952](https://tickets.puppetlabs.com/browse/PDB-952)

     Add acceptance tests for CentOS 7

#### Documentation

* Update docs to include --tlsv1 in all https curl examples

2.2.1
-----

PuppetDB 2.2.1 consists of bug fixes and documentation updates and is
backwards compatible with PuppetDB 2.2.0.

### Before upgrading

* For best-possible performance and scaling capacity, we recommend using the latest version of PostgreSQL (9.3 or higher).
We have officially deprecated PostgreSQL 9.1 and below. If you are using HSQLDB for production,
we also recommended switching to PostgreSQL at least 9.3, as HSQLDB has a number of scaling
and operational issues and is only recommended for testing and proof of concept installations.

* For PostgreSQL 9.3 we advise that users install the PostgreSQL extension `pg_trgm` for increased
indexing performance for regular expression queries. Using the command `create extension pg_trgm`
as PostgreSQL super-user and before starting PuppetDB will allow these new indexes to be created.

* Ensure during a package upgrade that you analyze any changed configuration files. For Debian
you will receive warnings when upgrading interactively about these files, and for RedHat based
distributions you will find that the RPM drops .rpmnew files that you should diff and ensure
that any new content is merged into your existing configuration.

* Make sure all your PuppetDB instances are shut down and only upgrade one at a time.

* As usual, don't forget to also upgrade your puppetdb-terminus package
(on the host where your Puppet master lives), and restart your
master service.

* If you receive the error "Could not open
/etc/puppet/log4j.properties" or "Problem parsing XML document",
this is because we have changed the packaged config.ini to point at a new logging configuration file:
logback.xml. However during package installation some package managers
will cowardly refuse to just update config.ini, this in particular
affects RPM. After upgrading you should ensure any .rpmnew files are
reviewed and that changes to our vendored version are now merged with
your version of config.ini on disk. See
[PDB-656](https://tickets.puppetlabs.com/browse/PDB-656) for more details.

* If you are running Ubuntu 12.04 and Ruby 1.9.3-p0 you may find
that you will sometimes receive the error "idle timeout expired" in your
Puppet agent/master logs and your PuppetDB logs. This is due to a bug
in that version of Ruby in particular. See
[PDB-686](https://tickets.puppetlabs.com/browse/PDB-686) for more details.

### Contributors

Justin Holguin, Ken Barber, Kylo Ginsberg, Russell Sim, Ryan Senior and Wyatt Alt.

### Database and performance

* [PDB-900](https://tickets.puppetlabs.com/browse/PDB-900) Make performance improvements to fact values GC process

    Switched from a background thread to cleanup orphaned fact_values to one
    that deletes as it goes. Switching to deferred constraints also
    significantly improved performance on PostgreSQL. Deferred constraints are
    not available in HSQLDB, but since HSQLDB is unlikely to be running at the
    scale that will surface the issue, simply switching to delete-as-you-go
    should be sufficient to mitigate the issue to the extent that HSQL
    installations are affected.

### Bug fixes and maintenance

* [PDB-847](https://tickets.puppetlabs.com/browse/PDB-847) remove GlobalCheck for PE compatibility

    This patch deletes the GlobalCheck method that ran before each call to
    the PDB indirectors to check that the running version of Puppet was greater
    than 3.5. The check is redundant because Puppet 3.5 is a requirement for
    puppetdb-terminus and was causing a bug by mis-parsing PE semvers.

* [PDB-707](https://tickets.puppetlabs.com/browse/PDB-707) The first request to PuppetDB after DB backend restart fails

    This patch adds retry handling for 57P01 failures, which result in an
    PSQLException with a status code of 08003. The patch has been made
    forward compatible by catching all SQLExceptions with this status code.

    Version 0.8.0-RELEASE of Bonecp does not throw the correct sql state code
    today, however a patch has been raised to make this happen so we can
    upgrade to this version in the future.

* [PDB-653](https://tickets.puppetlabs.com/browse/PDB-653) DLO metrics don't update on PDB startup

    Previously, the DLO metrics only updated on a failed command submission, which
    meant restarting PDB would blank the metrics until the next failure. This patch
    initializes DLO metrics on PDB startup if the DLO directory, which is created
    on first failure, already exists.

* [PDB-865](https://tickets.puppetlabs.com/browse/PDB-865) PDB 2.2 migration fails when nodes have no facts

    This patch handles an error that occurs if a user attempts the 2.2 upgrade
    with nodes that have no associated facts in the database, and adds some
    additional testing around the migration.

* [PDB-868](https://tickets.puppetlabs.com/browse/PDB-868) Add exponential backoffs for db retry logic

    This patch increases the number of retries and adds exponential backoff
    logic to avoid the case where the database is still throwing errors for a short
    period of time. This commonly occurs during database restarts.

* [PDB-905](https://tickets.puppetlabs.com/browse/PDB-905) Fix containment-path for skipped events

    We had removed some < v4 reporting code as part of the last release, but I had
    also accidentally removed containment-path for skipped events. This was an
    effort to drop older Puppet support basically.

    This patch fixes that problem, and fixes the tests.

    I've also cleaned up a couple of other typos and style items, plus
    removed one more case of < v4 report format checking.

* [PDB-904](https://tickets.puppetlabs.com/browse/PDB-904) Switch fact_values.value_string trgm index to be GIN not GIST

    There were reports of crashing due to a bug in pg_trgm indexing when a
    large fact value was loaded into PuppetDB.

    This patch removes the old index via migration, and will then replace it
    with the index handling mechanism.

* Add thread names to logging

    This patch adds thread names to the various logback.xml configuration files
    in this project. This provides us with better traceability when attempting
    to understand where a log message came from.

### Documentation

* [DOCUMENT-18](https://tickets.puppetlabs.com/browse/DOCUMENT-18) Mention DLO cleanup in docs

* [PDB-347](https://tickets.puppetlabs.com/browse/PDB-347) Add docs for new CRL and cert-chain TK features

* Updated contributor link to https://cla.puppetlabs.com/

### Testing

* [PDB-13](https://tickets.puppetlabs.com/browse/PDB-13) Add acceptance test for Debian Wheezy

    This patch adds Debian Wheezy to our acceptance tests.

* Allow beaker rake task to accept preserve-hosts options

    In the past it just allowed true/false, but the current beaker accepts a series
    of options, including 'onfail'. This change passes through the value specified
    in the environment variable BEAKER_PRESERVE_HOSTS.

* Remove deprecated open_postgres_port option from puppetdb helper class

2.2.0
-----

This release was primarily focused on providing structured facts support for PuppetDB. Structured facts
allow a user to include hashes and arrays in their fact data, but also it provides the availability of
proper typing to include the storage of integers, floats, booleans as well as strings.

This release introduces the ability to store structured facts in PuppetDB, and use some new enhanced API's
to search and retrieve that data also.

With this change we have introduced the capability to store and retrieve trusted facts, which
are stored and retrieved in the same way as structured facts.

### Before upgrading

* It is recommended for greater scaling capabilities and performance, to use the latest version of PostgreSQL (9.3 or higher).
We have officially deprecated PostgreSQL 9.1 and below. If you are using HSQLDB for production,
it is also recommended that you switch to PostgreSQL at least 9.3, as HSQLDB has a number of scaling
and operational issues, and is only recommended for testing and proof of concept installations.

* For PostgreSQL 9.3 you are advised to install the PostgreSQL extension `pg_trgm` for increased
indexing performance for regular expression queries. Using the command `create extension pg_trgm`
as PostgreSQL super-user and before starting PuppetDB will allow these new indexes to be created.

* Ensure during a package upgrade that you analyze any changed configuration files. For Debian
you will receive warnings when upgrading interactively about these files, and for RedHat based
distributions you will find that the RPM drops .rpmnew files that you should diff and ensure
that any new content is merged into your existing configuration.

* Make sure all your PuppetDB instances are shut down and only upgrade one at a time.

* As usual, don't forget to upgrade your puppetdb-terminus package
also (on the host where your Puppet master lives), and restart your
master service.

* If you receive the error "Could not open
/etc/puppet/log4j.properties" or "Problem parsing XML document",
this is because we have changed the packaged config.ini to point at a new logging configuration file:
logback.xml. However during package installation some package managers
will cowardly refuse to just update config.ini, this in particular
affects RPM. After upgrading you should ensure any .rpmnew files are
reviewed and that changes to our vendored version are now merged with
your version of config.ini on disk. See
[PDB-656](https://tickets.puppetlabs.com/browse/PDB-656) for more details.

* If you are running Ubuntu 12.04 and Ruby 1.9.3-p0 then you may find
that you will sometimes receive the error "idle timeout expired" in your
Puppet agent/master logs, and your PuppetDB logs. This is due to a bug
in that version of Ruby in particular. See
[PDB-686](https://tickets.puppetlabs.com/browse/PDB-686) for more details.

### Contributors

Brian Cain, Eric Timmerman, Justin Holguin, Ken Barber, Nick Fagerlund, Ryan Senior and Wyatt Alt.

### New features

#### New endpoints

* [/v4/fact-contents](http://docs.puppetlabs.com/puppetdb/2.2/api/query/v4/fact-contents.html)

    This end-point provides a new view on fact data, with structure in mind. It provides a way to
    traverse a structured facts paths and their values to search for and retrieve data contained deep within hashes,
    arrays and combinations there-of.

* [/v4/fact-paths](http://docs.puppetlabs.com/puppetdb/2.2/api/query/v4/fact-paths.html)

    To aid with client application autocompletion and ahead-of-time fact schema layout this endpoint
    will provide the client with a full list of potential fact paths and their value types. This data
    is primarily used by user agents that wish to perhaps confine input via a form, or provide some
    level of autocompletion advice for a user typing a fact search.

* [/v4/factsets](http://docs.puppetlabs.com/puppetdb/2.2/api/query/v4/factsets.html)

    This endpoint has been created to facilitate retrieval of factsets submitted
    for a node. With structured facts support, this includes preserving the type of the fact
    which may include a hash, array, real, integer, boolean or string.

    We have now switched to using this endpoint for the purposes of `puppetdb export`.
    This allows us to grab a whole node factsets in one go, in the past we would have to reassemble multiple top
    level facts to achieve the same results.

#### Changes to endpoints

* [/v4/facts](http://docs.puppetlabs.com/puppetdb/2.2/api/query/v4/facts.html)

    This endpoint is now capable of returning structured facts. Facts that contain hashes, arrays, floats, integers,
    booleans, strings (and combinations thereof) will be preserved when stored and able to now be returned via this
    endpoint.

* [/v3/facts](http://docs.puppetlabs.com/puppetdb/2.2/api/query/v3/facts.html)

    This endpoint will return JSON stringified structured facts to preserve backwards compatibility.

#### Operators

* [`in` and `extract` (version 4)](http://docs.puppetlabs.com/puppetdb/2.2/api/query/v4/operators.html#in)

    We have modified the v4 IN and EXTRACT operators to accept multiple fields at once.
    This allows the following...

        ["and" ["in", "name",
                 ["extract", "name", [select-fact-contents ["=","value",10]]]]
               ["in", "certname",
                 ["extract", "certname", [select-fact-contents ["=", "value", 10]]]]]

    to be re-written as

        ["in", ["name","certname"],
          ["extract", ["name", "certname"], ["select-fact-contents", ["=", "value", 10]]]]

    This was made to allow users to combine the `fact-contents` endpoint with the `facts` endpoint to combine the power
    of hierachical searching and aggregate results.

* [`~>` (version 4)](http://docs.puppetlabs.com/puppetdb/2.2/api/query/v4/operators.html#regexp-array-match)

    This new operator was designed for the `path` field type to allow for matching a path
    against an array of regular expressions. The only endpoints that contains such fields today
    are [/v4/fact-contents](http://docs.puppetlabs.com/puppetdb/2.2/api/query/v4/fact-contents.html) and [/v4/fact-paths](http://docs.puppetlabs.com/puppetdb/2.2/api/query/v4/fact-paths.html).

#### Commands

In preparation for some future work, we have provided the ability to pass a `producer-timestamp` field via the `replace facts` and `replace catalogs` commands.
For `replace facts` we have also added the ability to pass any JSON object as the keys to the `value` field.

Due to these two changes, we have cut new versions of these commands for this release:

* [`replace catalog` version 5](http://docs.puppetlabs.com/puppetdb/2.2/api/wire_format/catalog_format_v5.html)
* [`replace facts` version 3](http://docs.puppetlabs.com/puppetdb/2.2/api/wire_format/facts_format_v3.html)

The older versions of the commands are immediately deprecated.

#### Terminus

The terminus changes for structured facts are quite simple, but significant:

* We no longer convert structured data to strings before submission to PuppetDB.
* Trusted facts have now been merged into facts in our terminus under the key `trusted`.

This means that for structured and trusted fact support all you have to do is enable them in Puppet,
and PuppetDB will start storing them immediately.

#### Database and performance

* As part of the work for PDB-763 we have added a new facility to nag users to install the `pg_trgm` extension so we
  can utilize this index type for regular expression querying. This work is new, and only works on PostgreSQL 9.3 or higher.

* We have added two new garbage collection SQL cleanup queries to remove stale entries for structured facts.

#### Import/export/anonymization

All these tools have been modified to support structured facts. `export` specifically uses the new `/v4/factsets` endpoint now.

### Deprecations and retirements

* We have now deprecated PostgreSQL 9.1 and older
* We no longer produce packages for Ubuntu 13.10 (it went EOL on July 17 2014)

### Bug fixes and maintenance

* [PDB-762](https://tickets.puppetlabs.com/browse/PDB-762) Fix broken export

    This pull request fixes a malformed post-assertion in the events-for-report-hash
    function that caused exports to fail on unchanged reports. Inserting proper
    parentheses made it apparent that a seq, rather than a vector, should be the
    expected return type.

* [PDB-826](https://tickets.puppetlabs.com/browse/PDB-826) Fix pathing for puppetdb-legacy

    For PE the puppetdb-legacy scripts (such as puppetdb-ssl-setup) expect the
    puppetdb script to be in the path. This assumption isn't always true, as we
    install PE in a weird place.

    This patch adjusts the PATH for this single exec so that it also includes
    the path of the directory where the original script is found, which is usually
    /opt/puppet/sbin.(PDB-826) Fix pathing for puppetdb-legacy

* [PDB-764](https://tickets.puppetlabs.com/browse/PDB-764) Malformed post conditions in query.clj.

    This fixes some trivial typos in query.clj that had previously caused some
    post-conditions to go unenforced.

### Documentation

* [DOCUMENT-97](https://tickets.puppetlabs.com/browse/DOCUMENT-97) Mention updating puppetdb module

    Upgrading PuppetDB using the module is pretty easy, but we should point
    out that the module should be updated *first*.

* [PDB-550](https://tickets.puppetlabs.com/browse/PDB-550) Update PuppetDB docs to include info on [LibPQFactory](./postgres_ssl.html)

    We have now updated our PostgreSQL SSL connectivity to documentation to include
    details on how to use the LibPQFactory methodology. This hopefully will alleviate
    the need to modify your global JVM JKS when using Puppet and self-signed certificates.

* Fix example for nodes endpoint to show 'certname' in response

* Revise API docs for updated info, clarity, consistency, and formatting

    This revision touches most of the pages in the v3 and v4 API docs, as well as
    the release notes. We've:

    * Standardized some squirmy terminology
    * Adjusted the flow of several pages
    * Caught two or three spots where the docs lagged behind the implementation
    * Made the Markdown syntax a little more portable (summary: Let's not use the
      "\n: " definition list syntax anymore. Multi-graf list items and nested lists
      get indented four spaces, not two or three.)
    * Added context about how certain objects work and how they relate to other objects
    * Added info about how query operators interact with field data types

* Change some old URLs, remove mentions of inventory service.

    Some of these files have moved, and others should point to the latest version
    instead of a specific version.

    And the inventory service is not really good news anymore. People should just
    use puppetdb's api directly.

### Testing

* [PDB-822](https://tickets.puppetlabs.com/browse/PDB-822) Change acceptance tests to incorporate structured facts.

    This patch augments our basic_fact_retrieval and import_export acceptance tests
    to include structured facts, and also bumps the version of the nodes query in
    the facts/find indirector so structured facts are returned when puppet facts
    find is issued to the PDB terminus.

* Split out acceptance and unit test gems in a better way

    We want to avoid installing all of the unit test gems when running acceptance.
    This patch moves rake into its own place so we can use `--without test` with bundler properly.

* Switch confine for basic test during acc dependency installation

    The way we were using confine was wrong, and since this is now more strict
    in beaker it was throwing errors in the master smoke tests. This patch
    just replaces it for a basic include? on the master platform instead.

* Fix old acceptance test refspec issue

    The old refspec for acceptance testing source code only really worked for the
    PR testing workflow. This patch makes it work for the command line or polling
    based workflow as well.

    Without it, it makes it hard to run beaker acceptance tests from the command
    line.

2.1.0
-----

PuppetDB 2.1.0 is a feature release focusing on new query
capabilities, streaming JSON support on all endpoints and a new report
status field for determining if a Puppet run has failed. Note that
this release is backward compatible with 2.0.0, but users must upgrade
PuppetDB terminus to 2.1.0 when upgrading the PuppetDB instance to
2.1.0.

Things to take note of before upgrading:

* If you receive the error "Could not open
/etc/puppet/log4j.properties" or "Problem parsing XML document",
this is because we have changed the packaged config.ini to point at a new logging configuration file:
logback.xml. However during package installation some package managers
will cowardly refuse to just update config.ini, this in particular
affects RPM. After upgrading you should ensure any .rpmnew files are
reviewed and that changes to our vendored version are now merged with
your version of config.ini on disk. See
[PDB-656](https://tickets.puppetlabs.com/browse/PDB-656) for more details.

* If you are running Ubuntu 12.04 and Ruby 1.9.3-p0 then you may find
that you will sometimes receive the error "idle timeout expired" in your
Puppet agent/master logs, and your PuppetDB logs. This is due to a bug
in that version of Ruby in particular. See
[PDB-686](https://tickets.puppetlabs.com/browse/PDB-686) for more details.

* Make sure all your PuppetDB instances are shut down and only upgrade
one at a time.

* As usual, don't forget to upgrade your puppetdb-terminus package
also (on the host where your Puppet master lives), and restart your
master service.

New Features:

* (PDB-660) Switch all query endpoints to stream JSON results

    The following endpoints have been switched over to streaming:

    - event-counts
    - reports
    - nodes
    - environments
    - events

    Using 'event-query-limit' is now deprecated, use the normal
    paging/streaming functionality to achieve the same results.

* (PDB-658, PDB-697) Implement new "query engine" for v4

    This rewrite of the v4 API query infrastructure unifies query
    operators across all endpoints. Each endpoint now supports all
    operators appropriate for the given field of that type. As an
    example, any string field can now be searched by regular expression.
    All dates can be search with inequality operators like < or > for
    searching via date ranges. There are also many new queryable fields.
    Below summarizes the new features of the switch to this query engine

    events endpoint
     - Added configuration-version as a queryable field
     - Added containment-path as a queryable field (queryable in a way similar to tags)

    nodes endpoint
     - Added facts-timestamp, catalog-timestamp, report-timestamp    as a queryable field

    reports endpoint
     - Added puppet-version, report-format, configuration-version, start-time,
         end-time, receive-time, transaction-uuid as queryable fields

    null? operator
     - new operator that checks for the presence or absence of a value

    Some endpoints previously returned NULL values when using a "not"
    query such as ["not", ["=", "line", 10]]. The query engine follows
    SQL semantics, so if you want NULL values, you should explicty ask
    for it like:

    ["or",
        ["not", ["=", "line", 10]]
        ["null?", "line" true]]

* (PDB-162) Add regexp support to resource parameter queries

    The query engine supported this, but the existing "rewrite" rule, to go
    from the shorthand parameter syntax to the nested resource query didn't
    recognize ~. That is fixed with this commit, so regexps will now work on parameters.

* (PDB-601) Do not require query operator on reports endpoint

    With this pull request, hitting the reports endpoint without a query argument
    will return the full reports collection.    This behavior is consistent with
    that of the nodes, facts, and resources endpoints.

* (PDB-651) Allow the web app URL prefix to be configurable

    Previously PuppetDB always used the context root "/", meaning all
    queries etc would be something like
    "http://localhost:8080/v4/version". This change allows users to
    specify a different context root, like
    "http://localhost:8080/my-context-root/v4/version". See the
    url-prefix configuration documentation for more info

* (PDB-16) Add status to stored reports

    Previously there was no way to distinguish between failed puppet runs
    and successful puppet runs as we didn't store report status. This commit
    adds support for report status to the "store report" command, v4 query
    API and model.

* (PDB-700) Allow changes to maxFrameSize in activemq

    maxFrameSize previously defaulted to 100 MB.    Now default is 200 MB with user
    configurability.

Bug fixes and maintenance:

* (PDB-675) Fix Debian/Ubuntu PID missing issue

    In the past in Debian and Ubuntu releases we had issues where the
    PuppetDB system V init scripts were not stopping the PuppetDB
    process whenever a PID file was missing. This patch now introduces a
    fallback that will kill any java process running as the puppetdb
    user, if the PID file is missing.

* (PDB-551) Created a versioning policy document

    This document let's consumers of the PuppetDB API know what to
    expect from an API perspective when new versions of PuppetDB are
    release. This document is a separate page called "Versioning Policy"
    and is included in our API docs

* (PDB-164) Add documentation for select-nodes subquery operator

    This pull request supplies V4 API documentation for the select-nodes subquery
    operator, which was previously supported but undocumented.

* (PDB-720) Fix services test with hard coded Jetty port

    Fixed this issue by moving code that dynamically picks a free port out
    of import-export-roundtrip and into a separate ns. I just switched the
    services test to use that code and there should no longer be conflicts.

* (RE-1497) Remove quantal from build_defaults

    This commit removes quantal from all build defaults because it is end of
    life. It removes the defaults from the build_defaults yaml.

* (PDB-240) Replace anonymize.clj read-string with clojure.edn/read-string

    This patch replaces a call to read-string in anonymize.clj with a call to
    clojure.edn/read-string. Unlike clojure.core/read-string,
    clojure.edn/read-string is safe to use with untrusted data and guaranteed to
    be free of side-effects.

* (PDB-220) Coerce numerical function output in manifests to string

    Previously, when a user defined a numeric-valued function in a puppet manifest
    and submitted it to notify, the resource-title would remain numeric and
    PuppetDB would throw exceptions while storing reports. Per the docs,
    resource-title must be a string. This pull request avoids the problem by
    coercing resource-title to string.

* (PDB-337) Remove extraneous _timestamp fact

    Previously a _timestamp fact was submitted to puppetDB even though _timestamp
    was originally intended for internal use.    This commit strips internal data
    (all preceded by "_") from the factset before submission to PuppetDB.

* (PDB-130) Fixes a nasty traceback exposed when users run import from command line with an invalid filename. A friendly message is now printed instead.

* (PDB-577) Lower KahaDB MessageDatabase logging threshold.

    Previously, premature termination of PuppetDB import under specific ownership
    conditions led to a residual KahaDB lock file that could prevent subsequent imports
    from running with no obvious reason why.    This patch lowers the log threshold
    for KahaDB MessageDataBase so affected users are informed.

* (PDB-686) Add warning about PDB-686 to release notes

    This adds a warning about PDB-686 to the release notes so users know how to
    work-around it.

    This also cleans up the linking in our current release notes, and removes the
    warning about Puppet 3.4.x, because we pin against 3.5.1 and greater anyway.

* Add sbin_dir logic to Rakefile for Arch linux

* (PDB-467) Merge versioning tests for http testing into non-versioned files

    This patch removes all remaining versioned http test files into shared
    unversioned files, so that we may start iterating across versions in the
    same file.

* Fix comparison in dup resources acceptance test

    Due to changes in Puppet 3.6.0, the comparison done in our resource duplication
    tests no longer matches the actual output. This patch ammends the comparison to
    match Puppet 3.6.0 output now.

* (PDB-597) Add trusty build default

    This includes trusty (Ubuntu 14.04) in our builds.

* Unpin the version of beaker

    We had pinned beaker previously because we were waiting for some of our new EC2
    customisations to be merged in and released. This has been done now.

* Fix a race condition in the import/export round-trip clojure tests

    This scenario occurred if command processing for facts is slow. A result
    with the hard coded certname would be returned with no fact values or
    environment. This commit fixes the code to only return results when
    facts are found.

* (PDB-309) Update config conversion code for Schema 0.2.1

    Much of the code for converting user provided config to the internal types (i.e.
    "10" to Joda time 10 Seconds etc) is no longer necessary with the new
    coerce features of Schema. This commit switches to the new version and
    makes the necessary changes to use the coerce feature.

2.0.0
-----

PuppetDB 2.0.0 is a feature release focusing on environments support.
Note that this is a major version bump and there are several breaking
changes, including dropping support for versions of PostgreSQL prior to
version 8.4 and Java 1.6. See the "Deprecations and potentially
breaking changes" section below for more information.

Things to take note of before upgrading:

* If you receive the error "Could not open
/etc/puppet/log4j.properties" or "Problem parsing XML document",
this is because we have changed the packaged config.ini to point at a new logging configuration file:
logback.xml. However during package installation some package managers
will cowardly refuse to just update config.ini, this in particular
affects RPM. After upgrading you should ensure any .rpmnew files are
reviewed and that changes to our vendored version are now merged with
your version of config.ini on disk. See
[PDB-656](https://tickets.puppetlabs.com/browse/PDB-656) for more details.

* If you are running Ubuntu 12.04 and Ruby 1.9.3-p0 then you may find
that you will sometimes receive the error "idle timeout expired" in your
Puppet agent/master logs, and your PuppetDB logs. This is due to a bug
in that version of Ruby in particular. See
[PDB-686](https://tickets.puppetlabs.com/browse/PDB-686) for more details.

* Make sure all your PuppetDB instances are shut down and only upgrade
one at a time.

* As usual, don’t forget to upgrade your puppetdb-terminus package
also (on the host where your Puppet master lives), and restart your
master service.

New features:

* (PDB-452,453,454,456,457,526,557) Adding support for storing, querying and importing/exporting environments

    This change forced a new revision of the `replace facts`,
    `replace catalog` and `store report` commands. The PuppetDB terminus
    also needed to be updated to support new environment information
    being sent to PuppetDB. USERS MUST ALSO UPDATE THE PUPPETDB
    TERMINUS. Previous versions of those commands (and wire formats) are
    now deprecated. See the PuppetDB API docs for more information.
    Environments support has been added to the new v4 (currently
    experimental) query API. The following query endpoints now include
    environment in the response:

    - facts
    - resources
    - nodes
    - catalogs
    - reports
    - events
    - event counts
    - aggregate event counts

    The below query endpoints now allow query/filtering by environment:

    - facts
    - resources
    - nodes
    - catalogs
    - reports
    - events

    This release also includes a new environments query endpoint to list
    all known environments and allow an easy filtering based on
    environment for things like events, facts reports and resources. See
    the query API docs for more information. PuppetDB
    import/export/anonymization and benchmark tool also now have
    environment support. Storeconfigs export does not include
    environments as that information is not being stored in the old
    storeconfigs module. Environments that are no longer associated with
    a fact set, report or catalog will be "garbage collected" by being
    removed from the database.

* (PDB-581) Add subqueries to events query endpoint

    The events endpoint now supports select-resources and select-facts

* (PDB-234) Add v4 query API, deprecate v2 query API

    This patch adds the new code relevant for doing any future v4 work. It has been
    raised as an experimental end-point only so there are no commitments to its
    interface yet. Once stable we will need another patch to declare it as so.

    This patch also deprecates the v2 end-point in documentation and by adding the
    same headers we used to use for the v1 end-point.

* (PDB-470) Provide new db setting 'statements-cache-size' with a default of 1000

    This setting adjusts how many SQL prepared statements get cached via BoneCP.

    By using this setting we've seen an almost 40% decrease in wall clock time it
    takes to store a new catalog.

    This patch adds the new configuration item as a user configurable one, with a
    default set to 1000 for now. Documentation has also been added for this
    setting.

* (PDB-221) Add facts to import/export

    This commit imports/exports facts similar to how we currently import/export
    catalogs and reports. Anonymize doesn't currently work for facts, which is
    going to be added separately.

* (PDB-469) - Support Anonymizing Facts

    This commit adds support for the anonymization of facts. The levels of
    anonymization supported are:

    - none - no anonymization
    - low - only values with a fact name of secret, password etc
    - moderate - recognized "safe" facts are untouched, recognized
                                facts with sensitive information (i.e. ipaddress)
                                have their values anonymized
    - full - all fact names and values are anonymized


Deprecations and potentially breaking changes:

* (PDB-88, PDB-271) JDK 1.6 no longer supported

* (PDB-308) Drop 2.7.x support

    This patch removes support for Puppet 2.7.x in several ways:

    * New check for every entry point in terminus will return an error if the
        version of Puppet is not supported. This is done in a 'soft' manner to
        avoid Puppet from not working.
    * Documentation now only references Puppet 3
    * Documentation now states only latest version of Puppet is supported
    * Packaging now has hard dependencies on the latest version of Puppet
    * Contrib gemspec has been updated
    * Gemfile for tests have been updated

* (PDB-552) Pin support for Puppet to 3.5.1 and above

    Starting PuppetDB with a Puppet earlier than 3.5.1 will now fail on startup.

* (PDB-605) Pin facter requirement to 1.7.0

    Using prior versions of Facter will cause PuppetDB to fail on startup

* (PDB-592) Removing support for Ubuntu Raring

    Raring went EOL in Jan 2014, so we are no longer building packages for it.

* (PDB-79) Drop support for Postgres < 8.4

    PuppetDB will now log an error and exit if it connects to an instance of Postgres
    older than 8.4. Users of older versions will need to upgrade (especially EL 5
    users as it defaults to 8.1).    The acceptance tests for EL 5 have been updated
    to be explicit about using Postgres 8.4 packages instead.

* (PDB-204) Ensure all commands no longer need a serialized payload

    Some previous commands required the payload of the command to be
    JSON serialized strings as opposed to the relevant JSON type
    directly in the payload. All commands no longer require the payload
    to be serialized to a string first.

* (PDB-238) - Remove v1 API

    This commit removes the v1 API and builds on the HTTP api refactor.
    This commit contains:

    - Remove all v1 namespaces and the namespaces calling them
    - Remove api tests excercising the v1 routes
    - Remove v1 references in the docs

* (PDB-354) Deprecate old versions of commands

    This patch drops a warning whenever an old version of the commands API is used
    and updates the documentation to warn the user these old commands are
    deprecated.

* (PDB-570) Remove planetarium endpoint

    Old endpoint that had significant overlap with the current catalogs endpoint

* (PDB-113) Remove swank

    As swank is now a deprecated project. This patch removes swank support
    completely from the code base.


Notable improvements and fixes:

* (PDB-473) Support POST using application/json data in the body

    This patch adds to the commands end-point the ability to simply POST using
    application/json with the JSON content in the body.

    It also switches the terminus to use this mechanism.

    We found that the url encode/decode required to support x-www-form-urlencoded
    was actually quite an overhead in a number of ways:

    * The urlencode on the terminus added overhead
    * The urldecode in the server added overhead
    * The interim strings created during this encode/decode process can get quite
        large increasing the amount of garbage collection required

    This feature has been implemented by providing a new middleware that will move
    the body into the parameter :body-string of the request when the content-type
    is not set to application/x-www-form-urlencoded. This provides a convenient
    backwards compatible layer so that the old form url encoding can still be
    supported for older versions of the API.

* (PDB-567,191) Use hash not config_version for report export files

    This fixes a bug related to config_versions containing characts not
    safe to be use in file names (such as '/').

* (PDB-518) Fix bug storeconfig export of arrays

    For exported Resources with parameters which value is a Array the
    storeconfig export fails to collect them. Instead of collecting all
    the parameter values into a array it simply override the value with
    each value in turn.

* (PDB-228) Use JSON in terminus instead of PSON

    The PuppetDB API specifies that it is JSON, so we should parse it as
    that and not as PSON.

    Some Puppet classes (Puppet::Node and Puppet::Node::Facts) don't
    support JSON serialization, so continue to use PSON serialization
    for them. In Puppet 3.4.0+ they have methods to do seralization in
    other formats than PSON though, so once support for older versions
    of Puppet is dropped they can be seralized in JSON as well.

* (PDB-476) Decorate the terminus code with Puppet profiling blocks

    This patch adds some select profiling blocks to the PuppetDB terminus code.

    The profiler is provided by puppet core from Puppet::Util::Puppetdb#profile,
    which has recently become public for our use. We provide here in our own utils
    library our own wrapper implementation that can be mixed in.

    Key areas of our terminus functionality have now been profiled with this
    patch:

    * Entry points are profiled and identified by their entry methods (save, find,
        search etc.)
    * Remote calls, HTTP gets/posts
    * Code that does any form of encoding/decoding that might be potentially slow
        at capacity.

    The style of messages I've used follow along with the existing Puppet profiling
    examples already in place so as to be readable together. We have prefixed our
    profile message with "PuppetDB" for easy searchability also.

    I have provided a small FAQ entry that explains in brief the process of
    debugging, although we lack something to link to in Puppet for a more detailed
    explanation. This will probably need to be fixed if better documentation comes
    available.

* (PDB-472) - Annotate MQ messages without parsing payload

    Received time and a UUID are currently added to incoming (via HTTP) messages
    before placing them on the queue. This commit adds those annotations to the
    MQ message header no longer requires parsing the incoming message payload
    before placing it on the queue.

* (PDB-87) Port PuppetDB to TrapperKeeper

    TrapperKeeper is a new container that PuppetDB will be deployed in.
    This is mainly a refactoring of existing code and error handling to
    use the centralized TrapperKeeper service. More information on
    TrapperKeeper can be found here:
    http://puppetlabs.com/blog/new-era-application-services-puppet-labs.

* (PDB-401) Upgrade to TrapperKeeper 0.3.4

    This commit updates PuppetDB to use the new trapperkeeper 0.3.4
    API.    This includes:

    * Slightly modified syntax for defining services and service
        lifecycle behavior
    * Switch from log4j to logback, update documentation and packaging
        accordingly
    * Switch from jetty7 to jetty9
    * Add example of how to use "reloaded" interactive development pattern
        in REPL
    * Upgrade to kitchensink 0.5.3, with bouncycastle fix for improved
        HTTPS performance

* (PDB-529) Added latest-report? example to the events docs

* (PDB-512) Upgrade to Clojure 1.6.0

* (PDB-521) Switch to using /dev/urandom (using java.security.egd)

* (PDB-564) Added OpenBSD-specific variables to puppetdb.env

    Adding OpenBSD specific variables allows the OpenBSD package
    maintained downstream in the OpenBSD ports tree to be greatly
    simplified.

* (PDB-177) Replace ssl-host default with 0.0.0.0

    By trying to use a hostname, the amount of issues people suffer with during
    setup times related to hostname resolution is quite high. This patch
    replaces the hostname with 0.0.0.0 which by default listens on all
    interfaces.

* (PDB-402) Remove ahead-of-time compilation

    This patch removes AOT compilation from our leiningen project and updates
    all relevant shell scripts to use the non-AOT methodology for invoking
    clojure projects.

* (PDB-576) Update beaker tests to use host.hostname instead of host.name

* (PDB-481) Added Arch Linux build/install support

* (PDB-572) New community packages of puppet install in vendorlibdir

* (PDB-575) Updated install from source docs

* (PDB-254)  Change benchmark to mutate catalog resources and edges send a defined number of messages

    Previously benchmark.clj when it would mutate a catalog would only
    add a single resource.  This change will add a new resource or
    mutate a random existing resource.  It will also add a new or
    change an existing edge.    One of these four mutations is picked
    at random.  This commit also adds a new parameter to benchmark.clj
    to allow the syncronous sending of a specified number of commands
    (per host) via the -N argument

* (PDB-591) Allow gem source to come from env vars

* (PDB-595) Added docs for the load testing and benchmarking tool

    Mostly a developer tool, but documented how to use it in case it's
    useful to others. See "Load Testing" in the Usage / Admin section of
    the docs site

* (PDB-602) Updated acceptance tests to use a proper release of leiningen

* (DOCUMENT-6) Update config page for PuppetDB module's improved settings behavior


1.6.3
-----

PuppetDB 1.6.3 is a bugfix release.

Notable improvements and fixes:

* (PDB-510) Add migration to fix sequence for catalog.id

    The sequence for catalog.id had not been incremented during insert for migration
    20 'differential-catalog-resources'.

    This meant that the catalog.id column would throw a constraint exception during
    insertion until the sequence had increased enough to be greater then the max id
    already used in the column.

    While this was only a temporary error, it does cause puppetdb to start to throw
    errors and potentially dropping some catalog updates until a certain number of
    catalogs had been attempted. In some cases catalogs had been queued up and
    retried successfully, other cases meant they were simply dropped into the DLQ.

    The fix is to reset the sequence to match the max id on the catalogs.id column.

* RHEL 7 beta packages are now included

* (PDB-343) Fedora 18 packages are no longer to be built

* (PDB-468) Update CLI tools to use correct JAVA_BIN and JAVA_ARGS

    Some tools such as `puppetdb import|export` and `puppetdb foreground` where not
    honouring the JAVA_BIN defined in /etc/default|sysconfig/puppetdb.

* (PDB-437) Reduce API source code and version inconsistencies

    The API code when split between different versions created an opportunity for
    inconsistencies to grow. For example, some versioning inside the code supported
    this file based way of abstracting versions, but other functions required
    version specific handling.

    This patch solidifies the version handling to ensure we reduce in regressions
    relating to different versions of the query API and different operator handling.

* Use v3 end-point for import and benchmark tools

* (PDB-80)(packaging) Fixup logic in defaults file for java on EL

* (PDB-463) Fix assertion error in /v1/resources

* (PDB-238) Some code reduction work related to simplifying future query API version removal

* (PDB-446) Start in on the merge of v2 and v3 test namespaces for testing

* (PDB-435) Travis no longer has bundler installed by default, now installing it explicitly

* (PDB-437) Clojure lint cleanups

* Change tutorial and curl documentation examples to use v3 API

* Added examples to documentation for latest-report? and file

1.6.2
-----

PuppetDB 1.6.2 is a bugfix release.

Notable improvements and fixes:


* Provided an early release RPM SPEC for RHEL 7, no automated builds yet.

* (PDB-377) - Fixed a Fedora RPM packaging issue preventing PuppetDB
    from starting by disabling JAR repacking

* (PDB-341) - Fixed a naming issue when using subqueries for resource
    metadata like file and line with v3 of the API

* (PDB-128) - Oracle Java 7 package support

    Add support for Oracle Java 7 packages on Debian. This
    means that users who have older Debian based distros but do not have
    native JDK 7 packages can build their own Oracle Java 7 package (see
    https://wiki.debian.org/JavaPackage) and we will pull it in as a
    dependency.

* (PDB-106) - Added an explicit log message upon a failed agent run
    (previously would fail with “undefined method `[]' for nil:NilClass”)

* Change the order that filters are applied for events

    When using the `distinct-resources` flag of an event query, the
    previous behavior was that we would do the filtering of the events
    *before* we would eliminate duplicate resources. This was not the
    expected behavior in many cases in the UI; for example, when filtering
    events based on event status, the desired behavior was to find all of
    the most recent events for each resource *first*, and then apply the
    filter to that set of resources. If we did the status filtering first,
    then we might end up in a state where we found the most recent
    'failed' event and showed it in the UI even if there were 'success'
    events on that resource afterwards.

    This commit changes the order that the filtering happens in.    We
    now do the `distinct` portion of the query before we do the filtering.

    However, in order to achieve reasonable performance, we need to
    at least include timestamp filtering in the `distinct` query; otherwise
    that portion of the query has to work against the entire table,
    and becomes prohibitively expensive.

    Since the existing timestamp filtering can be nested arbitrarily
    inside of the query (inside of boolean logic, etc.), it was not
    going to be possible to re-use that to handle the timestamp filtering
    for the `distinct` part of the query; thus, we had to introduce
    two new query parameters to go along with `distinct-resources`:
    `distinct-start-time` and `distinct-end-time`.  These are now
    required when using `distinct-resources`.

* (PDB-407) - Add Fedora 20 acceptance tests

* (PDB-425) - System V to SystemD upgrade

    Fixed issues upgrading from 1.5.2 to 1.6.2 on Fedora.
    1.5.2 used System V scripts while 1.6.x used SystemD which caused
    failures.

1.6.1
-----

Not released due to SystemD-related packaging issues on Fedora


1.6.0
-----

PuppetDB 1.6.0 is a performance and bugfix release.

Notable improvements and fixes:

* (PDB-81) Deprecate JDK6. It's been EOL for quite some time.

* (#21083) Differential fact storage

    Previously when facts for a node were replaced, all previous facts
    for that node were deleted and all new facts were inserted. Now
    existing facts are updated, old facts (no longer present) are
    deleted and new facts are inserted. This results in much less I/O,
    both because we have to write much less data and also because we
    reduce churn in the database tables, allowing them to stay compact
    and fast.

* (PDB-68) Differential edge storage

    Previously when a catalog wasn't detected as a duplicate, we'd have
    to reinsert all edges into the database using the new catalog's
    hash. This meant that even if 99% of the edges were the same, we'd
    still insert 100% of them anew and wait for our periodic GC to clean
    up the old rows. We now only modify the edges that have actually
    changed, and leave unchanged edges alone. This results in much less
    I/O as we touch substantially fewer rows.

* (PDB-69) Differential resource storage

    Previously when a catalog wasn't detected as a duplicate, we'd have
    to reinsert all resource metadata into the catalog_resources table
    using the catalog's new hash. Even if only 1 resource changed out of
    a possible 1000, we'd still insert 1000 new rows. We now only modify
    resources that have actually changed. This results in much less I/O
    in the common case.

* Streaming resource and fact queries. Previously, we'd load all rows
    from a resource or fact query into RAM, then do a bunch of sorting
    and aggregation to transform them into a format that clients
    expect. That has obvious problems involving RAM usage for large
    result sets. Furthermore, this does all the work for querying
    up-front...if a client disconnects, the query continues to tax the
    database until it completes. And lastly, we'd have to wait until all
    the query results have been paged into RAM before we could send
    anything to the client. New streaming support massively reduces RAM
    usage and time-to-first-result. Note that currently only resource
    and fact queries employ streaming, as they're the most
    frequently-used endpoints.

* Improvements to our deduplication algorithm. We've improved our
    deduplication algorithms to better detect when we've already stored
    the necessary data. Early reports from the field has show users who
    previously had deduplication rates in the 0-10% range jumping up to
    the 60-70% range. This has a massive impact on performance, as the
    fastest way to persist data is to already have it persisted!

* Eliminate joins for parameter retrieval. Much of the slowness of
    resource queries comes from the format of the resultset. We get back
    one row per parameter, and we need to collapse multiple rows into
    single resource objects that we can emit to the client. It's much
    faster and tidier to just have a separate table that contains a
    json-ified version of all a resource's parameters. That way, there's
    no need to collapse multiple rows at all, or do any kind of ORDER BY
    to ensure that the rows are properly sequenced.  In testing, this
    appears to speed up queries between 2x-3x...the improvement is much
    better the larger the resultset.

* (#22350) Support for dedicated, read-only databases. Postgres
    supports Hot Standby (http://wiki.postgresql.org/wiki/Hot_Standby)
    which uses one database for writes and another database for
    reads. PuppetDB can now point read-only queries at the hot standby,
    resulting in improved IO throughput for writes.

* (#22960) Don't automatically sort fact query results

    Previously, we'd sort fact query results by default, regardless of
    whether or not the user has requested sorting. That incurs a
    performance penalty, as the DB has to now to a costly sort
    operation. This patch removes the sort, and if users want sorted
    results they can use the new sorting parameters to ask for that
    explicitly.

* (#22947) Remove resource tags GIN index on Postgres. These indexes
    can get large and they aren't used. This should free up some
    precious disk space.

* (22977) Add a debugging option to help diagnose catalogs for a host
    that hash to different values

    Added a new global config parameter to allow debugging of catalogs
    that hash to a different value. This makes it easier for users to
    determine why their catalog duplication rates are low. More details
    are in the included "Troubleshooting Low Catalog Duplication" guide.

* (PDB-56) Gzip HTTP responses

    This patchset enables Jetty's gzip filter, which will automatically
    compress output with compressible mime-types (text, JSON, etc). This
    should reduce bandwidth requirements for clients who can handle
    compressed responses.

* (PDB-70) Add index on catalog_resources.exported

    This increases performance for exported resource collection
    queries. For postgresql the index is only a partial on exported =
    true, since indexing on the very common 'false' case is not that
    effective. This gives us a big perf boost with minimal disk usage.

* (PDB-85) Various fixes for report export and anonymization

* (PDB-119) Pin to RSA ciphers for all jdk's to work-around Centos 6
    EC failures

    We were seeing EC cipher failures for Centos 6 boxes, so we now pin
    the ciphers to RSA only for all JDK's to work-around the
    problem. The cipher suite is still customizable, so users can
    override this is they wish.

* Fixes to allow use of public/private key files generated by a wider
    variety of tools, such as FreeIPA.

* (#17555) Use systemd on recent Fedora and RHEL systems.

* Documentation for `store-usage` and `temp-usage` MQ configuration
    options.

* Travis-CI now automatically tests all pull requests against both
    PostgreSQL and HSQLDB. We also run our full acceptance test suite on
    incoming pull requests.

* (PDB-102) Implement Prismatic Schema for configuration validation

    In the past our configuration validation was fairly ad-hoc and imperative. By
    implementing an internal schema mechanism (using Prismatic Schema) this should
    provice a better and more declarative mechanism to validate users
    configuration rather then letting mis-configurations "fall through" to
    internal code throwing undecipherable Java exceptions.

    This implementation also handles configuration variable coercion and
    defaulting also, thus allowing us to remove a lot of the bespoke code we had
    before that performed this activity.

* (PDB-279) Sanitize report imports

    Previously we had a bug PDB-85 that caused our exports on 1.5.x to fail. This
    has been fixed, but alas people are trying to import those broken dumps into
    1.6.x and finding it doesn't work.

    This patch sanitizes our imports by only using select keys from the reports
    model and dropping everything else.

* (PDB-107) Support chained CA certificates

    This patch makes puppetdb load all of the certificates in the CA .pem
    file into the in-memory truststore. This allows users to use a
    certificate chain (typically represented as a sequence of certs in a
    single file) for trust.

1.5.2
-----

PuppetDB 1.5.2 is a maintenance and bugfix release.

Notable changes and fixes:

* Improve handling of logfile names in our packaging, so that it's easier to
    integrate with tools like logrotate.

* Better error logging when invoking subcommands.

* Fix bugs in `order-by` support for `facts`, `fact-names`, and `resources` query endpoints.

* Documentation improvements.

* Add packaging support for Ubuntu `saucy`.

* Add support for PEM private keys that are not generated by Puppet, and are not
    represented as key pairs.

* Fix inconsistencies in names of `:sourcefile` / `:sourceline` parameters when
    using `nodes/<node>/resources` version of `nodes` endpoint; these were always
    being returned in the `v2` response format, even when using `/v3/nodes`.

1.5.1
-----

NOTE: This version was not officially released, as additional fixes
came in between the time we tagged this and the time we were going to
publish release artifacts.

1.5.0
-----

PuppetDB 1.5.0 is a new feature release.    (For detailed information about
any of the API changes, please see the official documentation for PuppetDB 1.5.)

Notable features and improvements:

* (#21520) Configuration for soft failure when PuppetDB is unavailable

    This feature adds a new option 'soft_write_failure' to the puppetdb
    configuration.  If enabled the terminus behavior is changed so that if a
    command or write fails, instead of throwing an exception and causing the agent
    to stop it will simply log an error to the puppet master log.

* New v3 query API

    New `/v3` URLs are available for all query endpoints.    The `reports` and
    `events` endpoints, which were previously considered `experimental`, have
    been moved into `/v3`.  Most of the other endpoints are 100% backwards-compatible
    with `/v2`, but now offer additional functionality.  There are few minor
    backwards-incompatible changes, detailed in the comments about individual
    endpoints below.

* Query paging

    This feature adds a set of new HTTP query parameters that can be used with most
    of the query endpoints (`fact_names`, `facts`, `resources`, `nodes`, `events`,
    `reports`, `event-counts`) to allow paging through large result sets over
    multiple queries.    The available HTTP query parameters are:

    * `limit`: an integer specifying the maximum number of results to
           return.
    * `order-by`: a list of fields to sort by, in ascending or descending order.
           The legal set of fields varies by endpoint; see the documentation for
           individual endpoints for more info.
    * `offset`: an integer specifying the first result in the result set that
           should be returned.  This can be used in combination with `limit`
           and `order-by` to page through a result set over multiple queries.
    * `include-total`: a boolean flag which, if set, will cause the HTTP response
        to contain an `X-Records` header indicating the total number of results that are
        available that match the query.    (Mainly useful in combination with `limit`.)

* New features available on `events` endpoint

    * The `events` data now contains `file` and `line` fields.  These indicate
        the location in the manifests where the resource was declared.  They can
        be used as input to an `events` query.
    * Add new `configuration-version` field, which contains the value that Puppet
        supplied during the agent run.
    * New `containing-class` field: if the resource is declared inside of a
        Puppet class, this field will contain the name of that class.
    * New `containment-path` field: this field is an array showing the full
        path to the resource from the root of the catalog (contains an ordered
        list of names of the classes/types that the resource is contained within).
    * New queryable timestamp fields:
            * `run-start-time`: the time (on the agent node) that the run began
            * `run-end-time`: the time (on the agent node) that the run completed
            * `report-receive-time`: the time (on the puppetdb node) that the report was received by PuppetDB
    * Restrict results to only include events that occurred in the latest report
        for a given node: `["=", "latest-report?", true]`

* New `event-counts` endpoint

    `v3` of the query API contains a new `event-counts` endpoint, which can be
    used to retrieve count data for an event query.  The basic input to the
    endpoint is an event query, just as you'd provide to the `events` endpoint,
    but rather than returning the actual events, this endpoint returns counts
    of `successes`, `failures`, `skips`, and `noops` for the events that match
    the query.  The counts may be aggregated on a per-resource, per-class,
    or per-node basis.

* New `aggregate-event-counts` endpoint

    This endpoint is similar to the `event-counts` endpoint, but rather than
    aggregating the counts on a per-node, per-resource, or per-class basis,
    it returns aggregate counts across your entire population.

* New `server-time` endpoint

    This endpoint simply returns a timestamp indicating the current time on
    the PuppetDB server.    This can be used as input to time-based queries
    against timestamp fields that are populated by PuppetDB.

* Minor changes to `resources` endpoint for `v3`

    The `sourcefile` and `sourceline` fields have been renamed to `file` and `line`,
    for consistency with other parts of the API.

* Minor changes relating to reports storage and query

    * `store report` command has been bumped up to version `2`.
    * Report data now includes a new `transaction-uuid` field; this is generated
        by Puppet (as of Puppet 3.3) and can be used to definitively correlate a report
        with the catalog that was used for the run.  This field is queryable on the
        `reports` endpoint.
    * Reports now support querying by the field `hash`; this allows you to retrieve
        data about a given report based on the report hash for an event returned
        by the `events` endpoint.

* Minor changes relating to catalog storage

    * `store catalog` command has been bumped to version `3`.
    * Catalog data now includes the new `transaction-uuid` field; see notes above.

Bug fixes:

* PuppetDB report processor was truncating microseconds from report timestamps;
    all timestamp fields should now retain full precision.

* Record resource failures even if Puppet doesn't generate an event for them in the
    report: in rare cases, Puppet will generate a report that indicates a failure
    on a resource but doesn't actually provide a failure event.  Prior to PuppetDB
    1.5, the PuppetDB report processor was only checking for the existence of
    events, so these resources would not show up in the PuppetDB report.    This is
    really a bug in Puppet (which should be fixed as of Puppet 3.3), but the PuppetDB
    report processor is now smart enough to detect this case and synthesize a failure
    event for the resource, so that the failure is at least visible in the PuppetDB
    report data.

* Filter out the well-known "Skipped Schedule" events: in versions of Puppet prior
    to 3.3, every single agent report would include six events whose status was
    `skipped` and whose resource type was `Schedule`.    (The titles were `never`,
    `puppet`, `hourly`, `daily`, `weekly`, and `monthly`.)  These events were not
    generally useful and caused a great deal of pollution in the PuppetDB database.
    They are no longer generated as of Puppet 3.3, but for compatibility with
    older versions of Puppet, the report terminus in PuppetDB 1.5 will filter
    these events out before storing the report in PuppetDB.

* Log a message when a request is blocked due to the certificate whitelist:
    prior to 1.5, when a query or command was rejected due to PuppetDB's certificate
    whitelist configuration, there was no logging on the server that could be used
    to troubleshoot the cause of the rejection.  We now log a message, in hopes of
    making it easier for administrators to track down the cause of connectivity
    issues in this scenario.

* (#22122) Better log messages when puppetdb-ssl-setup is run before Puppet
    certificates are available.

* (#22159) Fix a bug relating to anonymizing catalog edges in exported PuppetDB
    data.

* (#22168) Add ability to configure maximum number of threads for Jetty (having too
    low of a value for this setting on systems with large numbers of cores could
    prevent Jetty from handling requests).

1.4.0
-----

PuppetDB 1.4.0 is a new feature release.

Notable features and improvements:

* (#21732) Allow SSL configuration based on Puppet PEM files (Chris Price & Ken Barber)

    This feature introduces some functions for reading keys and
    certificates from PEM files, and dynamically constructing java
    KeyStore instances in memory without requiring a .jks file on
    disk.

    It also introduces some new configuration options that may
    be specified in the `jetty` section of the PuppetDB config
    to initialize the web server SSL settings based on your
    Puppet PEM files.

    The tool `puppetdb-ssl-setup` has been modified now to handle these new
    parameters, but leave legacy configuration alone by default.

* (#20801) allow */* wildcard (Marc Fournier)

    This allows you to use the default "Accept: */*" header to retrieve JSON
    documents from PuppetDB without needed the extra "Accept: applicaiton/json"
    header when using tools such as curl.

* (#15369) Terminus for use with puppet apply (Ken Barber)

    This patch provides a new terminus that is suitable for facts storage usage
    with masterless or `puppet apply` usage. The idea is that it acts as a fact
    cache terminus, intercepting the first save request and storing the values
    in PuppetDB.

* Avoid Array#find in Puppet::Resource::Catalog::Puppetdb#find_resource (Aman Gupta)

    This patch provides performance improvements in the terminus, during the
    synthesize_edges stage. For example, in cases with 10,000 resource (with
    single relationships) we saw a reduction from 83 seconds to 6 seconds for a
    full Puppet run after this patch was applied.

* Portability fixes for OpenBSD (Jasper Lievisse Adriaanse)

    This series of patches from Jasper improved the scripts in PuppetDB so they
    are more portable to BSD based platforms like OpenBSD.

* Initial systemd service files (Niels Abspoel)

* Updated spec file for suse support (Niels Abspoel)

    This change wil make puppetdb rpm building possible on opensuse
    with the same spec file as redhat.

* (#21611) Allow rake commands to be ran on Ruby 2.0 (Ken Barber)

    This allows rake commands to be ran on Ruby 2.0, for building on Fedora 19
    to be made possible.

* Add puppetdb-anonymize tool (Ken Barber)

    This patch adds a new tool 'puppetdb-anonymize' which provides users with a
    way to anonymize/scrub their puppetdb export files so they can be shared
    with third parties.

* (#21321) Configurable SSL protocols (Deepak Giridharagopal)

    This patch adds an additional configuration option, `ssl-protocols`, to
    the `[jetty]` section of the configuration file. This lets users specify
    the exact list of SSL protocols they wish to support, such as in cases
    where they're running PuppetDB in an environment with strict standards
    for SSL usage.

    If the option is not supplied, we use the default set of protocols
    enabled by the local JVM.

* Create new conn-lifetime setting (Chuck Schweizer & Deepak Giridharagopal)

    This creates a new option called `conn-lifetime` that governs how long
    idle/active connections stick around.

* (#19174) Change query parameter to optional for facts & resources (Ken Barber)

    Previously for the /v2/facts and /v2/resources end-point we had documented that
    the query parameter was required, however a blank query parameter could be used
    to return _all_ data, so this assertion wasn't quite accurate. However one
    could never really drop the query parameter as it was considered mandatory and
    without it you would get an error.

    To align with the need to return all results at times, and the fact that
    making a query like '/v2/facts?query=' to do such a thing is wasteful, we have
    decided to drop the mandatory need for the 'query' parameter.

    This patch allows 'query' to be an optional parameter for /v2/facts & resources
    by removing the validation check and updating the documentation to reflect this
    this new behaviour.

    To reduce the risk of memory bloat, the settings `resource-query-limit` still
    apply, you should use this to set the maximum amount of resources in a single
    query to provide safety from such out of memory problems.

Bug fixes:

* Fix the -p option for puppetdb-export/import (Ken Barber)

* Capture request metrics on per-url/per-path basis (Deepak Giridharagopal)

    When we migrated to versioned urls, we didn't update our metrics
    middleware. Originally, we had urls like /resources, /commands, etc.
    We configured the metrics middlware to only take the first component of
    the path and create a metric for that, so we had metrics that tracked
    all requests to /resources, /commands, etc. and all was right with the
    world.

    When we moved to versioned urls, though, the first path component became
    /v1, /v2, etc. This fix now allows the user to provide full URL paths to
    query specific end-points, while still supporting the older mechanism of
    passing 'commands', 'resources',    and 'metrics'.

* (21450) JSON responses should be UTF-8 (Deepak Giridharagopal)

    JSON is UTF-8, therefore our responses should also be UTF-8.

Other important changes & refactors:

* Upgrade internal components, including clojure (Deepak Giridharagopal)

    - upgrade clojure to 1.5.1
    - upgrade to latest cheshire, nrepl, libs, tools.namespace, clj-time, jmx,
        ring, at-at, ring-mock, postgresql, log4j

* Change default db conn keepalive to 45m (Deepak Giridharagopal)

    This better matches up with the standard firewall or load balancer
    idle connection timeouts in the wild.

1.3.2
-----

PuppetDB 1.3.2 is a bugfix release.  Many thanks to the following
people who contributed patches to this release:

* Chris Price

Bug fixes:

* Size of column `puppet_version` in the database schema is insufficient

    There is a field in the database that is used to store a string
    representation of the puppet version along with each report.    Previously,
    this column could contain a maximum of 40 characters, but for
    certain builds of Puppet Enterprise, the version string could be
    longer than that.    This change simply increases the maximum length of
    the column.

1.3.1
-----

PuppetDB 1.3.1 is a bugfix release.  Many thanks to the following
people who contributed patches to this release:

* Chris Price
* Deepak Giridharagopal
* Ken Barber
* Matthaus Owens
* Nick Fagerlund

Bug fixes:

* (#19884) Intermittent SSL errors in Puppet master / PuppetDB communication

    There is a bug in OpenJDK 7 (starting in 1.7 update 6) whereby SSL
    communication using Diffie-Hellman ciphers will error out a small
    percentage of the time.  In 1.3.1, we've made the list of SSL ciphers
    that will be considered during SSL handshake configurable.  In addition,
    if you're using an affected version of the JDK and you don't specify
    a legal list of ciphers, we'll automatically default to a list that
    does not include the Diffie-Hellman variants.    When this issue is
    fixed in the JDK, we'll update the code to re-enable them on known
    good versions.

* (#20563) Out of Memory error on PuppetDB export

    Because the `puppetdb-export` tool used multiple threads to retrieve
    data from PuppetDB and a single thread to write the data to the
    export file, it was possible in certain hardware configurations to
    exhaust all of the memory available to the JVM.  We've moved this
    back to a single-threaded implementation for now, which may result
    in a minor performance decrease for exports, but will prevent
    the possibility of hitting an OOM error.

* Don't check for newer versions in the PE-PuppetDB dashboard

    When running PuppetDB as part of a Puppet Enterprise installation, the
    PuppetDB package should not be upgraded independently of Puppet Enterprise.
    Therefore, the notification message that would appear in the PuppetDB
    dashboard indicating that a newer version is available has been removed
    for PE environments.


1.3.0
-----

Many thanks to the following people who contributed patches to this
release:

* Branan Purvine-Riley
* Chris Price
* Deepak Giridharagopal
* Ken Barber
* Matthaus Owens
* Moses Mendoza
* Nick Fagerlund
* Nick Lewis

Notable features:

* Report queries

    The query endpoint `experimental/event` has been augmented to support a
    much more interesting set of queries against report data.    You can now query
    for events by status (e.g. `success`, `failure`, `noop`), timestamp ranges,
    resource types/titles/property name, etc.    This should make the report
    storage feature of PuppetDB *much* more valuable!

* Import/export of PuppetDB reports

    PuppetDB 1.2 added the command-line tools `puppetdb-export` and `puppetdb-import`,
    which are useful for migrating catalog data between PuppetDB databases or
    instances.  In PuppetDB 1.3, these tools now support importing
    and exporting report data in addition to catalog data.

Bug fixes:

* `puppetdb-ssl-setup` is now smarter about not overwriting keystore
    settings in `jetty.ini` during upgrades

* Add database index to `status` field for events to improve query performance

* Fix `telnet` protocol support for embedded nrepl

* Upgrade to newer version of nrepl

* Improvements to developer experience (remove dependency on `rake` for
    building/running clojure code)

1.2.0
-----

Many thanks to following people who contributed patches to this
release:

* Chris Price
* Deepak Giridharagopal
* Erik Dalén
* Jordi Boggiano
* Ken Barber
* Matthaus Owens
* Michael Hall
* Moses Mendoza
* Nick Fagerlund
* Nick Lewis

Notable features:

* Automatic node purging

    This is the first feature which allows data in PuppetDB to be deleted. The
    new `node-purge-ttl` setting specifies a period of time to keep deactivated
    nodes before deleting them. This can be used with the `puppet node
    deactivate` command or the automatic node deactivation `node-ttl` setting.
    This will also delete all facts, catalogs and reports for the purged nodes.
    As always, if new data is received for a deactivated node, the node will be
    reactivated, and thus exempt from purging until it is deactivated again. The
    `node-purge-ttl` setting defaults to 0, which disables purging.

* Import/export of PuppetDB data

    Two new commands have been added, `puppetdb-export` and `puppetdb-import`.
    These will respectively export and import the entire collection of catalogs
    in your PuppetDB database. This can be useful for migrating from HSQL to
    PostgreSQL, for instance.

    There is also a new Puppet subcommand, `puppet storeconfigs export`. This
    command will generate a similar export data from the ActiveRecord
    storeconfigs database. Specifically, this includes only exported resources,
    and is useful when first migrating to PuppetDB, in order to prevent failures
    due to temporarily missing exported resources.

* Automatic dead-letter office compression

    When commands fail irrecoverably or over a long period of time, they are
    written to disk in what is called the dead-letter office (or DLO). Until now,
    this directory had no automatic maintenance, and could rapidly grow in size.
    Now there is a `dlo-compression-threshold` setting, which defaults to 1 day,
    after which commands in the DLO will be compressed. There are also now
    metrics collected about DLO usage, several of which (size, number of
    messages, compression time) are visible from the PuppetDB dashboard.

* Package availability changes

    Packages are now provided for Fedora 18, but are no longer provided for
    Ubuntu 11.04 Natty Narwhal, which is end-of-life. Due to work being done to
    integrate PuppetDB with Puppet Enterprise, new pe-puppetdb packages are not
    available.

Bug fixes:

* KahaDB journal corruption workaround

    If the KahaDB journal, used by ActiveMQ (in turn used for asynchronous
    message processing), becomes corrupted, PuppetDB would fail to start.
    However, if the embedded ActiveMQ broker is restarted, it will cleanup the
    corruption itself. Now, PuppetDB will recover from such a failure and restart
    the broker automatically.

* Terminus files conflict between puppetdb-terminus and puppet

    There was a conflict between these two packages over ownership of certain
    directories which could cause the puppetdb-terminus package to fail to
    install in some cases. This has been resolved.

1.1.1
-----

PuppetDB 1.1.1 is a bugfix release.  It contains the following fixes:

* (#18934) Dashboard Inventory Service returns 404

    Version 1.1.0 of the PuppetDB terminus package contained a faulty URL for
    retrieving fact data for the inventory service.  This issue is fixed and
    we've added better testing to ensure that this doesn't break again in the
    future.

* (#18879) PuppetDB terminus 1.0.5 is incompatible with PuppetDB 1.1.0

    Version 1.1.0 of the PuppetDB server package contained some API changes that
    were not entirely backward-compatible with version 1.0.5 of the PuppetDB
    terminus; this caused failures for some users if they upgraded the server
    to 1.1.0 without simultaneously upgrading the terminus package.  Version 1.1.1
    of the server is backward-compatible with terminus 1.0.5, allowing an easier
    upgrade path for 1.0.x users.


1.1.0
-----

Many thanks to the following people who contributed patches to this
release:

* Chris Price
* Deepak Giridharagopal
* Jeff Blaine
* Ken Barber
* Kushal Pisavadia
* Matthaus Litteken
* Michael Stahnke
* Moses Mendoza
* Nick Lewis
* Pierre-Yves Ritschard

Notable features:

* Enhanced query API

    A substantially improved version 2 of the HTTP query API has been added. This
    is located under the /v2 route. Detailed documentation on all the available
    routes and query language can be found in the API documentation, but here are
    a few of the noteworthy improvements:

    * Query based on regular expressions

        Regular expressions are now supported against most fields when querying
        against resources, facts, and nodes, using the ~ operator. This makes it
        easy to, for instance, find *all* IP addresses for a node, or apply a query
        to some set of nodes.

    * More node information

        Queries against the /v2/nodes endpoint now return objects, rather than
        simply a list of node names. These are effectively the same as what was
        previously returned by the /status endpoint, containing the node name, its
        deactivation time, as well as the timestamps of its latest catalog, facts,
        and report.

    * Full fact query

        The /v2/facts endpoint supports the same type of query language available
        when querying resources, where previously it could only be used to retrieve
        the set of facts for a given node. This makes it easy to find the value of
        some fact for all nodes, or to do more complex queries.

    * Subqueries

        Queries can now contain subqueries through the `select-resources` and
        `select-facts` operators. These operators perform queries equivalent to
        using the /v2/resources and /v2/facts routes, respectively. The information
        returned from them can then be correlated, to perform complex queries such
        as "fetch the IP address of all nodes with `Class[apache]`", or "fetch the
        `operatingsystemrelease` of all Debian nodes". These operators can also be
        nested and correlated on any field, to answer virtually any question in a
        single query.

    * Friendlier, RESTful query routes

        In addition to the standard query language, there are also now more
        friendly, "RESTful" query routes. For instance, `/v2/nodes/foo.example.com`
        will return information about the node foo.example.com. Similarly,
        `/v2/facts/operatingsystem` will return the `operatingsystem` of every node, or
        `/v2/nodes/foo.example.com/operatingsystem` can be used to just find the
        `operatingsystem` of foo.example.com.

        The same sort of routes are available for resources as well.
        `/v2/resources/User` will return every User resource, `/v2/resources/User/joe`
        will return every instance of the `User[joe]` resource, and
        `/v2/nodes/foo.example.com/Package` will return every Package resource on
        foo.example.com. These routes can also have a query parameter supplied, to
        further query against their results, as with the standard query API.

* Improved catalog storage performance

     Some improvements have been made to the way catalog hashes are computed for
     deduplication, resulting in somewhat faster catalog storage, and a
     significant decrease in the amount of time taken to store the first catalog
     received after startup.

* Experimental report submission and storage

    The 'puppetdb' report processor is now available, which can be used
    (alongside any other reports) to submit reports to PuppetDB for storage. This
    feature is considered experimental, which means the query API may change
    significantly in the future. The ability to query reports is currently
    limited and experimental, meaning it is accessed via /experimental/reports
    rather than /v2/reports. Currently it is possible to get a list of reports
    for a node, and to retrieve the contents of a single report. More advanced
    querying (and integration with other query endpoints) will come in a future
    release.

    Unlike catalogs, reports are retained for a fixed time period (defaulting to
    7 days), rather than only the most recent report being stored. This means
    more data is available than just the latest, but also prevents the database
    from growing unbounded. See the documentation for information on how to
    configure the storage duration.

* Tweakable settings for database connection and ActiveMQ storage

    It is now possible to set the timeout for an idle database connection to be
    terminated, as well as the keep alive interval for the connection, through
    the `conn-max-age` and `conn-keep-alive` settings.

    The settings `store-usage` and `temp-usage` can be used to set the amount of
    disk space (in MB) for ActiveMQ to use for permanent and temporary message
    storage. The main use for these settings is to lower the usage from the
    default of 100GB and 50GB respectively, as ActiveMQ will issue a warning if
    that amount of space is not available.

Behavior changes:

* Messages received after a node is deactivated will be processed

    Previously, commands which were initially received before a node was
    deactivated, but not processed until after (for instance, because the first
    attempt to process the command failed, and the node was deactivated before
    the command was retried) were ignored and the node was left deactivated.
    For example, if a new catalog were submitted, but couldn't be processed
    because the database was temporarily down, and the node was deactivated
    before the catalog was retried, the catalog would be dropped. Now the
    catalog will be stored, though the node will stay deactivated. Commands
    *received* after a node is deactivated will continue to reactivate the node
    as before.

1.0.5
-----

Many thanks to the following people who contributed patches to this
release:

* Chris Price
* Deepak Giridharagopal

Fixes:

* Drop a large, unused index on catalog_resources(tags)

    This index was superseded by a GIN index on the same column, but the previous
    index was kept around by mistake. This should result in a space savings of
    10-20%, as well as a possible very minor improvement in catalog insert
    performance.

1.0.4
-----

Many thanks to the following people who contributed patches to this
release:

* Chris Price

Fixes:

* (#16554) Fix postgres query for numeric comparisons

    This commit changes the regex that we are using for numeric
    comparisons in postgres to a format that is compatible with both 8.4
    and 9.1.

1.0.3
-----

NOTE: This version was not officially released, as additional fixes
came in between the time we tagged this and the time we were going to
publish release artifacts.

Many thanks to the following people who contributed patches to this
release:

* Deepak Giridharagopal
* Nick Lewis
* Chris Price

Fixes:

* (#17216) Fix problems with UTF-8 transcoding

    Certain 5 and 6 byte sequences were being incorrectly transcoded to
    UTF-8 on Ruby 1.8.x systems. We now do two separate passes, one with
    iconv and one with our hand-rolled transcoding algorithms. Better
    safe than sorry!

* (#17498) Pretty-print JSON HTTP responses

    We now output more nicely-formatted JSON when using the PuppetDB
    HTTP API.

* (#17397) DB pool setup fails with numeric username or password

    This bug happens during construction of the DB connection pool. If
    the username or password is numeric, when parsing the configuration
    file they're turned into numbers. When we go to actually create the
    pool, we get an error because we're passing in numbers when strings
    are expected.

* (#17524) Better logging and response handling for version checks

    Errors when using the `version` endpoint are now caught, logged at a
    more appropriate log level, and a reasonable HTTP response code is
    returned to callers.


1.0.2
-----

Many thanks to the following people who contributed patches to this
release:

* Matthaus Owens

Fixes:

* (#17178) Update rubylib on debian/ubuntu installs

    Previously the terminus would be installed to the 1.8 sitelibdir for ruby1.8 or
    the 1.9.1 vendorlibdir on ruby1.9. The ruby1.9 code path was never used, so
    platforms with ruby1.9 as the default (such as quantal and wheezy) would not be
    able to load the terminus. Modern debian packages put version agnostic ruby
    code in vendordir (/usr/lib/ruby/vendor_ruby), so this commit moves the
    terminus install dir to be vendordir.

1.0.1
-----

Many thanks to the following people who contributed patches to this
release:

* Deepak Giridharagopal
* Nick Lewis
* Matthaus Litteken
* Chris Price

Fixes:

* (#16180) Properly handle edges between exported resources

    This was previously failing when an edge referred to an exported
    resource which was also collected, because it was incorrectly
    assuming collected resources would always be marked as NOT
    exported. However, in the case of a node collecting a resource which
    it also exports, the resource is still marked exported. In that
    case, it can be distinguished from a purely exported resource by
    whether it's virtual. Purely virtual, non-exported resources never
    appear in the catalog.

    Virtual, exported resources are not collected, whereas non-virtual,
    exported resources are. The former will eventually be removed from
    the catalog before being sent to the agent, and thus aren't eligible
    for participation in a relationship. We now check whether the
    resource is virtual rather than exported, for correct behavior.

* (#16535) Properly find edges that point at an exec by an alias

    During namevar aliasing, we end up changing the :alias parameter to
    'alias' and using that for the duration (to distinguish "our"
    aliases form the "original" aliases). However, in the case of exec,
    we were bailing out early because execs aren't isomorphic, and not
    adding 'alias'. Now we will always change :alias to 'alias', and
    just won't add the namevar alias for execs.

* (#16407) Handle trailing slashes when creating edges for file
    resources

    We were failing to create relationships (edges) to File resources if
    the relationship was specified with a different number of trailing
    slashes in the title than the title of the original resource.

* (#16652) Replace dir with specific files for terminus package

    Previously, the files section claimed ownership of Puppet's libdir,
    which confuses rpm when both packages are installed. This commit
    breaks out all of the files and only owns one directory, which
    clearly belongs to puppetdb. This will allow rpm to correctly
    identify files which belong to puppet vs puppetdb-terminus.


1.0.0
-----

The 1.0.0 release contains no changes from 0.11.0 except a minor packaging change.

0.11.0
-----

Many thanks to the following people who contributed patches to this
release:

* Kushal Pisavadia
* Deepak Giridharagopal
* Nick Lewis
* Moses Mendoza
* Chris Price

Notable features:

* Additional database indexes for improved performance

    Queries involving resources (type,title) or tags without much
    additional filtering criteria are now much faster. Note that tag
    queries cannot be sped up on PostgreSQL 8.1, as it doesn't have
    support for GIN indexes on array columns.

* Automatic generation of heap snapshots on OutOfMemoryError

    In the unfortunate situation where PuppetDB runs out of memory, a
    heap snapshot is automatically generated and saved in the log
    directory. This helps us work with users to much more precisely
    triangulate what's taking up the majority of the available heap
    without having to work to reproduce the problem on a completely
    different system (an often difficult proposition). This helps
    keep PuppetDB lean for everyone.

* Preliminary packaging support for Fedora 17 and Ruby 1.9

    This hasn't been fully tested, nor integrated into our CI systems,
    and therefore should be considered experimental. This fix adds
    support for packaging for ruby 1.9 by modifying the @plibdir path
    based on the ruby version. `RUBY_VER` can be passed in as an
    environment variable, and if none is passed, `RUBY_VER` defaults to
    the ruby on the local host as reported by facter. As is currently
    the case, we use the sitelibdir in ruby 1.8, and with this commit
    use vendorlibdir for 1.9. Fedora 17 ships with 1.9, so we use this
    to test for 1.9 in the spec file. Fedora 17 also ships with open-jdk
    1.7, so this commit updates the Requires to 1.7 for fedora 17.

* Resource tags semantics now match those of Puppet proper

    In Puppet, tags are lower-case only. We now fail incoming catalogs that
    contain mixed case tags, and we treat tags in queries as
    case-insensitive comparisons.

Notable fixes:

* Properly escape resource query strings in our terminus

    This fixes failures caused by storeconfigs queries that involve, for
    example, resource titles whose names contain spaces.

* (#15947) Allow comments in puppetdb.conf

    We now support whole-line comments in puppetdb.conf.

* (#15903) Detect invalid UTF-8 multi-byte sequences

    Prior to this fix, certain sequences of bytes used on certain
    versions of Puppet with certain versions of Ruby would cause our
    terminii to send malformed data to PuppetDB (which the daemon then
    properly rejects with a checksum error, so no data corruption would
    have taken place).

* Don't remove puppetdb user during RPM package uninstall

    We never did this on Debian systems, and most other packages seem
    not to as well. Also, removing the user and not all files owned by
    it can cause problems if another service later usurps the user id.

* Compatibility with legacy storeconfigs behavior for duplicate
    resources

    Prior to this commit, the puppetdb resource terminus was not setting
    a value for "collector_id" on collected resources.  This field is
    used by puppet to detect duplicate resources (exported by multiple
    nodes) and will cause a run to fail. Hence, the semantics around
    duplicate resources were ill-specified and could cause
    problems. This fix adds code to set the collector id based on node
    name + resource title + resource type, and adds tests to verify that
    a puppet run will fail if it collects duplicate instances of the
    same resource from different exporters.

* Internal benchmarking suite fully functional again

    Previous changes had broken the benchmark tool; functionality has
    been restored.

* Better version display

    We now display the latest version info during daemon startup and on the
    web dashboard.

0.10.0
-----

Many thanks to the following people who contributed patches to this
release:

* Deepak Giridharagopal
* Nick Lewis
* Matthaus Litteken
* Moses Mendoza
* Chris Price

Notable features:

* Auto-deactivation of stale nodes

    There is a new, optional setting you can add to the `[database]`
    section of your configuration: `node-ttl-days`, which defines how
    long, in days, a node can continue without seeing new activity (new
    catalogs, new facts, etc) before it's automatically deactivated
    during a garbage-collection run.

    The default behavior, if that config setting is ommitted, is the
    same as in previous releases: no automatic deactivation of anything.

    This feature is useful for those who have a non-trivial amount of
    volatility in the lifecycles of their nodes, such as those who
    regularly bring up nodes in a cloud environment and tear them down
    shortly thereafter.

* (#15696) Limit the number of results returned from a resource query

    For sites with tens or even hundreds of thousands of resources, an
    errant query could result in PuppetDB attempting to pull in a large
    number of resources and parameters into memory before serializing
    them over the wire. This can potentially trigger out-of-memory
    conditions.

    There is a new, optional setting you can add to the `[database]`
    section of your configuration: `resource-query-limit`, which denotes
    the maximum number of resources returnable via a resource query. If
    the supplied query results in more than the indicated number of
    resources, we return an HTTP 500.

    The default behavior is to limit resource queries to 20,000
    resources.

* (#15696) Slow query logging

    There is a new, optional setting you can add to the `[database]`
    section of your configuration: `log-slow-statements`, which denotes
    how many seconds a database query can take before the query is
    logged at WARN level.

    The default behavior for this setting is to log queries that take more than 10
    seconds.

* Add support for a --debug flag, and a debug-oriented startup script

    This commit adds support for a new command-line flag: --debug.  For
    now, this flag only affects logging: it forces a console logger and
    ensures that the log level is set to DEBUG. The option is also
    added to the main config hash so that it can potentially be used for
    other purposes in the future.

    This commit also adds a shell script, `puppetdb-foreground`, which
    can be used to launch the services from the command line. This
    script will be packaged (in /usr/sbin) along with the
    puppetdb-ssl-setup script, and may be useful in helping users
    troubleshoot problems on their systems (especially problems with
    daemon startup).

Notable fixes:

* Update CONTRIBUTING.md to better reflect reality

    The process previously described in CONTRIBUTING.md was largely
    vestigial; we've now updated that documentation to reflect the
    actual, current contribution process.

* Proper handling of composite namevars

    Normally, as part of converting a catalog to the PuppetDB wire
    format, we ensure that every resource has its namevar as one of its
    aliases. This allows us to handle edges that refer to said resource
    using its namevar instead of its title.

    However, Puppet implements `#namevar` for resources with composite
    namevars in a strange way, only returning part of the composite
    name. This can result in bugs in the generated catalog, where we
    may have 2 resources with the same alias (because `#namevar` returns
    the same thing for both of them).

    Because resources with composite namevars can't be referred to by
    anything other than their title when declaring relationships,
    there's no real point to adding their aliases in anyways. So now we
    don't bother.

* Fix deb packaging so that the puppetdb service is restarted during
    upgrades

    Prior to this commit, when you ran a debian package upgrade, the
    puppetdb service would be stopped but would not be restarted.

* (#1406) Add curl-based query examples to docs

    The repo now contains examples of querying PuppetDB via curl over
    both HTTP and HTTPS.

* Documentation on how to configure PuppetDB to work with "puppet apply"

    There are some extra steps necessary to get PuppetDB working
    properly with Puppet apply, and there are limitations
    thereafter. The repo now contains documentation around what those
    limitations are, and what additional configuration is necessary.

* Upgraded testing during acceptance test runs

    We now automatically test upgrades from the last published version
    of PuppetDB to the currently-under-test version.

* (#15281) Added postgres support to acceptance testing

    Our acceptance tests now regularly run against both the embedded
    database and PostgreSQL, automatically, on every commit.

* (#15378) Improved behavior of acceptance tests in single-node
    environment

    We have some acceptance tests that require multiple nodes in order
    to execute successfully (mostly around exporting / collecting
    resources). If you tried to run them in a single-node environment,
    they would give a weird ruby error about 'nil' not defining a
    certain method. Now, they will be skipped if you are running without
    more than one host in your acceptance test-bed.

* Spec tests now work against Puppet master branch

    We now regularly and automatically run PuppetDB spec tests against
    Puppet's master branch.

* Acceptance testing for RPM-based systems

    Previously we were running all of our acceptance tests solely
    against Debian systems. We now run them all, automatically upon each
    commit against RedHat machines as well.

* Added new `rake version` task

    Does what it says on the tin.<|MERGE_RESOLUTION|>--- conflicted
+++ resolved
@@ -17,7 +17,6 @@
 [queue_support_guide]: ./pdb_support_guide.html#message-queue
 [upgrade_policy]: ./versioning_policy.html#upgrades
 
-<<<<<<< HEAD
 ## PuppetDB 6.1.0
 
 ### New features
@@ -34,8 +33,6 @@
 - **Improved error handling for invalid or malformed timestamps.** If you passed an invalid or malformed timestamp in a PQL query, PuppetDB treated it as a `null`, giving back an unexpected query result.
 [PDB-4015](https://tickets.puppetlabs.com/browse/PDB-4015)
 
-## PuppetDB 6.0.1
-=======
 ## 6.0.2
 
 ### Improvements
@@ -57,7 +54,6 @@
 - We've blacklisted the jackson-databind dependency to resolve several security issues. [PDB-4236](https://tickets.puppetlabs.com/browse/PDB-4236)
 
 ## 6.0.1
->>>>>>> b47ed485
 
 PuppetDB 6.0.1 is a new feature and bug-fix release.
 
