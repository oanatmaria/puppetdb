--- conflicted
+++ resolved
@@ -11,26 +11,15 @@
             [puppetlabs.puppetdb.reports :as reports]
             [puppetlabs.puppetdb.examples.reports :refer [reports]]
             [puppetlabs.puppetdb.testutils.facts :as tuf]
-<<<<<<< HEAD
-            [puppetlabs.puppetdb.testutils.log :refer [with-log-suppressed-unless-notable notable-pdb-event?]]
+            [puppetlabs.puppetdb.testutils.log :refer [with-log-suppressed-unless-notable]]
             [puppetlabs.puppetdb.testutils.services :as svcs]
             [puppetlabs.puppetdb.utils :refer [base-url->str]]
             [puppetlabs.trapperkeeper.app :as tk-app]
-            [puppetlabs.trapperkeeper.services :refer [service-context]]))
-=======
-            [puppetlabs.puppetdb.testutils.log :refer [with-log-suppressed-unless-notable]]
-            [puppetlabs.puppetdb.testutils :refer [without-jmx]]
-            [puppetlabs.puppetdb.testutils.services :as svcs]
-            [puppetlabs.puppetdb.utils :refer [base-url->str]]
-            [puppetlabs.trapperkeeper.app :as tk-app]
-            [puppetlabs.trapperkeeper.app :refer [get-service]]
-            [puppetlabs.trapperkeeper.services :refer [service-context]]
             [slingshot.slingshot :refer [throw+]]
             [clojure.pprint :refer [pprint]]
             [clojure.tools.logging :as log]))
 
 (defn notable-pdb-event? [event] true)
->>>>>>> 8f8824bb
 
 ;;; Test data
 
