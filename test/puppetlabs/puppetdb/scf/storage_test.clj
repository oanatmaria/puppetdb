--- conflicted
+++ resolved
@@ -26,14 +26,9 @@
             [puppetlabs.puppetdb.scf.storage :refer :all]
             [clojure.test :refer :all]
             [clojure.math.combinatorics :refer [combinations subsets]]
-<<<<<<< HEAD
-            [clj-time.core :as time :refer [ago before? from-now now days]]
-            [clj-time.coerce :refer [to-timestamp to-string]]
-=======
->>>>>>> e171edfb
             [puppetlabs.puppetdb.jdbc :as jdbc
              :refer [call-with-query-rows query-to-vec]]
-            [puppetlabs.puppetdb.time
+            [puppetlabs.puppetdb.time :as time
              :refer [ago before? days from-now now to-string to-timestamp]]))
 
 (def reference-time "2014-10-28T20:26:21.727Z")
