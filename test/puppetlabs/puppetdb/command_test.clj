--- conflicted
+++ resolved
@@ -175,15 +175,14 @@
   {:headers {:id "foo-id-1"
              :received (tfmt/unparse (tfmt/formatters :date-time) (now))}
    :body (json/generate-string  {:command "some catalog"
-                                 :payload "foo"
+                                 :payload {:certname "cats"}
                                  :version 10
                                  :annotations {:attempts (repeat n {})}})})
 
 (deftest command-retry-handler
-<<<<<<< HEAD
   (testing "Should log retries as debug for less than 4 attempts"
     (let [process-message (fn [_] (throw (RuntimeException. "retry me")))]
-      
+
       (doseq [i (range 0 mql/maximum-allowable-retries)
               :let [log-output (atom [])
                     delay-message (mock-fn)
@@ -197,11 +196,12 @@
           (if (< i 4)
             (is (= (get-in @log-output [0 1]) :debug))
             (is (= (get-in @log-output [0 1]) :error)))
-          
+
+          (is (str/includes? (get-in @log-output [0 3]) "cats"))
           (is (instance? Exception (get-in @log-output [0 2])))
           (is (str/includes? (last (first @log-output))
                              "Retrying after attempt"))))
-      
+
       (let [log-output (atom [])
             delay-message (mock-fn)
             discard-message (mock-fn)
@@ -210,76 +210,11 @@
           (mh (make-cmd mql/maximum-allowable-retries))
           (is (not (called? delay-message)))
           (is (called? discard-message))
-=======
-  (testing "Retry handler"
-    (with-redefs [metrics.meters/mark!  (call-counter)
-                  mql/annotate-with-attempt (call-counter)]
-
-      (testing "should log errors"
-        (let [publish  (call-counter)]
-          (testing "to DEBUG for initial retries"
-            (let [log-output (atom [])]
-              (binding [*logger-factory* (atom-logger log-output)]
-                (mql/handle-command-retry (make-cmd 1) nil publish))
-              (is (= (get-in @log-output [0 1]) :debug))))
-
-          (testing "includes certname in retry log"
-            (let [log-output (atom [])]
-              (binding [*logger-factory* (atom-logger log-output)]
-                (mql/handle-command-retry (assoc (make-cmd 1) :payload {:certname "cats"}) nil publish))
-              (is (str/includes? (get-in @log-output [0 3]) "cats"))))
-
-          (testing "to ERROR for later retries"
-            (let [log-output (atom [])]
-              (binding [*logger-factory* (atom-logger log-output)]
-                (mql/handle-command-retry (make-cmd mql/maximum-allowable-retries) nil publish))
-              (is (= (get-in @log-output [0 1]) :error)))))))))
-
-(deftest command-failure-handler
-  (testing "Failure handler"
-    (with-redefs [mql/annotate-with-attempt (call-counter)]
-
-          (testing "includes certname in failure log"
-            (let [log-output (atom [])
-                  cmd (-> (make-cmd 1)
-                          (assoc :command {} :payload {:certname "cats"})
-                          (assoc-in [:annotations :id] 100))]
-              (binding [*logger-factory* (atom-logger log-output)]
-                (mql/handle-command-failure cmd (RuntimeException. "foo") (fn [msg e] nil)))
-              (is (str/includes? (get-in @log-output [0 3]) "cats")))))))
-
-(deftest command-discard-handler
-  (testing "Discard handler"
-    (with-redefs [mql/annotate-with-attempt (call-counter)]
-
-          (testing "includes certname in discard log"
-            (let [log-output (atom [])
-                  cmd (-> (make-cmd 1)
-                          (assoc :command {} :payload {:certname "cats"})
-                          (assoc-in [:annotations :id] 100))]
-              (binding [*logger-factory* (atom-logger log-output)]
-                (mql/handle-command-discard cmd (fn [msg e] nil)))
-              (is (str/includes? (get-in @log-output [0 3]) "cats")))))))
-
-(deftest test-error-with-stacktrace
-  (with-redefs [metrics.meters/mark!  (call-counter)]
-    (let [publish  (call-counter)]
-      (testing "Exception with stacktrace, no more retries"
-        (let [log-output (atom [])]
-          (binding [*logger-factory* (atom-logger log-output)]
-            (mql/handle-command-retry (make-cmd 1) (RuntimeException. "foo") publish))
-          (is (= (get-in @log-output [0 1]) :debug))
-          (is (instance? Exception (get-in @log-output [0 2])))))
-
-      (testing "Exception with stacktrace, no more retries"
-        (let [log-output (atom [])]
-          (binding [*logger-factory* (atom-logger log-output)]
-            (mql/handle-command-retry (make-cmd mql/maximum-allowable-retries) (RuntimeException. "foo") publish))
->>>>>>> f4d1c45f
           (is (= (get-in @log-output [0 1]) :error))
           (is (instance? Exception (get-in @log-output [0 2])))
           (is (str/includes? (last (first @log-output))
-                             "Exceeded max")))))))
+                             "Exceeded max"))
+          (is (str/includes? (get-in @log-output [0 3]) "cats")))))))
 
 ;;;;;;;;;;;;;;;;;;;;;;;;;;;;;;;;;;;;;;;;;;;;;;;;;;;;;;;;;;;;
 ;;
