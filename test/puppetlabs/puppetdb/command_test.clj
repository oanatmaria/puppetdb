--- conflicted
+++ resolved
@@ -27,13 +27,8 @@
             [puppetlabs.puppetdb.config :as conf]
             [puppetlabs.puppetdb.reports :as reports]
             [puppetlabs.puppetdb.testutils
-<<<<<<< HEAD
-             :refer [args-supplied call-counter dotestseq times-called mock-fn default-timeout-ms]]
-            [puppetlabs.puppetdb.test-protocols :refer [called?]]
-=======
              :refer [args-supplied call-counter default-timeout-ms dotestseq
                      times-called]]
->>>>>>> 5629d8ef
             [puppetlabs.puppetdb.jdbc :refer [query-to-vec] :as jdbc]
             [puppetlabs.puppetdb.jdbc-test :refer [full-sql-exception-msg]]
             [puppetlabs.puppetdb.examples :refer :all]
@@ -1559,21 +1554,15 @@
           ;; enqueue, a DateTime wasn't a problem.
           input-stamp (java.util.Date. deactivate-ms)
           expected-stamp (DateTime. deactivate-ms DateTimeZone/UTC)]
-<<<<<<< HEAD
+
       (enqueue-command (command-names :deactivate-node)
                        3
                        "foo.local"
                        (tqueue/coerce-to-stream
                         {:certname "foo.local" :producer_timestamp input-stamp}))
-      (is (svc-utils/wait-for-server-processing svc-utils/*server* 5000))
-=======
-      (enqueue-command (command-names :deactivate-node) 3
-                       {:certname "foo.local" :producer_timestamp input-stamp})
-
       (is (svc-utils/wait-for-server-processing svc-utils/*server* default-timeout-ms)
-          (format "Server didn't process received commands after %dms" default-timeout-ms))
-
->>>>>>> 5629d8ef
+          (format "Server didn't process received commands after %dms" default-timeout-ms)
+
       ;; While we're here, check the value in the database too...
       (is (= expected-stamp
              (jdbc/with-transacted-connection
