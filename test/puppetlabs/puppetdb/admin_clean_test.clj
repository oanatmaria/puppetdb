--- conflicted
+++ resolved
@@ -81,11 +81,7 @@
           (finally
             (.await test-finished)
             (is (not= ::timed-out
-<<<<<<< HEAD
-                      (deref cleanup-result 10000 ::timed-out)))))))))
-=======
                       (deref cleanup-result 120000 ::timed-out)))))))))
->>>>>>> 50cccb0f
 
 (defn- clean-status []
   (gauges/value (:cleaning cli-svc/admin-metrics)))
