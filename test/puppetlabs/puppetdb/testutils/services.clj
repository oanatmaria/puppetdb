--- conflicted
+++ resolved
@@ -3,14 +3,9 @@
   (:require [puppetlabs.kitchensink.core :as kitchensink]
             [puppetlabs.puppetdb.testutils :as testutils]
             [puppetlabs.puppetdb.testutils.db :refer [*db* with-test-db]]
-<<<<<<< HEAD
             [puppetlabs.puppetdb.testutils.log :refer [notable-pdb-event?]]
+            [puppetlabs.puppetdb.time :as time :refer [now]]
             [puppetlabs.trapperkeeper.testutils.logging :refer [with-log-suppressed-unless-notable]]
-=======
-            [puppetlabs.puppetdb.testutils.log
-             :refer [notable-pdb-event? with-log-suppressed-unless-notable]]
-            [puppetlabs.puppetdb.time :as time :refer [now]]
->>>>>>> 647c6973
             [puppetlabs.puppetdb.scf.storage-utils :as sutils]
             [metrics.counters :refer [clear!]]
             [clojure.walk :as walk]
