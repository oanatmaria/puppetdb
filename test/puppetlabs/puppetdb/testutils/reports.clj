--- conflicted
+++ resolved
@@ -72,20 +72,11 @@
 (defn munge-children
   "Strips out expanded data from the wire format if the database is HSQLDB"
   [report]
-<<<<<<< HEAD
   (-> report
       (update :resource_events munge-resource-events-for-comparison)
+      (update :resources munge-resources-for-comparison)
       (update :metrics set)
       (update :logs set)))
-=======
-  (if (sutils/postgres?)
-    (-> report
-        (update :resource_events munge-resource-events-for-comparison)
-        (update :resources munge-resources-for-comparison)
-        (update :metrics set)
-        (update :logs set))
-    (dissoc report :resource_events :metrics :logs)))
->>>>>>> bd5e47a8
 
 (defn normalize-time
   "Normalize start_time end_time, by coercing it, it forces the timezone to
