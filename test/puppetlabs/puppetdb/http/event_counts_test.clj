(ns puppetlabs.puppetdb.http.event-counts-test
  (:require [puppetlabs.puppetdb.http :as http]
            [clojure.java.io :refer [resource]]
            [puppetlabs.puppetdb.jdbc :as jdbc]
            [puppetlabs.puppetdb.cheshire :as json]
            [clojure.test :refer :all]
            [clojure.walk :refer [keywordize-keys]]
            [puppetlabs.puppetdb.examples.reports :refer :all]
            [puppetlabs.puppetdb.testutils.catalogs :as testcat]
            [puppetlabs.puppetdb.testutils.http :refer [deftest-http-app
                                                        query-response query-result
                                                        vector-param
                                                        ordered-query-result]]
            [puppetlabs.puppetdb.testutils.reports :refer [with-corrective-change
                                                           without-corrective-change
                                                           store-example-report!]]
            [clj-time.core :refer [now]]))

(def endpoints [[:v4 "/v4/event-counts"]])

(def example-catalog
  (-> (slurp (resource "puppetlabs/puppetdb/cli/export/tiny-catalog.json"))
      json/parse-string
      keywordize-keys
      (assoc :certname "foo.local")))

;; Tests without corrective changes support

(deftest-http-app query-event-counts
  [[version endpoint] endpoints
   method [:get :post]]

  (without-corrective-change
    (store-example-report! (:basic reports) (now))
    (let [count1 {:subject_type "containing_class" :subject {:title nil}
                  :failures 0 :successes 2 :noops 0 :skips 0}
          count2 {:subject_type "containing_class" :subject {:title "Foo"}
                  :failures 0 :successes 0 :noops 0 :skips 1}]

    (testing "summarize_by rejects unsupported values"
      (let [{:keys [body status headers]}
            (query-response method endpoint
                            ["=" "certname" "foo.local"]
                            {:summarize_by "illegal-summarize-by"})]
        (is (= status http/status-bad-request))
        (is (= headers {"Content-Type" http/error-response-content-type}))
        (is (re-find #"Unsupported value for 'summarize_by': 'illegal-summarize-by'"
                     body))))

    (testing "paging"
      (testing "limit works"
        (doseq [[limit expected] [[1 1] [2 2] [3 3] [100 3]]]
          (let [result (query-result method endpoint nil {:limit limit :summarize_by "resource"})]
            (is (= expected (count result))))))

      (testing "offset works"
        (doseq [[offset expected] [[0 3] [1 2] [2 1] [3 0]]]
          (let [result (query-result method endpoint nil {:offset offset
                                                          :summarize_by "resource"})]
            (is (= expected (count result))))))

      (testing "order_by rejects invalid fields"
        (let [{:keys [status body headers]}
              (query-response
               method endpoint
               nil
               {:summarize_by "certname"
                :order_by "invalid"})]
          (is (= status http/status-bad-request))
          (is (= headers {"Content-Type" http/error-response-content-type}))
          (is (re-find #"Illegal value 'invalid' for :order_by" body))))

      (testing "numerical fields"
        (doseq [[order expected] [["asc"  [count2 count1]]
                                  ["desc" [count1 count2]]]]
          (testing order
            (let [actual (ordered-query-result
                           method endpoint
                           ["=" "certname" "foo.local"]
                           {:summarize_by "containing_class"
                            :order_by (vector-param
                                        method [{"field" "successes"
                                                 "order" order}])})]
              (is (= actual expected)))))))

    (testing "count_by"
      (testing "count_by rejects unsupported values"
        (let [{:keys [status body headers]}
              (query-response
               method endpoint
               ["=" "certname" "foo.local"]
               {:summarize_by "certname"
                :count_by "illegal-count-by"})]
          (is (= status http/status-bad-request))
          (is (= headers {"Content-Type" http/error-response-content-type}))
          (is (re-find #"Unsupported value for 'count_by': 'illegal-count-by'"
                       body))))

      (testing "resource"
        (let [expected #{{:failures 0
                          :successes 0
                          :noops 0
                          :skips 1
                          :subject_type "containing_class"
                          :subject {:title "Foo"}}
                         {:failures 0
                          :successes 2
                          :noops 0
                          :skips 0
                          :subject_type "containing_class"
                          :subject {:title nil}}}
              actual (query-result method endpoint ["=" "certname" "foo.local"]
                                   {:summarize_by "containing_class"
                                    :count_by "resource"})]
          (is (= actual expected))))

      (testing "certname"
        (let [expected #{{:failures 0
                          :successes 0
                          :noops 0
                          :skips 1
                          :subject_type "containing_class"
                          :subject {:title "Foo"}}
                         {:failures 0
                          :successes 1
                          :noops 0
                          :skips 0
                          :subject_type "containing_class"
                          :subject {:title nil}}}
              actual (query-result method endpoint ["~" "certname" ".*"]
                                   {:summarize_by "containing_class"
                                    :count_by "certname"})]
          (is (= actual expected)))))

  (testing "nontrivial query using all the optional parameters"
    (let [expected  #{{:subject_type "containing_class"
                       :subject {:title "Foo"}
                       :failures 0
                       :successes 0
                       :noops 0
                       :skips 1}}
          response  (query-result
                      method endpoint
                      ["or" ["=" "status" "success"] ["=" "status" "skipped"]]
                      {:summarize_by "containing_class"
                       :count_by      "certname"
                       :counts_filter (vector-param method ["<" "successes" 1])})]
      (is (= response expected)))))

  (testing "counts_filter"
    (testing "= operator"
      (let [expected #{{:failures 0
                        :successes 1
                        :noops 0
                        :skips 0
                        :subject_type "resource"
                        :subject {:type "Notify" :title "notify, yo"}}
                       {:failures 0
                        :successes 1
                        :noops 0
                        :skips 0
                        :subject_type "resource"
                        :subject  {:type "Notify" :title "notify, yar"}}}
            actual (query-result method endpoint
                                 ["~" "certname" ".*"]
                                 {:summarize_by "resource"
                                  :counts_filter (vector-param method ["=" "successes" 1])})]
        (is (= actual expected))))

    (testing "> operator"
      (let [expected #{{:failures 0
                        :successes 2
                        :noops 0
                        :skips 0
                        :subject_type "containing_class"
                        :subject  {:title nil}}}
            actual (query-result method endpoint
                                 ["~" "certname" ".*"]
                                 {:summarize_by "containing_class"
                                  :counts_filter (vector-param method [">" "successes" 1])})]
        (is (= actual expected))))

    (testing ">= operator"
      (let [expected #{{:failures 0
                        :successes 2
                        :noops 0
                        :skips 1
                        :subject_type "certname"
                        :subject {:title "foo.local"}}}
            actual (query-result method endpoint
                                 ["~" "certname" ".*"]
                                 {:summarize_by "certname"
                                  :counts_filter (vector-param method [">=" "successes" 1])})]
        (is (= actual expected))))

    (testing "< operator"
      (let [expected #{{:failures 0
                        :successes 0
                        :noops 0
                        :skips 1
                        :subject_type "resource"
                        :subject {:type "Notify"
                                  :title "hi"}}}
            actual (query-result method endpoint
                                 ["~" "certname" ".*"]
                                 {:summarize_by "resource"
                                  :counts_filter (vector-param method ["<" "successes" 1])})]
        (is (= actual expected))))

    (testing "<= operator"
      (let [expected #{{:failures 0
                        :successes 1
                        :noops 0
                        :skips 0
                        :subject_type "resource"
                        :subject {:type "Notify" :title "notify, yo"}}
                       {:failures 0
                        :successes 1
                        :noops 0
                        :skips 0
                        :subject_type "resource"
                        :subject {:type "Notify" :title "notify, yar"}}
                       {:failures 0
                        :successes 0
                        :noops 0
                        :skips 1
                        :subject_type "resource"
                        :subject {:type "Notify" :title "hi"}}}
            actual (query-result method endpoint
                                 ["~" "certname" ".*"]
                                 {:summarize_by "resource"
                                  :counts_filter (vector-param method ["<=" "successes" 1])})]
        (is (= actual expected)))))

  (doseq [[label count?] [["without" false]
                          ["with" true]]]
    (testing (str "should support paging through event-counts " label " counts")
      (let [expected  [{:subject_type "resource"
                        :subject {:type "Notify" :title "hi"}
                        :failures              0
                        :successes             0
                        :noops                 0
                        :skips                 1}
                       {:subject_type "resource"
                        :subject {:type "Notify" :title "notify, yar"}
                        :failures              0
                        :successes             1
                        :noops                 0
                        :skips                 0}
                       {:subject_type "resource"
                        :subject {:type "Notify" :title "notify, yo"}
                        :failures              0
                        :successes             1
                        :noops                 0
                        :skips                 0}]
            results (ordered-query-result
                      method
                      endpoint
                      [">" "timestamp" 0]
                      {:summarize_by "resource"
                       :order_by (vector-param method [{"field" "resource_title"}])
                       :include_total true})]
        (is (= (count expected) (count results)))
        (is (= expected results)))))))

(deftest-http-app query-distinct-event-counts
  [[version endpoint] endpoints
   method [:get :post]]

<<<<<<< HEAD
  (store-example-report! (:basic reports) (now))
  (store-example-report! (:basic3 reports) (now))
  (testcat/replace-catalog example-catalog)
  (testing "should only count the most recent event for each resource"
    (are [query result]
         (is (= (query-result method endpoint query
                              {:summarize_by "resource"
                               :distinct_resources true
                               :distinct_start_time 0
                               :distinct_end_time (now)})
                result))


         ["=" "latest_report?" true]
         #{{:failures 0
            :successes 1
            :noops 0
            :skips 0
            :subject_type "resource"
            :subject {:type "Notify"
                      :title "notify, yo"}}
           {:failures 1
            :successes 0
            :noops 0
            :skips 0
            :subject_type "resource"
            :subject {:type "Notify"
                      :title "notify, yar"}}
           {:failures 0
            :successes 0
            :noops 0
            :skips 1
            :subject_type "resource"
            :subject {:type "Notify"
                      :title "hi"}}}
=======
  (without-corrective-change
    (store-example-report! (:basic reports) (now))
    (store-example-report! (:basic3 reports) (now))
    (testcat/replace-catalog (json/generate-string example-catalog))
    (testing "should only count the most recent event for each resource"
      (are [query result]
           (is (= (query-result method endpoint query
                                {:summarize_by "resource"
                                 :distinct_resources true
                                 :distinct_start_time 0
                                 :distinct_end_time (now)})
                  result))


           ["=" "latest_report?" true]
           #{{:failures 0
              :successes 1
              :noops 0
              :skips 0
              :subject_type "resource"
              :subject {:type "Notify"
                        :title "notify, yo"}}
             {:failures 1
              :successes 0
              :noops 0
              :skips 0
              :subject_type "resource"
              :subject {:type "Notify"
                        :title "notify, yar"}}
             {:failures 0
              :successes 0
              :noops 0
              :skips 1
              :subject_type "resource"
              :subject {:type "Notify"
                        :title "hi"}}}

           ["=" "latest_report?" false]
           #{{:failures 0
              :successes 1
              :noops 0
              :skips 0
              :subject_type "resource"
              :subject {:type "Notify"
                        :title "notify, yo"}}
             {:failures 0
              :successes 1
              :noops 0
              :skips 0
              :subject_type "resource"
              :subject {:type "Notify"
                        :title "notify, yar"}}
             {:failures 0
              :successes 0
              :noops 0
              :skips 1
              :subject_type "resource"
              :subject {:type "Notify"
                        :title "hi"}}}

           ["=" "certname" "foo.local"]
           #{{:subject_type "resource"
              :subject {:type "Notify" :title "notify, yo"}
              :failures 0
              :successes 1
              :noops 0
              :skips 0}
             {:subject_type "resource"
              :subject {:type "Notify" :title "notify, yar"}
              :failures 1
              :successes 0
              :noops 0
              :skips 0}
             {:subject_type "resource"
              :subject {:type "Notify" :title "hi"}
              :failures 0
              :successes 0
              :noops 0
              :skips 1}}

           nil
           #{{:subject_type "resource"
              :subject {:type "Notify" :title "notify, yo"}
              :failures 0
              :successes 1
              :noops 0
              :skips 0}
             {:subject_type "resource"
              :subject {:type "Notify" :title "notify, yar"}
              :failures 1
              :successes 0
              :noops 0
              :skips 0}
             {:subject_type "resource"
              :subject {:type "Notify" :title "hi"}
              :failures 0
              :successes 0
              :noops 0
              :skips 1}}

           ["~" "certname" ".*"]
           #{{:subject_type "resource"
              :subject {:type "Notify" :title "notify, yo"}
              :failures 0
              :successes 1
              :noops 0
              :skips 0}
             {:subject_type "resource"
              :subject {:type "Notify" :title "notify, yar"}
              :failures 1
              :successes 0
              :noops 0
              :skips 0}
             {:subject_type "resource"
              :subject {:type "Notify" :title "hi"}
              :failures 0
              :successes 0
              :noops 0
              :skips 1}}

           ["~" "environment" ".*"]
           #{{:subject_type "resource"
              :subject {:type "Notify" :title "notify, yo"}
              :failures 0
              :successes 1
              :noops 0
              :skips 0}
             {:subject_type "resource"
              :subject {:type "Notify" :title "notify, yar"}
              :failures 1
              :successes 0
              :noops 0
              :skips 0}
             {:subject_type "resource"
              :subject {:type "Notify" :title "hi"}
              :failures 0
              :successes 0
              :noops 0
              :skips 1}}

           ["~" "property" ".*"]
           #{{:failures 0
              :successes 1
              :noops 0
              :skips 0
              :subject_type "resource"
              :subject {:type "Notify" :title "notify, yo"}}
             {:failures 1
              :successes 0
              :noops 0
              :skips 0
              :subject_type "resource"
              :subject {:type "Notify" :title "notify, yar"}}}

           ["in" "certname" ["extract" "certname"
                             ["select_resources" ["~" "certname" ".*"]]]]
           #{{:failures 0
              :successes 1
              :noops 0
              :skips 0
              :subject_type "resource"
              :subject {:type "Notify" :title "notify, yo"}}
             {:failures 1
              :successes 0
              :noops 0
              :skips 0
              :subject_type "resource"
              :subject {:type "Notify" :title "notify, yar"}}
             {:failures 0
              :successes 0
              :noops 0
              :skips 1
              :subject_type "resource"
              :subject {:type "Notify" :title "hi"}}}

           ["in" "certname" ["extract" "certname"
                             ["select_resources" ["~" "tag" ".*"]]]]
           #{{:failures 0
              :successes 1
              :noops 0
              :skips 0
              :subject_type "resource"
              :subject {:type "Notify" :title "notify, yo"}}
             {:failures 1
              :successes 0
              :noops 0
              :skips 0
              :subject_type "resource"
              :subject {:type "Notify" :title "notify, yar"}}
             {:failures 0
              :successes 0
              :noops 0
              :skips 1
              :subject_type "resource"
              :subject {:type "Notify" :title "hi"}}}))))

(deftest-http-app query-with-environment
  [[version endpoint] endpoints
   method [:get :post]]
>>>>>>> 9734ef19

  (without-corrective-change
    (store-example-report! (:basic reports) (now))
    (store-example-report! (assoc (:basic2 reports)
                             :certname "bar.local"
                             :environment "PROD") (now))
    (are [result query] (is (= (query-result method endpoint query
                                             {:summarize_by "resource"})
                               result))
         #{{:subject_type "resource"
            :subject {:type "Notify" :title "notify, yo"}
            :failures 0
            :successes 1
            :noops 0
            :skips 0}
           {:subject_type "resource"
            :subject {:type "Notify" :title "notify, yar"}
            :failures 0
            :successes 1
            :noops 0
            :skips 0}
           {:subject_type "resource"
            :subject {:type "Notify" :title "hi"}
            :failures 0
            :successes 0
            :noops 0
            :skips 1}
           {:subject_type "resource",
            :noops 0,
            :skips 0,
            :successes 1,
            :failures 0,
            :subject {:type "File", :title "tmp-directory"}}
           {:subject_type "resource",
            :noops 0,
            :skips 0,
            :successes 1,
            :failures 0,
            :subject {:type "File", :title "puppet-managed-file"}}
           {:subject_type "resource",
            :noops 0,
            :skips 0,
            :successes 1,
            :failures 0,
            :subject
            {:type "Notify", :title "Creating tmp directory at /Users/foo/tmp"}}}
         nil

         #{{:subject_type "resource"
            :subject {:type "Notify" :title "notify, yo"}
            :failures 0
            :successes 1
            :noops 0
            :skips 0}
           {:subject_type "resource"
            :subject {:type "Notify" :title "notify, yar"}
            :failures 0
            :successes 1
            :noops 0
            :skips 0}
           {:subject_type "resource"
            :subject {:type "Notify" :title "hi"}
            :failures 0
            :successes 0
            :noops 0
            :skips 1}}
         ["=" "environment" "DEV"]

         #{{:subject_type "resource"
            :subject {:type "Notify" :title "notify, yo"}
            :failures 0
            :successes 1
            :noops 0
            :skips 0}
           {:subject_type "resource"
            :subject {:type "Notify" :title "notify, yar"}
            :failures 0
            :successes 1
            :noops 0
            :skips 0}
           {:subject_type "resource"
            :subject {:type "Notify" :title "hi"}
            :failures 0
            :successes 0
            :noops 0
            :skips 1}}
         ["~" "environment" "DE.*"]

         #{{:subject_type "resource"
            :subject {:type "Notify" :title "notify, yo"}
            :failures 0
            :successes 1
            :noops 0
            :skips 0}
           {:subject_type "resource"
            :subject {:type "Notify" :title "notify, yar"}
            :failures 0
            :successes 1
            :noops 0
            :skips 0}
           {:subject_type "resource"
            :subject {:type "Notify" :title "hi"}
            :failures 0
            :successes 0
            :noops 0
            :skips 1}}
         ["not" ["=" "environment" "PROD"]]

         #{{:subject_type "resource"
            :subject {:type "Notify" :title "notify, yo"}
            :failures 0
            :successes 1
            :noops 0
            :skips 0}
           {:subject_type "resource"
            :subject {:type "Notify" :title "notify, yar"}
            :failures 0
            :successes 1
            :noops 0
            :skips 0}
           {:subject_type "resource"
            :subject {:type "Notify" :title "hi"}
            :failures 0
            :successes 0
            :noops 0
            :skips 1}
           {:subject_type "resource",
            :noops 0,
            :skips 0,
            :successes 1,
            :failures 0,
            :subject {:type "File", :title "tmp-directory"}}
           {:subject_type "resource",
            :noops 0,
            :skips 0,
            :successes 1,
            :failures 0,
            :subject {:type "File", :title "puppet-managed-file"}}
           {:subject_type "resource",
            :noops 0,
            :skips 0,
            :successes 1,
            :failures 0,
            :subject
            {:type "Notify", :title "Creating tmp directory at /Users/foo/tmp"}}}
         ["OR"
          ["=" "environment" "PROD"]
          ["=" "environment" "DEV"]])))

;; Tests with corrective changes support

(deftest-http-app query-event-counts-with-corrective-changes
  [[version endpoint] endpoints
   method [:get :post]]

  (with-corrective-change
    (store-example-report! (:basic reports) (now))
    (let [count1 {:subject_type "containing_class" :subject {:title nil}
                  :failures 0 :intentional_successes 1 :corrective_successes 1 :intentional_noops 0 :corrective_noops 0 :skips 0}
          count2 {:subject_type "containing_class" :subject {:title "Foo"}
                  :failures 0 :intentional_successes 0 :corrective_successes 0 :intentional_noops 0 :corrective_noops 0 :skips 1}]

      (testing "numerical fields"
        (doseq [[order expected] [["asc"  [count2 count1]]
                                  ["desc" [count1 count2]]]]
          (testing order
            (let [actual (ordered-query-result
                           method endpoint
                           ["=" "certname" "foo.local"]
                           {:summarize_by "containing_class"
                            :order_by (vector-param
                                        method [{"field" "intentional_successes"
                                                 "order" order}])})]
              (is (= actual expected)))))))

    (testing "count_by"
      (testing "resource"
        (let [expected #{{:failures 0
                          :intentional_successes 0
                          :corrective_successes 0
                          :intentional_noops 0
                          :corrective_noops 0
                          :skips 1
                          :subject_type "containing_class"
                          :subject {:title "Foo"}}
                         {:failures 0
                          :intentional_successes 1
                          :corrective_successes 1
                          :intentional_noops 0
                          :corrective_noops 0
                          :skips 0
                          :subject_type "containing_class"
                          :subject {:title nil}}}
              actual (query-result method endpoint ["=" "certname" "foo.local"]
                                   {:summarize_by "containing_class"
                                    :count_by "resource"})]
          (is (= actual expected))))

      (testing "certname"
        (let [expected #{{:failures 0
                          :intentional_successes 0
                          :corrective_successes 0
                          :intentional_noops 0
                          :corrective_noops 0
                          :skips 1
                          :subject_type "containing_class"
                          :subject {:title "Foo"}}
                         {:failures 0
                          :intentional_successes 1
                          :corrective_successes 1
                          :intentional_noops 0
                          :corrective_noops 0
                          :skips 0
                          :subject_type "containing_class"
                          :subject {:title nil}}}
              actual (query-result method endpoint ["~" "certname" ".*"]
                                   {:summarize_by "containing_class"
                                    :count_by "certname"})]
          (is (= actual expected)))))

  (testing "nontrivial query using all the optional parameters"
    (let [expected  #{{:subject_type "containing_class"
                       :subject {:title "Foo"}
                       :failures 0
                       :intentional_successes 0
                       :corrective_successes 0
                       :intentional_noops 0
                       :corrective_noops 0
                       :skips 1}}
          response  (query-result
                      method endpoint
                      ["or" ["=" "status" "success"] ["=" "status" "skipped"]]
                      {:summarize_by "containing_class"
                       :count_by      "certname"
                       :counts_filter (vector-param method ["<" "intentional_successes" 1])})]
      (is (= response expected))))

  (testing "counts_filter"
    (testing "= operator"
      (let [expected #{{:failures 0
                        :intentional_successes 1
                        :corrective_successes 0
                        :intentional_noops 0
                        :corrective_noops 0
                        :skips 0
                        :subject_type "resource"
                        :subject  {:type "Notify" :title "notify, yar"}}}
            actual (query-result method endpoint
                                 ["~" "certname" ".*"]
                                 {:summarize_by "resource"
                                  :counts_filter (vector-param method ["=" "intentional_successes" 1])})]
        (is (= actual expected))))

    (testing "> operator"
      (let [expected #{{:failures 0
                        :intentional_successes 1
                        :corrective_successes 1
                        :intentional_noops 0
                        :corrective_noops 0
                        :skips 0
                        :subject_type "containing_class"
                        :subject  {:title nil}}}
            actual (query-result method endpoint
                                 ["~" "certname" ".*"]
                                 {:summarize_by "containing_class"
                                  :counts_filter (vector-param method [">" "intentional_successes" 0])})]
        (is (= actual expected))))

    (testing ">= operator"
      (let [expected #{{:failures 0
                        :intentional_successes 1
                        :corrective_successes 1
                        :intentional_noops 0
                        :corrective_noops 0
                        :skips 1
                        :subject_type "certname"
                        :subject {:title "foo.local"}}}
            actual (query-result method endpoint
                                 ["~" "certname" ".*"]
                                 {:summarize_by "certname"
                                  :counts_filter (vector-param method [">=" "intentional_successes" 1])})]
        (is (= actual expected))))

    (testing "< operator"
      (let [expected #{{:failures 0
                        :intentional_successes 0
                        :corrective_successes 0
                        :intentional_noops 0
                        :corrective_noops 0
                        :skips 1
                        :subject_type "resource"
                        :subject {:type "Notify"
                                  :title "hi"}}
                       {:failures 0
                        :intentional_successes 0
                        :corrective_successes 1
                        :intentional_noops 0
                        :corrective_noops 0
                        :skips 0
                        :subject_type "resource"
                        :subject {:type "Notify"
                                  :title "notify, yo"}}}
            actual (query-result method endpoint
                                 ["~" "certname" ".*"]
                                 {:summarize_by "resource"
                                  :counts_filter (vector-param method ["<" "intentional_successes" 1])})]
        (is (= actual expected))))

    (testing "<= operator"
      (let [expected #{{:failures 0
                        :intentional_successes 0
                        :corrective_successes 1
                        :intentional_noops 0
                        :corrective_noops 0
                        :skips 0
                        :subject_type "resource"
                        :subject {:type "Notify" :title "notify, yo"}}
                       {:failures 0
                        :intentional_successes 1
                        :corrective_successes 0
                        :intentional_noops 0
                        :corrective_noops 0
                        :skips 0
                        :subject_type "resource"
                        :subject {:type "Notify" :title "notify, yar"}}
                       {:failures 0
                        :intentional_successes 0
                        :corrective_successes 0
                        :intentional_noops 0
                        :corrective_noops 0
                        :skips 1
                        :subject_type "resource"
                        :subject {:type "Notify" :title "hi"}}}
            actual (query-result method endpoint
                                 ["~" "certname" ".*"]
                                 {:summarize_by "resource"
                                  :counts_filter (vector-param method ["<=" "intentional_successes" 1])})]
        (is (= actual expected)))))

  (doseq [[label count?] [["without" false]
                          ["with" true]]]
    (testing (str "should support paging through event-counts " label " counts")
      (let [expected  [{:subject_type "resource"
                        :subject {:type "Notify" :title "hi"}
                        :failures              0
                        :intentional_successes 0
                        :corrective_successes  0
                        :intentional_noops     0
                        :corrective_noops      0
                        :skips                 1}
                       {:subject_type "resource"
                        :subject {:type "Notify" :title "notify, yar"}
                        :failures              0
                        :intentional_successes 1
                        :corrective_successes  0
                        :intentional_noops     0
                        :corrective_noops      0
                        :skips                 0}
                       {:subject_type "resource"
                        :subject {:type "Notify" :title "notify, yo"}
                        :failures              0
                        :intentional_successes 0
                        :corrective_successes  1
                        :intentional_noops     0
                        :corrective_noops      0
                        :skips                 0}]
            results (ordered-query-result
                      method
                      endpoint
                      [">" "timestamp" 0]
                      {:summarize_by "resource"
                       :order_by (vector-param method [{"field" "resource_title"}])
                       :include_total true})]
        (is (= (count expected) (count results)))
        (is (= expected results)))))))

(deftest-http-app query-distinct-event-counts-with-corrective-changes
  [[version endpoint] endpoints
   method [:get :post]]

  (with-corrective-change
    (store-example-report! (:basic reports) (now))
    (store-example-report! (:basic3 reports) (now))
    (testcat/replace-catalog (json/generate-string example-catalog))
    (testing "should only count the most recent event for each resource"
      (are [query result]
           (is (= (query-result method endpoint query
                                {:summarize_by "resource"
                                 :distinct_resources true
                                 :distinct_start_time 0
                                 :distinct_end_time (now)})
                  result))


           ["=" "latest_report?" true]
           #{{:failures 0
              :intentional_successes 1
              :corrective_successes 0
              :intentional_noops 0
              :corrective_noops 0
              :skips 0
              :subject_type "resource"
              :subject {:type "Notify"
                        :title "notify, yo"}}
             {:failures 1
              :intentional_successes 0
              :corrective_successes 0
              :intentional_noops 0
              :corrective_noops 0
              :skips 0
              :subject_type "resource"
              :subject {:type "Notify"
                        :title "notify, yar"}}
             {:failures 0
              :intentional_successes 0
              :corrective_successes 0
              :intentional_noops 0
              :corrective_noops 0
              :skips 1
              :subject_type "resource"
              :subject {:type "Notify"
                        :title "hi"}}}

           ["=" "latest_report?" false]
           #{{:failures 0
              :intentional_successes 0
              :corrective_successes 1
              :intentional_noops 0
              :corrective_noops 0
              :skips 0
              :subject_type "resource"
              :subject {:type "Notify"
                        :title "notify, yo"}}
             {:failures 0
              :intentional_successes 1
              :corrective_successes 0
              :intentional_noops 0
              :corrective_noops 0
              :skips 0
              :subject_type "resource"
              :subject {:type "Notify"
                        :title "notify, yar"}}
             {:failures 0
              :intentional_successes 0
              :corrective_successes 0
              :intentional_noops 0
              :corrective_noops 0
              :skips 1
              :subject_type "resource"
              :subject {:type "Notify"
                        :title "hi"}}}

           ["=" "certname" "foo.local"]
           #{{:subject_type "resource"
              :subject {:type "Notify" :title "notify, yo"}
              :failures 0
              :intentional_successes 1
              :corrective_successes 0
              :intentional_noops 0
              :corrective_noops 0
              :skips 0}
             {:subject_type "resource"
              :subject {:type "Notify" :title "notify, yar"}
              :failures 1
              :intentional_successes 0
              :corrective_successes 0
              :intentional_noops 0
              :corrective_noops 0
              :skips 0}
             {:subject_type "resource"
              :subject {:type "Notify" :title "hi"}
              :failures 0
              :intentional_successes 0
              :corrective_successes 0
              :intentional_noops 0
              :corrective_noops 0
              :skips 1}}

           nil
           #{{:subject_type "resource"
              :subject {:type "Notify" :title "notify, yo"}
              :failures 0
              :intentional_successes 1
              :corrective_successes 0
              :intentional_noops 0
              :corrective_noops 0
              :skips 0}
             {:subject_type "resource"
              :subject {:type "Notify" :title "notify, yar"}
              :failures 1
              :intentional_successes 0
              :corrective_successes 0
              :intentional_noops 0
              :corrective_noops 0
              :skips 0}
             {:subject_type "resource"
              :subject {:type "Notify" :title "hi"}
              :failures 0
              :intentional_successes 0
              :corrective_successes 0
              :intentional_noops 0
              :corrective_noops 0
              :skips 1}}

           ["~" "certname" ".*"]
           #{{:subject_type "resource"
              :subject {:type "Notify" :title "notify, yo"}
              :failures 0
              :intentional_successes 1
              :corrective_successes 0
              :intentional_noops 0
              :corrective_noops 0
              :skips 0}
             {:subject_type "resource"
              :subject {:type "Notify" :title "notify, yar"}
              :failures 1
              :intentional_successes 0
              :corrective_successes 0
              :intentional_noops 0
              :corrective_noops 0
              :skips 0}
             {:subject_type "resource"
              :subject {:type "Notify" :title "hi"}
              :failures 0
              :intentional_successes 0
              :corrective_successes 0
              :intentional_noops 0
              :corrective_noops 0
              :skips 1}}

           ["~" "environment" ".*"]
           #{{:subject_type "resource"
              :subject {:type "Notify" :title "notify, yo"}
              :failures 0
              :intentional_successes 1
              :corrective_successes 0
              :intentional_noops 0
              :corrective_noops 0
              :skips 0}
             {:subject_type "resource"
              :subject {:type "Notify" :title "notify, yar"}
              :failures 1
              :intentional_successes 0
              :corrective_successes 0
              :intentional_noops 0
              :corrective_noops 0
              :skips 0}
             {:subject_type "resource"
              :subject {:type "Notify" :title "hi"}
              :failures 0
              :intentional_successes 0
              :corrective_successes 0
              :intentional_noops 0
              :corrective_noops 0
              :skips 1}}

           ["~" "property" ".*"]
           #{{:failures 0
              :intentional_successes 1
              :corrective_successes 0
              :intentional_noops 0
              :corrective_noops 0
              :skips 0
              :subject_type "resource"
              :subject {:type "Notify" :title "notify, yo"}}
             {:failures 1
              :intentional_successes 0
              :corrective_successes 0
              :intentional_noops 0
              :corrective_noops 0
              :skips 0
              :subject_type "resource"
              :subject {:type "Notify" :title "notify, yar"}}}

           ["in" "certname" ["extract" "certname"
                             ["select_resources" ["~" "certname" ".*"]]]]
           #{{:failures 0
              :intentional_successes 1
              :corrective_successes 0
              :intentional_noops 0
              :corrective_noops 0
              :skips 0
              :subject_type "resource"
              :subject {:type "Notify" :title "notify, yo"}}
             {:failures 1
              :intentional_successes 0
              :corrective_successes 0
              :intentional_noops 0
              :corrective_noops 0
              :skips 0
              :subject_type "resource"
              :subject {:type "Notify" :title "notify, yar"}}
             {:failures 0
              :intentional_successes 0
              :corrective_successes 0
              :intentional_noops 0
              :corrective_noops 0
              :skips 1
              :subject_type "resource"
              :subject {:type "Notify" :title "hi"}}}

           ["in" "certname" ["extract" "certname"
                             ["select_resources" ["~" "tag" ".*"]]]]
           #{{:failures 0
              :intentional_successes 1
              :corrective_successes 0
              :intentional_noops 0
              :corrective_noops 0
              :skips 0
              :subject_type "resource"
              :subject {:type "Notify" :title "notify, yo"}}
             {:failures 1
              :intentional_successes 0
              :corrective_successes 0
              :intentional_noops 0
              :corrective_noops 0
              :skips 0
              :subject_type "resource"
              :subject {:type "Notify" :title "notify, yar"}}
             {:failures 0
              :intentional_successes 0
              :corrective_successes 0
              :intentional_noops 0
              :corrective_noops 0
              :skips 1
              :subject_type "resource"
              :subject {:type "Notify" :title "hi"}}}))))

(deftest-http-app query-with-environment-with-corrective-changes
  [[version endpoint] endpoints
   method [:get :post]]

  (with-corrective-change
    (store-example-report! (:basic reports) (now))
    (store-example-report! (assoc (:basic2 reports)
                             :certname "bar.local"
                             :environment "PROD") (now))
    (are [result query] (is (= (query-result method endpoint query
                                             {:summarize_by "resource"})
                               result))
         #{{:subject_type "resource"
            :subject {:type "Notify" :title "notify, yo"}
            :failures 0
            :intentional_successes 0
            :corrective_successes 1
            :intentional_noops 0
            :corrective_noops 0
            :skips 0}
           {:subject_type "resource"
            :subject {:type "Notify" :title "notify, yar"}
            :failures 0
            :intentional_successes 1
            :corrective_successes 0
            :intentional_noops 0
            :corrective_noops 0
            :skips 0}
           {:subject_type "resource"
            :subject {:type "Notify" :title "hi"}
            :failures 0
            :intentional_successes 0
            :corrective_successes 0
            :intentional_noops 0
            :corrective_noops 0
            :skips 1}
           {:subject_type "resource",
            :intentional_noops 0,
            :corrective_noops 0,
            :skips 0,
            :intentional_successes 1,
            :corrective_successes 0,
            :failures 0,
            :subject {:type "File", :title "tmp-directory"}}
           {:subject_type "resource",
            :intentional_noops 0,
            :corrective_noops 0,
            :skips 0,
            :intentional_successes 1,
            :corrective_successes 0,
            :failures 0,
            :subject {:type "File", :title "puppet-managed-file"}}
           {:subject_type "resource",
            :intentional_noops 0,
            :corrective_noops 0,
            :skips 0,
            :intentional_successes 1,
            :corrective_successes 0,
            :failures 0,
            :subject
            {:type "Notify", :title "Creating tmp directory at /Users/foo/tmp"}}}
         nil

         #{{:subject_type "resource"
            :subject {:type "Notify" :title "notify, yo"}
            :failures 0
            :intentional_successes 0
            :corrective_successes 1
            :intentional_noops 0
            :corrective_noops 0
            :skips 0}
           {:subject_type "resource"
            :subject {:type "Notify" :title "notify, yar"}
            :failures 0
            :intentional_successes 1
            :corrective_successes 0
            :intentional_noops 0
            :corrective_noops 0
            :skips 0}
           {:subject_type "resource"
            :subject {:type "Notify" :title "hi"}
            :failures 0
            :intentional_successes 0
            :corrective_successes 0
            :intentional_noops 0
            :corrective_noops 0
            :skips 1}}
         ["=" "environment" "DEV"]

         #{{:subject_type "resource"
            :subject {:type "Notify" :title "notify, yo"}
            :failures 0
            :intentional_successes 0
            :corrective_successes 1
            :intentional_noops 0
            :corrective_noops 0
            :skips 0}
           {:subject_type "resource"
            :subject {:type "Notify" :title "notify, yar"}
            :failures 0
            :intentional_successes 1
            :corrective_successes 0
            :intentional_noops 0
            :corrective_noops 0
            :skips 0}
           {:subject_type "resource"
            :subject {:type "Notify" :title "hi"}
            :failures 0
            :intentional_successes 0
            :corrective_successes 0
            :intentional_noops 0
            :corrective_noops 0
            :skips 1}}
         ["~" "environment" "DE.*"]

         #{{:subject_type "resource"
            :subject {:type "Notify" :title "notify, yo"}
            :failures 0
            :intentional_successes 0
            :corrective_successes 1
            :intentional_noops 0
            :corrective_noops 0
            :skips 0}
           {:subject_type "resource"
            :subject {:type "Notify" :title "notify, yar"}
            :failures 0
            :intentional_successes 1
            :corrective_successes 0
            :intentional_noops 0
            :corrective_noops 0
            :skips 0}
           {:subject_type "resource"
            :subject {:type "Notify" :title "hi"}
            :failures 0
            :intentional_successes 0
            :corrective_successes 0
            :intentional_noops 0
            :corrective_noops 0
            :skips 1}}
         ["not" ["=" "environment" "PROD"]]

         #{{:subject_type "resource"
            :subject {:type "Notify" :title "notify, yo"}
            :failures 0
            :intentional_successes 0
            :corrective_successes 1
            :intentional_noops 0
            :corrective_noops 0
            :skips 0}
           {:subject_type "resource"
            :subject {:type "Notify" :title "notify, yar"}
            :failures 0
            :intentional_successes 1
            :corrective_successes 0
            :intentional_noops 0
            :corrective_noops 0
            :skips 0}
           {:subject_type "resource"
            :subject {:type "Notify" :title "hi"}
            :failures 0
            :intentional_successes 0
            :corrective_successes 0
            :intentional_noops 0
            :corrective_noops 0
            :skips 1}
           {:subject_type "resource",
            :intentional_noops 0,
            :corrective_noops 0,
            :skips 0,
            :intentional_successes 1,
            :corrective_successes 0,
            :failures 0,
            :subject {:type "File", :title "tmp-directory"}}
           {:subject_type "resource",
            :intentional_noops 0,
            :corrective_noops 0,
            :skips 0,
            :intentional_successes 1,
            :corrective_successes 0,
            :failures 0,
            :subject {:type "File", :title "puppet-managed-file"}}
           {:subject_type "resource",
            :intentional_noops 0,
            :corrective_noops 0,
            :skips 0,
            :intentional_successes 1,
            :corrective_successes 0,
            :failures 0,
            :subject
            {:type "Notify", :title "Creating tmp directory at /Users/foo/tmp"}}}
         ["OR"
          ["=" "environment" "PROD"]
          ["=" "environment" "DEV"]])))<|MERGE_RESOLUTION|>--- conflicted
+++ resolved
@@ -267,47 +267,10 @@
   [[version endpoint] endpoints
    method [:get :post]]
 
-<<<<<<< HEAD
-  (store-example-report! (:basic reports) (now))
-  (store-example-report! (:basic3 reports) (now))
-  (testcat/replace-catalog example-catalog)
-  (testing "should only count the most recent event for each resource"
-    (are [query result]
-         (is (= (query-result method endpoint query
-                              {:summarize_by "resource"
-                               :distinct_resources true
-                               :distinct_start_time 0
-                               :distinct_end_time (now)})
-                result))
-
-
-         ["=" "latest_report?" true]
-         #{{:failures 0
-            :successes 1
-            :noops 0
-            :skips 0
-            :subject_type "resource"
-            :subject {:type "Notify"
-                      :title "notify, yo"}}
-           {:failures 1
-            :successes 0
-            :noops 0
-            :skips 0
-            :subject_type "resource"
-            :subject {:type "Notify"
-                      :title "notify, yar"}}
-           {:failures 0
-            :successes 0
-            :noops 0
-            :skips 1
-            :subject_type "resource"
-            :subject {:type "Notify"
-                      :title "hi"}}}
-=======
   (without-corrective-change
     (store-example-report! (:basic reports) (now))
     (store-example-report! (:basic3 reports) (now))
-    (testcat/replace-catalog (json/generate-string example-catalog))
+    (testcat/replace-catalog example-catalog)
     (testing "should only count the most recent event for each resource"
       (are [query result]
            (is (= (query-result method endpoint query
@@ -503,7 +466,6 @@
 (deftest-http-app query-with-environment
   [[version endpoint] endpoints
    method [:get :post]]
->>>>>>> 9734ef19
 
   (without-corrective-change
     (store-example-report! (:basic reports) (now))
@@ -887,7 +849,7 @@
   (with-corrective-change
     (store-example-report! (:basic reports) (now))
     (store-example-report! (:basic3 reports) (now))
-    (testcat/replace-catalog (json/generate-string example-catalog))
+    (testcat/replace-catalog example-catalog)
     (testing "should only count the most recent event for each resource"
       (are [query result]
            (is (= (query-result method endpoint query
