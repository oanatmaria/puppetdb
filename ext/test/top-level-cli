--- conflicted
+++ resolved
@@ -9,13 +9,14 @@
 
 jdkver=$(ext/bin/jdk-info --print major)
 
-expected_warnings=0
+expected_help_warnings=0
+expected_version_warnings=0
 case "$jdkver" in
     8)
-        expected_warnings=270
         ;;
-    10|11)
-        expected_warnings=738
+    10)
+        expected_help_warnings=0
+        expected_version_warnings=535
         ;;
     *)
         echo "JDK version '$jdkver' is not supported" 1>&2
@@ -40,13 +41,9 @@
 test "$rc" -eq 0
 grep -F 'Available subcommands:' "$tmpdir/out"
 grep -E 'Display version information' "$tmpdir/out"
-<<<<<<< HEAD
-test $(wc -c < "$tmpdir/err") -eq 0
-=======
 # FIXME: this should and will be 0 once we fix the pos-int?, dynapath,
 # etc. replacement warnings.
-test $(wc -c < "$tmpdir/err") -eq $expected_warnings
->>>>>>> b47ed485
+test $(wc -c < "$tmpdir/err") -eq $expected_help_warnings
 
 rc=0
 ./pdb version 1>"$tmpdir/out" 2>"$tmpdir/err" || rc=$?
@@ -54,10 +51,6 @@
 test "$rc" -eq 0
 grep -E '^version=' "$tmpdir/out"
 grep -E '^target_schema_version=' "$tmpdir/out"
-<<<<<<< HEAD
-test $(wc -c < "$tmpdir/err") -eq 0
-=======
 # FIXME: this should and will be 0 once we fix the pos-int?, dynapath,
 # etc. replacement warnings.
-test $(wc -c < "$tmpdir/err") -eq $expected_warnings
->>>>>>> b47ed485
+test $(wc -c < "$tmpdir/err") -eq $expected_version_warnings