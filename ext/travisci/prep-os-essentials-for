--- conflicted
+++ resolved
@@ -43,7 +43,6 @@
             fi
 
             brew cask install "adopt$jdk"
-<<<<<<< HEAD
 
             old_cacert_path=
             if test "$jdkver" -eq 8; then
@@ -51,13 +50,8 @@
             else
               old_cacert_path="/Library/Java/JavaVirtualMachines/adoptopenjdk-$jdkver.jdk/Contents/Home/lib/security/cacerts"
             fi
-            rm "$old_cacert_path"
-            ln -s $cacert_path "$old_cacert_path"
-=======
-            old_cacert_path="/Library/Java/JavaVirtualMachines/adoptopenjdk-$jdkver.jdk/Contents/Home/jre/lib/security/cacerts"
             sudo -i rm "$old_cacert_path"
             sudo -i ln -s $cacert_path "$old_cacert_path"
->>>>>>> 376bca67
             ;;
           *)
             echo "JDK version '$jdk' is not supported on Mac OSX"
