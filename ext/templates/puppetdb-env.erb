#!/bin/bash

if [ -r "/etc/default/<%= @name -%>" ] ; then
    . /etc/default/<%= @name %>
elif [ -r  "/etc/sysconfig/<%= @name -%>" ] ; then
    . /etc/sysconfig/<%= @name %>
<<<<<<< HEAD
=======
elif [ `uname` == "OpenBSD" ] ; then
    JAVA_BIN=$(javaPathHelper -c puppetdb)
    JAVA_ARGS="-Xmx192m -XX:+HeapDumpOnOutOfMemoryError -XX:HeapDumpPath=/var/log/puppetdb/puppetdb-oom.hprof"
    USER="_puppetdb"
    INSTALL_DIR=<%= @install_dir %>
>>>>>>> 0bcd64ed
else
    JAVA_BIN=<%= @java_bin || "/usr/bin/java"  -%>
    INSTALL_DIR="<%= @install_dir || "/usr/share/puppetdb" -%>"
    JAVA_ARGS="<%= @java_args || @default_java_args -%>"
    USER="<%= @name -%>"
    CONFIG="<%= @config_dir -%>"
fi<|MERGE_RESOLUTION|>--- conflicted
+++ resolved
@@ -4,14 +4,11 @@
     . /etc/default/<%= @name %>
 elif [ -r  "/etc/sysconfig/<%= @name -%>" ] ; then
     . /etc/sysconfig/<%= @name %>
-<<<<<<< HEAD
-=======
 elif [ `uname` == "OpenBSD" ] ; then
     JAVA_BIN=$(javaPathHelper -c puppetdb)
     JAVA_ARGS="-Xmx192m -XX:+HeapDumpOnOutOfMemoryError -XX:HeapDumpPath=/var/log/puppetdb/puppetdb-oom.hprof"
     USER="_puppetdb"
     INSTALL_DIR=<%= @install_dir %>
->>>>>>> 0bcd64ed
 else
     JAVA_BIN=<%= @java_bin || "/usr/bin/java"  -%>
     INSTALL_DIR="<%= @install_dir || "/usr/share/puppetdb" -%>"
